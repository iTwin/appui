--- conflicted
+++ resolved
@@ -17,18 +17,204 @@
 
 Thank you for taking the time to contribute to open source and making great projects like iTwin.js possible!
 
----
-
-<<<<<<< HEAD
-=======
-## Reporting Issues
+## Contributing
+
+## Getting started
+
+1. Install dependencies using `rush install`.
+2. Run build using `rush rebuild`.
+3. While in the desired packages' folder, run `npm start` to enter build in watch mode for easy validation along the `test-apps` or `storybook` (see [Testing options](#testing-options)).
+4. In a new terminal, `cd` into `test-apps/appui-test-app/standalone` and run `npm run start:webserver`.
+
+---
+
+## Commands
+
+### Ensure unit tests pass when run locally
+
+`rush cover`
+
+> Each packages will generate a detailed coverage HTML report which can be accessed in `ui/[package]/lib/cjs/test/coverage/lcov-report/index.html`. Ensure integration tests pass: See [the related Readme](./e2e-tests/README.md)
+
+### Ensure linting passes when run locally
+
+`rush lint` / `rush lint:fix`
+
+### Ensure prettier passes when run locally
+
+`rush prettier` / `rush prettier:fix`
+
+---
+
+## Checking and documenting changes
+
+**Please note that checking and documenting changes prior to PR submission is mandatory**
+
+### Check for API signature changes
+
+`rush extract-api`
+
+This will update the signature files, located in `common/api`. **Note:** before doing this, first do the following:
+
+- Cleanup your build output: `rush clean`
+- Rebuild the project: `rush build`
+
+Review any diffs to the API signature files in the `common/api` directory to ensure they are compatible with the intended release of the package.
+
+If any differences are in packages not modified on this branch, revert the changes before committing.
+
+### Add changelog entry
+
+`rush change`
+
+Follow prompts to enter a change description or press ENTER if the change does not warrant a changelog entry. If multiple packages have changed, multiple sets of prompts will be presented. If the changes are only to non-published packages (like the **test-apps**), then `rush change` will indicate that a changelog entry is not needed.
+
+Completing the `rush change` prompts will cause new changelog entry JSON files to be created.
+
+If using the command line, this process can be completed in one step by running `rushchange.bat` from the root directory.
+**Only use `rushchange.bat` if none of the changes require a changelog entry.**
+
+> Note: The CI build will break if changes are pushed without running `rush change` and `rush extract-api` (if the API was changed).
+
+Here is a sample [changelog](https://github.com/microsoft/rushstack/blob/master/apps/rush/CHANGELOG.md) to demonstrate the level of detail expected.
+
+---
+
+## Contributing guidelines
+
+AppUI contains a large amount of legacy code. As such we are in the process of standardizing, reorganizing, and optimizing our codebase.
+
+Before contributing to AppUI please consult [the iTwinUI styling guide](https://github.com/iTwin/iTwinUI/blob/main/STYLEGUIDE.md) for all syntax conventions.
+
+### Application architecture
+
+Our `ui` folder contains all our packages which are organized as following:
+
+- `appui-react` should contain exclusively layouts. These are the largest and most complicated components in AppUI.
+- `components-react` should contain exclusively widgets: smaller components that are used inside `appui-react`. Ideally should largely be combinations of iTwinUI components.
+- `core-react` is marked to be decrepit at some point. Currently, it houses the smallest components inside AppUI. Ideally, all of these components would be replaced with the latest iTwinUI components and the entire `core-react` could be deleted. Do not use these components if possible.
+- `imodel-components-react` contains components and APIs that facilitate integration with an [iTwin.js library](https://www.itwinjs.org/).
+
+### Common issues to solve
+
+Common fixes we are looking to solve include, but are not limited to:
+
+- Replacing `@itwin/core-react` components with iTwinUI components
+- Removing snapshot testing from unit tests
+- Migrating to functional from class based React Components
+
+### Conventions
+
+Please follow these conventions when contributing to AppUI
+
+- Be sure that your branch is up to date with the master branch (i.e. `git merge origin/master`)
+- All components should import a single SCSS file with a matching name, e.g. `Message.tsx` importing `Message.scss`. SCSS files should be siblings of their relative component files
+- We are planning to migrate to CSS modules. Until then, minimize potential class name clashes by following this formula:
+
+  [abbr. of package name] + [folders] + [component]
+
+  Package name abbreviations:
+
+  - @itwin/appui-react - uifw
+  - @itwin/components-react - components
+  - @itwin/core-react - core
+  - @itwin/imodel-components-react - icr
+
+For example, when working on `MessageCenterField` component under `status-bar/fields` directory in `@itwin/appui-react` one would use `”uifw-statusBar-fields-dialog”`
+
+---
+
+## Contributor License Agreement (CLA)
+
+A [Contribution License Agreement with Bentley](https://gist.github.com/imodeljs-admin/9a071844d3a8d420092b5cf360e978ca) must be signed before your contributions will be accepted. Upon opening a pull request, you will be prompted to use [cla-assistant](https://cla-assistant.io/) for a one-time acceptance applicable for all Bentley projects.
+You can read more about [Contributor License Agreements](https://en.wikipedia.org/wiki/Contributor_License_Agreement) on Wikipedia.
+
+> All submissions go through a review process from our developers using GitHub. Consult [GitHub Help](https://help.github.com/articles/about-pull-requests/) for more information on using pull requests.
+
+---
+
+## Testing options
+
+The repository is set up to allow 2 different ways of testing changes with manual interactions.
+
+### Test apps
+
+In the `test-apps` folder there are 2 apps that can be used to test changes to the packages in this repository. Each app can be run with `npm start` from the app's folder.
+
+Most of the features should be the same in both apps as they are both being configured by the `appui-test-providers` package. New features should be added through this package.
+
+The apps are:
+
+- `standalone` is an iTwin.js application that is using IPC and is useful for testing with local `.bim` files that are on your machine. [See Readme for more info](./test-apps/appui-test-app/standalone/README.md)
+
+- `connected` is working with the iTwin Platform and requires log in, it is useful for testing with iModels that are on the iTwin Platform. [See Readme for more info](./test-apps/appui-test-app/connected/README.md)
+
+> Note: `standalone` is used by the [end-to-end tests](./e2e-tests/README.md).
+
+### Storybook
+
+There is a [storybook](https://storybook.js.org/) that can be used to test changes to the packages in this repository. The storybook can be run with `npm start` from `docs/storybook` folder, and will be accessible at `http://localhost:3000/`.
+
+Storybook is deployed with each PR build and can be accessed through the **Storybook preview** link in the PR checks. (Direct link: `https://itwin.github.io/appui/[PR_NUMBER]`) So adding stories for a feature facilitates PR reviews.
+
+It is also deployed with master and can be accessed through this URL: <https://itwin.github.io/appui/storybook>
+
+---
+
+### Updating dependencies/devDependencies on packages within the monorepo
+
+The version numbers of internal dependencies should not be manually edited.
+These will be automatically updated by the overall _version bump_ workflow.
+Note that the packages are published by CI builds only.
+
+### Updating dependencies/devDependencies on packages external to monorepo
+
+Use these instructions to update dependencies and devDependencies on external packages (ones that live outside of this monorepo).
+
+1. Edit the appropriate `package.json` file to update the semantic version range
+2. Run `rush check` to make sure that you are specifying consistent versions across the repository
+3. Run `rush update` to make sure the newer version of the module specified in #1 is installed
+
+**Note:** Also see the [variant info](#external-dependencies-check).
+
+---
+
+## iTwin.js core 3.x compatibility
+
+AppUI 4.0 version must keep compatibility with iTwin.js core version ^3.7.0 to facilitate migration, in order to do so, a rush variant has been created.
+
+### Validating code for the variant
+
+Once we are clear with the changes we have, it is a good idea to validate that they work as expected in the variant test app, this will also be done in the CI pipeline.
+
+Simply replace step 2 of the [Build Instructions](#build-instructions) with:
+
+- Install dependencies: `rush install --variant core-3x`
+
+and follow the same instructions for the build and coverage steps.
+
+### External dependencies check
+
+The external dependencies must be updated in this variant with the following commands.
+
+1. Run `rush check --variant core-3x`
+2. Run `rush update --variant core-3x`
+
+### Other NPM scripts
+
+1. Build TypeDoc documentation for all packages: `rush docs`
+2. Build TypeDoc documentation for a single package: `cd ui\core-react` and then `npm run docs`
+
+---
+
+## Reporting issues
 
 Have you identified a reproducible problem in iTwin.js AppUI?
 Have a feature request?
 We want to hear about it!
 Here's how you can make reporting your issue as effective as possible:
 
-### Look For an Existing Issue
+### Look for an existing issue
 
 Before you create a new issue, please search [open issues](https://github.com/iTwin/appui/issues) to see if the issue or feature request has already been filed.
 
@@ -40,13 +226,13 @@
 
 If you cannot find an existing issue that describes your bug or feature, create a new issue using the guidelines below.
 
-### Writing Good Bug Reports and Feature Requests
-
-Please file a single issue per problem and feature request.
+### Writing good bug reports and feature requests
+
+Please File a single issue per problem and feature request.
 
 Refrain from adding your issue as a comment to an existing issue unless it's for the identical input. Many issues look similar, but have different causes.
 
-Include the following information with each issue:
+Please include the following information with each issue:
 
 - A short description of the issue with a clear title
 - Versions of relevant iTwin.js core and AppUI packages
@@ -57,235 +243,4 @@
 - Impact of the issue
 - Use the [`bug`](https://github.com/iTwin/appui/labels/bug) or [`enhancement`](https://github.com/iTwin/appui/labels/enhancement) label to identify the type of issue you are filing
 
-Please follow your issue and be responsive, as our developers might need more information! The more information you can provide, the more likely someone will be successful reproducing the issue and finding a fix!
-
----
-
->>>>>>> b7c80748
-## Contributing
-
-## Getting started
-
-1. Install dependencies using `rush install`.
-2. Run build using `rush rebuild`.
-3. While in the desired packages' folder, run `npm start` to enter build in watch mode for easy validation along the `test-apps` or `storybook` (see [Testing options](#testing-options)).
-4. In a new terminal, `cd` into `test-apps/appui-test-app/standalone` and run `npm run start:webserver`.
-
----
-
-## Commands
-
-### Ensure unit tests pass when run locally
-
-`rush cover`
-
-> Each packages will generate a detailed coverage HTML report which can be accessed in `ui/[package]/lib/cjs/test/coverage/lcov-report/index.html`. Ensure integration tests pass: See [the related Readme](./e2e-tests/README.md)
-
-### Ensure linting passes when run locally
-
-`rush lint` / `rush lint:fix`
-
-### Ensure prettier passes when run locally
-
-`rush prettier` / `rush prettier:fix`
-
----
-
-## Checking and documenting changes
-
-**Please note that checking and documenting changes prior to PR submission is mandatory**
-
-### Check for API signature changes
-
-`rush extract-api`
-
-This will update the signature files, located in `common/api`. **Note:** before doing this, first do the following:
-
-- Cleanup your build output: `rush clean`
-- Rebuild the project: `rush build`
-
-Review any diffs to the API signature files in the `common/api` directory to ensure they are compatible with the intended release of the package.
-
-If any differences are in packages not modified on this branch, revert the changes before committing.
-
-### Add changelog entry
-
-`rush change`
-
-Follow prompts to enter a change description or press ENTER if the change does not warrant a changelog entry. If multiple packages have changed, multiple sets of prompts will be presented. If the changes are only to non-published packages (like the **test-apps**), then `rush change` will indicate that a changelog entry is not needed.
-
-Completing the `rush change` prompts will cause new changelog entry JSON files to be created.
-
-If using the command line, this process can be completed in one step by running `rushchange.bat` from the root directory.
-**Only use `rushchange.bat` if none of the changes require a changelog entry.**
-
-> Note: The CI build will break if changes are pushed without running `rush change` and `rush extract-api` (if the API was changed).
-
-Here is a sample [changelog](https://github.com/microsoft/rushstack/blob/master/apps/rush/CHANGELOG.md) to demonstrate the level of detail expected.
-
----
-
-## Contributing guidelines
-
-AppUI contains a large amount of legacy code. As such we are in the process of standardizing, reorganizing, and optimizing our codebase.
-
-Before contributing to AppUI please consult [the iTwinUI styling guide](https://github.com/iTwin/iTwinUI/blob/main/STYLEGUIDE.md) for all syntax conventions.
-
-### Application architecture
-
-Our `ui` folder contains all our packages which are organized as following:
-
-- `appui-react` should contain exclusively layouts. These are the largest and most complicated components in AppUI.
-- `components-react` should contain exclusively widgets: smaller components that are used inside `appui-react`. Ideally should largely be combinations of iTwinUI components.
-- `core-react` is marked to be decrepit at some point. Currently, it houses the smallest components inside AppUI. Ideally, all of these components would be replaced with the latest iTwinUI components and the entire `core-react` could be deleted. Do not use these components if possible.
-- `imodel-components-react` contains components and APIs that facilitate integration with an [iTwin.js library](https://www.itwinjs.org/).
-
-### Common issues to solve
-
-Common fixes we are looking to solve include, but are not limited to:
-
-- Replacing `@itwin/core-react` components with iTwinUI components
-- Removing snapshot testing from unit tests
-- Migrating to functional from class based React Components
-
-### Conventions
-
-Please follow these conventions when contributing to AppUI
-
-- Be sure that your branch is up to date with the master branch (i.e. `git merge origin/master`)
-- All components should import a single SCSS file with a matching name, e.g. `Message.tsx` importing `Message.scss`. SCSS files should be siblings of their relative component files
-- We are planning to migrate to CSS modules. Until then, minimize potential class name clashes by following this formula:
-
-  [abbr. of package name] + [folders] + [component]
-
-  Package name abbreviations:
-
-  - @itwin/appui-react - uifw
-  - @itwin/components-react - components
-  - @itwin/core-react - core
-  - @itwin/imodel-components-react - icr
-
-For example, when working on `MessageCenterField` component under `status-bar/fields` directory in `@itwin/appui-react` one would use `”uifw-statusBar-fields-dialog”`
-
----
-
-## Contributor License Agreement (CLA)
-
-A [Contribution License Agreement with Bentley](https://gist.github.com/imodeljs-admin/9a071844d3a8d420092b5cf360e978ca) must be signed before your contributions will be accepted. Upon opening a pull request, you will be prompted to use [cla-assistant](https://cla-assistant.io/) for a one-time acceptance applicable for all Bentley projects.
-You can read more about [Contributor License Agreements](https://en.wikipedia.org/wiki/Contributor_License_Agreement) on Wikipedia.
-
-> All submissions go through a review process from our developers using GitHub. Consult [GitHub Help](https://help.github.com/articles/about-pull-requests/) for more information on using pull requests.
-
----
-
-## Testing options
-
-The repository is set up to allow 2 different ways of testing changes with manual interactions.
-
-### Test apps
-
-In the `test-apps` folder there are 2 apps that can be used to test changes to the packages in this repository. Each app can be run with `npm start` from the app's folder.
-
-Most of the features should be the same in both apps as they are both being configured by the `appui-test-providers` package. New features should be added through this package.
-
-The apps are:
-
-- `standalone` is an iTwin.js application that is using IPC and is useful for testing with local `.bim` files that are on your machine. [See Readme for more info](./test-apps/appui-test-app/standalone/README.md)
-
-- `connected` is working with the iTwin Platform and requires log in, it is useful for testing with iModels that are on the iTwin Platform. [See Readme for more info](./test-apps/appui-test-app/connected/README.md)
-
-> Note: `standalone` is used by the [end-to-end tests](./e2e-tests/README.md).
-
-### Storybook
-
-There is a [storybook](https://storybook.js.org/) that can be used to test changes to the packages in this repository. The storybook can be run with `npm start` from `docs/storybook` folder, and will be accessible at `http://localhost:3000/`.
-
-Storybook is deployed with each PR build and can be accessed through the **Storybook preview** link in the PR checks. (Direct link: `https://itwin.github.io/appui/[PR_NUMBER]`) So adding stories for a feature facilitates PR reviews.
-
-It is also deployed with master and can be accessed through this URL: <https://itwin.github.io/appui/storybook>
-
----
-
-### Updating dependencies/devDependencies on packages within the monorepo
-
-The version numbers of internal dependencies should not be manually edited.
-These will be automatically updated by the overall _version bump_ workflow.
-Note that the packages are published by CI builds only.
-
-### Updating dependencies/devDependencies on packages external to monorepo
-
-Use these instructions to update dependencies and devDependencies on external packages (ones that live outside of this monorepo).
-
-1. Edit the appropriate `package.json` file to update the semantic version range
-2. Run `rush check` to make sure that you are specifying consistent versions across the repository
-3. Run `rush update` to make sure the newer version of the module specified in #1 is installed
-
-**Note:** Also see the [variant info](#external-dependencies-check).
-
----
-
-## iTwin.js core 3.x compatibility
-
-AppUI 4.0 version must keep compatibility with iTwin.js core version ^3.7.0 to facilitate migration, in order to do so, a rush variant has been created.
-
-### Validating code for the variant
-
-Once we are clear with the changes we have, it is a good idea to validate that they work as expected in the variant test app, this will also be done in the CI pipeline.
-
-Simply replace step 2 of the [Build Instructions](#build-instructions) with:
-
-- Install dependencies: `rush install --variant core-3x`
-
-and follow the same instructions for the build and coverage steps.
-
-### External dependencies check
-
-The external dependencies must be updated in this variant with the following commands.
-
-1. Run `rush check --variant core-3x`
-2. Run `rush update --variant core-3x`
-
-### Other NPM scripts
-
-1. Build TypeDoc documentation for all packages: `rush docs`
-2. Build TypeDoc documentation for a single package: `cd ui\core-react` and then `npm run docs`
-
----
-
-## Reporting issues
-
-Have you identified a reproducible problem in iTwin.js AppUI?
-Have a feature request?
-We want to hear about it!
-Here's how you can make reporting your issue as effective as possible:
-
-### Look for an existing issue
-
-Before you create a new issue, please search [open issues](https://github.com/iTwin/appui/issues) to see if the issue or feature request has already been filed.
-
-If you find that your issue already exists, please add relevant comments and your [reaction](https://github.com/blog/2119-add-reactions-to-pull-requests-issues-and-comments).
-Use a reaction in place of a "+1" comment:
-
-- 👍 - upvote
-- 👎 - downvote
-
-If you cannot find an existing issue that describes your bug or feature, create a new issue using the guidelines below.
-
-### Writing good bug reports and feature requests
-
-Please File a single issue per problem and feature request.
-
-Refrain from adding your issue as a comment to an existing issue unless it's for the identical input. Many issues look similar, but have different causes.
-
-Please include the following information with each issue:
-
-- A short description of the issue with a clear title
-- Versions of relevant iTwin.js core and AppUI packages
-- Minimal steps to reproduce the issue or a code snippet that demonstrates the issue
-- What you expected to see, versus what you actually saw
-- Images that help explain the issue
-- Any relevant error messages, logs, or other details
-- Impact of the issue
-- Use the [`bug`](https://github.com/iTwin/appui/labels/bug) or [`enhancement`](https://github.com/iTwin/appui/labels/enhancement) label to identify the type of issue you are filing
-
 Please follow your issue and be responsive, as our developers might need more information! The more information you can provide, the more likely someone will be successful reproducing the issue and finding a fix!