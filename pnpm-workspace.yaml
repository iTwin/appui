packages:
  - ui/*
  - apps/*
  - e2e-tests
  - tools/codemod
  - docs/storybook

<<<<<<< HEAD
catalog:
  # iTwin.js core packages
  "@itwin/appui-abstract": rc
  "@itwin/core-backend": rc
  "@itwin/core-bentley": rc
  "@itwin/core-common": rc
  "@itwin/core-electron": rc
  "@itwin/core-frontend": rc
  "@itwin/core-geometry": rc
  "@itwin/core-i18n": rc
  "@itwin/core-orbitgt": rc
  "@itwin/core-quantity": rc
  "@itwin/ecschema-metadata": rc
  "@itwin/ecschema-rpcinterface-common": rc
  "@itwin/ecschema-rpcinterface-impl": rc
  "@itwin/editor-backend": rc
  "@itwin/editor-common": rc
  "@itwin/editor-frontend": rc
  "@itwin/express-server": rc
  "@itwin/frontend-devtools": rc
  "@itwin/hypermodeling-frontend": rc
  "@itwin/webgl-compatibility": rc
=======
patchedDependencies:
  "@changesets/assemble-release-plan": patches/@changesets__assemble-release-plan.patch
>>>>>>> 391a4273
<|MERGE_RESOLUTION|>--- conflicted
+++ resolved
@@ -5,7 +5,6 @@
   - tools/codemod
   - docs/storybook
 
-<<<<<<< HEAD
 catalog:
   # iTwin.js core packages
   "@itwin/appui-abstract": rc
@@ -28,7 +27,6 @@
   "@itwin/frontend-devtools": rc
   "@itwin/hypermodeling-frontend": rc
   "@itwin/webgl-compatibility": rc
-=======
+
 patchedDependencies:
-  "@changesets/assemble-release-plan": patches/@changesets__assemble-release-plan.patch
->>>>>>> 391a4273
+  "@changesets/assemble-release-plan": patches/@changesets__assemble-release-plan.patch