packages:
  - ui/*
  - apps/*
  - e2e-tests
  - tools/codemod
  - docs/storybook

catalog:
  # iTwin.js core packages
  "@itwin/appui-abstract": rc
  "@itwin/core-backend": rc
  "@itwin/core-bentley": rc
  "@itwin/core-common": rc
  "@itwin/core-electron": rc
  "@itwin/core-frontend": rc
  "@itwin/core-geometry": rc
  "@itwin/core-i18n": rc
  "@itwin/core-orbitgt": rc
  "@itwin/core-quantity": rc
  "@itwin/ecschema-metadata": rc
  "@itwin/ecschema-rpcinterface-common": rc
  "@itwin/ecschema-rpcinterface-impl": rc
  "@itwin/editor-backend": rc
  "@itwin/editor-common": rc
  "@itwin/editor-frontend": rc
  "@itwin/express-server": rc
  "@itwin/frontend-devtools": rc
  "@itwin/hypermodeling-frontend": rc
  "@itwin/webgl-compatibility": rc

<<<<<<< HEAD
  # iTwinUI packages
  "@stratakit/bricks": ^0.2.0
  "@stratakit/foundations": ^0.1.3

  # Icons
  "@bentley/icons-generic": ^1.0.34
  "@bentley/icons-generic-webfont": ^1.0.34
=======
  # Other packages
  zustand: ^4.4.1
>>>>>>> 9e94344b

onlyBuiltDependencies:
  - "@bentley/imodeljs-native"
  - electron

patchedDependencies:
  "@changesets/assemble-release-plan": patches/@changesets__assemble-release-plan.patch<|MERGE_RESOLUTION|>--- conflicted
+++ resolved
@@ -27,19 +27,14 @@
   "@itwin/frontend-devtools": rc
   "@itwin/hypermodeling-frontend": rc
   "@itwin/webgl-compatibility": rc
-
-<<<<<<< HEAD
   # iTwinUI packages
   "@stratakit/bricks": ^0.2.0
   "@stratakit/foundations": ^0.1.3
-
   # Icons
   "@bentley/icons-generic": ^1.0.34
   "@bentley/icons-generic-webfont": ^1.0.34
-=======
   # Other packages
   zustand: ^4.4.1
->>>>>>> 9e94344b
 
 onlyBuiltDependencies:
   - "@bentley/imodeljs-native"
