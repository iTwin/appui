blank_issues_enabled: false
contact_links:
<<<<<<< HEAD
  - name: iTwin.js AppUI
    url: https://github.com/iTwin/appui/discussions
    about: |
      Please use the community forum for asking questions about how to use iTwin.js and best practices.

      The core iTwin.js team actively monitors the forum and we love seeing what people are working on!
=======
  - name: Ask a question ❓
    url: https://github.com/iTwin/appui/discussions
    about: |
      Please use the discussions page for asking questions about how to use AppUI and best practices.
>>>>>>> e5e8bdba
<|MERGE_RESOLUTION|>--- conflicted
+++ resolved
@@ -1,15 +1,6 @@
 blank_issues_enabled: false
 contact_links:
-<<<<<<< HEAD
-  - name: iTwin.js AppUI
-    url: https://github.com/iTwin/appui/discussions
-    about: |
-      Please use the community forum for asking questions about how to use iTwin.js and best practices.
-
-      The core iTwin.js team actively monitors the forum and we love seeing what people are working on!
-=======
   - name: Ask a question ❓
     url: https://github.com/iTwin/appui/discussions
     about: |
-      Please use the discussions page for asking questions about how to use AppUI and best practices.
->>>>>>> e5e8bdba
+      Please use the discussions page for asking questions about how to use AppUI and best practices.