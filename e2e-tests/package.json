--- conflicted
+++ resolved
@@ -20,13 +20,8 @@
     "playwright": "playwright"
   },
   "devDependencies": {
-<<<<<<< HEAD
-    "@playwright/test": "^1.36.2",
+    "@playwright/test": "^1.46.1",
     "test-app": "workspace:*",
-=======
-    "@playwright/test": "^1.46.1",
-    "appui-standalone-app": "workspace:*",
->>>>>>> e4a5c8ce
     "tsx": "^4.7.1"
   },
   "repository": {
