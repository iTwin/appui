/*---------------------------------------------------------------------------------------------
 * Copyright (c) Bentley Systems, Incorporated. All rights reserved.
 * See LICENSE.md in the project root for license terms and full copyright notice.
 *--------------------------------------------------------------------------------------------*/
import type { PlaywrightTestConfig } from "@playwright/test";
import { devices } from "@playwright/test";

/**
 * Read environment variables from file.
 * https://github.com/motdotla/dotenv
 */
// require("dotenv").config();

/**
 * See https://playwright.dev/docs/test-configuration.
 */
const config: PlaywrightTestConfig = {
  testDir: "./tests",
  /* Maximum time one test can run for. */
  timeout: 30 * 1000,
  expect: {
    /**
     * Maximum time expect() should wait for the condition to be met.
     * For example in `await expect(locator).toHaveText();`
     */
    timeout: 5 * 1000,
  },
  /* Run tests in files in parallel */
  fullyParallel: true,
  /* Fail the build on CI if you accidentally left test.only in the source code. */
  forbidOnly: !!process.env.CI,
  /* Reporter to use. See https://playwright.dev/docs/test-reporters */
  reporter: [["html", { open: "never" }]],
  /* Shared settings for all the projects below. See https://playwright.dev/docs/api/class-testoptions. */
  use: {
    /* Maximum time each action such as `click()` can take. Defaults to 0 (no limit). */
    actionTimeout: 0,
    /* Base URL to use in actions like `await page.goto("/")`. */
    baseURL: "http://localhost:3000",

    /* Collect trace when retrying the failed test. See https://playwright.dev/docs/trace-viewer */
    trace: "on-first-retry",
  },

  /* Configure projects for major browsers */
  projects: [
    {
      name: "chromium",
      use: {
        ...devices["Desktop Chrome"],
      },
    },

    // TODO: fix test failures on Firefox & Safari
    // {
    //   name: "firefox",
    //   use: {
    //     ...devices["Desktop Firefox"],
    //   },
    // },

    // {
    //   name: "webkit",
    //   use: {
    //     ...devices["Desktop Safari"],
    //   },
    // },

    /* Test against mobile viewports. */
    // {
    //   name: "Mobile Chrome",
    //   use: {
    //     ...devices["Pixel 5"],
    //   },
    // },
    // {
    //   name: "Mobile Safari",
    //   use: {
    //     ...devices["iPhone 12"],
    //   },
    // },

    /* Test against branded browsers. */
    // {
    //   name: "Microsoft Edge",
    //   use: {
    //     channel: "msedge",
    //   },
    // },
    // {
    //   name: "Google Chrome",
    //   use: {
    //     channel: "chrome",
    //   },
    // },
  ],

  /* Folder for test artifacts such as screenshots, videos, traces, etc. */
  // outputDir: "test-results/",

  /* Run your local dev server before starting the tests */
  webServer: {
<<<<<<< HEAD
    command: "npm run --prefix ../apps/test-app start:webserver",
=======
    command: "npm run --prefix ../test-apps/appui-test-app/standalone preview",
>>>>>>> e4a5c8ce
    url: "http://localhost:3000/",
    reuseExistingServer: !process.env.CI,
  },
};

export default config;<|MERGE_RESOLUTION|>--- conflicted
+++ resolved
@@ -100,11 +100,7 @@
 
   /* Run your local dev server before starting the tests */
   webServer: {
-<<<<<<< HEAD
-    command: "npm run --prefix ../apps/test-app start:webserver",
-=======
-    command: "npm run --prefix ../test-apps/appui-test-app/standalone preview",
->>>>>>> e4a5c8ce
+    command: "npm run --prefix ../apps/test-app preview",
     url: "http://localhost:3000/",
     reuseExistingServer: !process.env.CI,
   },
