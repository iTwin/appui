/*---------------------------------------------------------------------------------------------
* Copyright (c) Bentley Systems, Incorporated. All rights reserved.
* See LICENSE.md in the project root for license terms and full copyright notice.
*--------------------------------------------------------------------------------------------*/
import { defineTest } from "jscodeshift/src/testUtils";
import { defaultOptions, createDefineInlineTest } from "../../utils/testUtils";
import transformer from "../frontstage-to-config";

const defineInlineTest = createDefineInlineTest(transformer);

describe("frontstage-to-config", () => {
  defineTest(__dirname, "./frontstage-to-config", defaultOptions, "frontstage-to-config/Frontstage", { parser: "tsx" });
  defineTest(__dirname, "./frontstage-to-config", defaultOptions, "frontstage-to-config/Frontstage1", { parser: "tsx" });

<<<<<<< HEAD
  describe("panel transformations", () => {
    defineInlineTest(
      transform,
      {},
      `
=======
  defineInlineTest(
    `
>>>>>>> 370014e8
    <Frontstage
      centerRight = {
        <Zone
          widgets = {[
            <Widget id={2}/>,
          ]}
        />
      }
      bottomRight = {
        <Zone
          widgets = {[
            <Widget id={3}/>,
          ]}
        />
      }
      rightPanel = {
        <StagePanel
          widgets = {[
            <Widget id={1}/>,
          ]}
        />
      }
    />
    `,
      `
    ({
      rightPanel: {
        sections: {
          start: [{
            id: 1,
          }, {
            id: 2,
          }],

          end: [{
            id: 3,
          }],
        },
      },
    })
    `,
      "adds all widgets to a single panel"
    );

<<<<<<< HEAD
    defineInlineTest(
      transform,
      {},
      `
=======
  defineInlineTest(
    `
>>>>>>> 370014e8
    <Frontstage
      centerRight = {
        <Zone
          widgets = { this.props.widgets2 }
        />
      }
      bottomRight = {
        <Zone
          widgets = {[
            <Widget id={3}/>,
          ]}
        />
      }
      rightPanel = {
        <StagePanel
          widgets = { this.props.widgets1 }
        />
      }
    />
    `,
      `
    ({
      rightPanel: {
        sections: {
          start: [...this.props.widgets1, ...this.props.widgets2],

          end: [{
            id: 3,
          }],
        },
      },
    })
    `,
      "uses spread operator"
    );

<<<<<<< HEAD
    defineInlineTest(
      transform,
      {},
      `
=======
  defineInlineTest(
    `
>>>>>>> 370014e8
    <Frontstage
      bottomRight = {
        <Zone
          widgets = {[
            <Widget id={3}/>,
          ]}
        />
      }
    />
    `,
      `
    ({
      rightPanel: {
        sections: {
          end: [{
            id: 3,
          }],
        },
      },
    })
    `,
      "creates a new panel"
    );

<<<<<<< HEAD
    defineInlineTest(
      transform,
      {},
      `
=======
  defineInlineTest(
    `
>>>>>>> 370014e8
    <Frontstage
      rightPanel = {
        <StagePanel
          panelZones = {{
            start: {
              widgets: [
                <Widget id={1}/>,
              ],
            },
            end: {
              widgets: [
                <Widget id={2}/>,
              ],
            },
          }}
        />
      }
    />
    `,
      `
    ({
      rightPanel: {
        sections: {
          start: [{
            id: 1,
          }],

          end: [{
            id: 2,
          }],
        },
      },
    })
    `,
      "transforms panel zones correctly"
    );
  });

  defineInlineTest(
    `
    <Frontstage
      viewNavigationTools = {
        <Zone
          widgets={[
            <Widget id={"viewNavigation"} />,
          ]}
        />
      }
      topRight = {
        <Zone
          widgets={[
            <Widget id={"topRight"} />,
          ]}
        />
      }
    />
    `,
    `
    ({
      viewNavigation: {
        id: "viewNavigation",
      },
    })
    `,
    "correctly chooses default tool widget handler"
  );

  defineInlineTest(
    `
    <Frontstage
      {...this.props}
    />
    `,
    `
    ({
      ...this.props,
    })
    `,
    "correctly handles spread attribute"
  );

});<|MERGE_RESOLUTION|>--- conflicted
+++ resolved
@@ -12,16 +12,9 @@
   defineTest(__dirname, "./frontstage-to-config", defaultOptions, "frontstage-to-config/Frontstage", { parser: "tsx" });
   defineTest(__dirname, "./frontstage-to-config", defaultOptions, "frontstage-to-config/Frontstage1", { parser: "tsx" });
 
-<<<<<<< HEAD
   describe("panel transformations", () => {
     defineInlineTest(
-      transform,
-      {},
-      `
-=======
-  defineInlineTest(
-    `
->>>>>>> 370014e8
+      `
     <Frontstage
       centerRight = {
         <Zone
@@ -66,15 +59,8 @@
       "adds all widgets to a single panel"
     );
 
-<<<<<<< HEAD
-    defineInlineTest(
-      transform,
-      {},
-      `
-=======
-  defineInlineTest(
-    `
->>>>>>> 370014e8
+    defineInlineTest(
+      `
     <Frontstage
       centerRight = {
         <Zone
@@ -111,15 +97,8 @@
       "uses spread operator"
     );
 
-<<<<<<< HEAD
-    defineInlineTest(
-      transform,
-      {},
-      `
-=======
-  defineInlineTest(
-    `
->>>>>>> 370014e8
+    defineInlineTest(
+      `
     <Frontstage
       bottomRight = {
         <Zone
@@ -144,15 +123,8 @@
       "creates a new panel"
     );
 
-<<<<<<< HEAD
-    defineInlineTest(
-      transform,
-      {},
-      `
-=======
-  defineInlineTest(
-    `
->>>>>>> 370014e8
+    defineInlineTest(
+      `
     <Frontstage
       rightPanel = {
         <StagePanel
