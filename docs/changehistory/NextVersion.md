--- conflicted
+++ resolved
@@ -4,14 +4,11 @@
 
 - [@itwin/appui-react](#itwinappui-react)
   - [Deprecations](#deprecations)
-<<<<<<< HEAD
   - [Additions](#additions)
   - [Changes](#changes)
 - [@itwin/components-react](#itwincomponents-react)
   - [Deprecations](#deprecations-1)
-=======
-  - [Changes](#changes)
->>>>>>> 963c9320
+  - [Changes](#changes-1)
 - [@itwin/core-react](#itwincore-react)
   - [Fixes](#fixes)
 
