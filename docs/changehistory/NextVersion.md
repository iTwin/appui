--- conflicted
+++ resolved
@@ -13,12 +13,9 @@
 
 ### Fixes
 
-<<<<<<< HEAD
-- Fixed `onItemExecuted` prop of the `Toolbar` component which was omitted from the initial implementation of the updated toolbar. [#1264](https://github.com/iTwin/appui/pull/1264)
-=======
 - Fixed an icon size of a backstage app button when web font icon is used. [#1262](https://github.com/iTwin/appui/pull/1262)
 - Simplify grid template definitions of standard layout to avoid CSS issues in `RsBuild` production build. [#1263](https://github.com/iTwin/appui/pull/1263)
->>>>>>> 2a660e45
+- Fixed `onItemExecuted` prop of the `Toolbar` component which was omitted from the initial implementation of the updated toolbar. [#1264](https://github.com/iTwin/appui/pull/1264)
 
 ## @itwin/components-react
 
