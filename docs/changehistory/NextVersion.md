<<<<<<< HEAD
# NextVersion <!-- omit from toc -->

Table of contents:

- [@itwin/appui-react](#itwinappui-react)
  - [Additions](#additions)
  - [Fixes](#fixes)
- [@itwin/core-react](#itwincore-react)
  - [Fixes](#fixes-1)
- [@itwin/components-react](#itwincomponents-react)
  - [Fixes](#fixes-2)

## @itwin/appui-react

### Additions

- Added `UiSyncEvent` and `UiSyncEventArgs` that were deprecated in `@itwin/appui-abstract`.

### Fixes

- Fix `zustand` deprecation warning by replacing `useStore` with `useStoreWithEqualityFn`.
- Can now pass a blank array into `allowedPanelTargets` that will prevent widget from being able to to dock to any target.
- Disable `user-select` of a widget tab bar and resize handle to avoid content selection when dragging a widget.
- Fix an issue with closing tool settings dropdown when main UI hides.
- Fix auto collapsing panels grips flickering in some cases.
- Fix message center messages overflow behavior breaking layout.
- Fix message center messages icon colors based on message severity.
- Correctly configure `resizable` flag of a floating widget after docking and undocking.
- Whenever widget is popped out and `window.open` fails, widget no longer disappears.
- Fix missing styles in child window by also copying `adoptedStylesheets`.

## @itwin/core-react

### Fixes

- Fix `MessageContainer` icon colors based on severity.

## @itwin/components-react

### Fixes

- Fix `useTreeModel` missing tree model changes that happen after render until `useTreeModel` subscribes to `TreeModelSource.onModelChanged` event.
=======
# NextVersion <!-- omit from toc -->
>>>>>>> 8964761a
<|MERGE_RESOLUTION|>--- conflicted
+++ resolved
@@ -1,46 +1,12 @@
-<<<<<<< HEAD
 # NextVersion <!-- omit from toc -->
 
 Table of contents:
 
 - [@itwin/appui-react](#itwinappui-react)
-  - [Additions](#additions)
   - [Fixes](#fixes)
-- [@itwin/core-react](#itwincore-react)
-  - [Fixes](#fixes-1)
-- [@itwin/components-react](#itwincomponents-react)
-  - [Fixes](#fixes-2)
 
 ## @itwin/appui-react
 
-### Additions
-
-- Added `UiSyncEvent` and `UiSyncEventArgs` that were deprecated in `@itwin/appui-abstract`.
-
 ### Fixes
 
-- Fix `zustand` deprecation warning by replacing `useStore` with `useStoreWithEqualityFn`.
-- Can now pass a blank array into `allowedPanelTargets` that will prevent widget from being able to to dock to any target.
-- Disable `user-select` of a widget tab bar and resize handle to avoid content selection when dragging a widget.
-- Fix an issue with closing tool settings dropdown when main UI hides.
-- Fix auto collapsing panels grips flickering in some cases.
-- Fix message center messages overflow behavior breaking layout.
-- Fix message center messages icon colors based on message severity.
-- Correctly configure `resizable` flag of a floating widget after docking and undocking.
-- Whenever widget is popped out and `window.open` fails, widget no longer disappears.
-- Fix missing styles in child window by also copying `adoptedStylesheets`.
-
-## @itwin/core-react
-
-### Fixes
-
-- Fix `MessageContainer` icon colors based on severity.
-
-## @itwin/components-react
-
-### Fixes
-
-- Fix `useTreeModel` missing tree model changes that happen after render until `useTreeModel` subscribes to `TreeModelSource.onModelChanged` event.
-=======
-# NextVersion <!-- omit from toc -->
->>>>>>> 8964761a
+- Whenever widget is popped out and `window.open` fails, widget no longer disappears.