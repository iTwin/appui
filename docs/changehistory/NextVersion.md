# NextVersion <!-- omit from toc -->

Table of contents:

- [@itwin/appui-react](#itwinappui-react)
<<<<<<< HEAD
  - [Fixes](#fixes)

## @itwin/appui-react

### Fixes

- Fixed tool setting editor not updating state after value is changed. [#982](https://github.com/iTwin/appui/pull/982)
=======
  - [Changes](#changes)

## @itwin/appui-react

### Changes

- Allow to set the available snap modes in `SnapModeField` component. [#974](https://github.com/iTwin/appui/pull/974)
>>>>>>> da0b63d7
<|MERGE_RESOLUTION|>--- conflicted
+++ resolved
@@ -3,20 +3,15 @@
 Table of contents:
 
 - [@itwin/appui-react](#itwinappui-react)
-<<<<<<< HEAD
+  - [Changes](#changes)
   - [Fixes](#fixes)
-
-## @itwin/appui-react
-
-### Fixes
-
-- Fixed tool setting editor not updating state after value is changed. [#982](https://github.com/iTwin/appui/pull/982)
-=======
-  - [Changes](#changes)
 
 ## @itwin/appui-react
 
 ### Changes
 
 - Allow to set the available snap modes in `SnapModeField` component. [#974](https://github.com/iTwin/appui/pull/974)
->>>>>>> da0b63d7
+
+### Fixes
+
+- Fixed tool setting editor not updating state after value is changed. [#982](https://github.com/iTwin/appui/pull/982)