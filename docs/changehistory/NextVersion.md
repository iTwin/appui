# NextVersion <!-- omit from toc -->

Table of contents:

- [@itwin/components-react](#itwincomponents-react)
<<<<<<< HEAD
  - [Fixes](#fixes)
- [@itwin/core-react](#itwincore-react)
  - [Fixes](#fixes-1)

## @itwin/components-react

### Fixes

- `ControlledTree` spacing issue between nodes with and without expander is fixed.

## @itwin/core-react

### Fixes

- Added blank space to `Node` component without expander, so that it aligns with `Node` with expander
=======
  - [Additions](#additions)
  - [Fixes](#fixes)

## @itwin/components-react

### Additions

- `usePropertyFilterBuilder`: Added ability to build filter without showing errors.

### Fixes

- `ControlledTree`: Fixed range selection over nodes that are not loaded causing browser to hang.
- Removed `require` call from `TypeConverterManager` (No `require` calls remaining in any of the packages.)
>>>>>>> ed03f988
<|MERGE_RESOLUTION|>--- conflicted
+++ resolved
@@ -3,25 +3,10 @@
 Table of contents:
 
 - [@itwin/components-react](#itwincomponents-react)
-<<<<<<< HEAD
   - [Fixes](#fixes)
+  - [Additions](#additions)
 - [@itwin/core-react](#itwincore-react)
   - [Fixes](#fixes-1)
-
-## @itwin/components-react
-
-### Fixes
-
-- `ControlledTree` spacing issue between nodes with and without expander is fixed.
-
-## @itwin/core-react
-
-### Fixes
-
-- Added blank space to `Node` component without expander, so that it aligns with `Node` with expander
-=======
-  - [Additions](#additions)
-  - [Fixes](#fixes)
 
 ## @itwin/components-react
 
@@ -33,4 +18,10 @@
 
 - `ControlledTree`: Fixed range selection over nodes that are not loaded causing browser to hang.
 - Removed `require` call from `TypeConverterManager` (No `require` calls remaining in any of the packages.)
->>>>>>> ed03f988
+- `ControlledTree` spacing issue between nodes with and without expander is fixed.
+
+## @itwin/core-react
+
+### Fixes
+
+- Added blank space to `Node` component without expander, so that it aligns with `Node` with expander