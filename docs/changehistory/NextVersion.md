# NextVersion <!-- omit from toc -->

- [@itwin/appui-react](#itwinappui-react)
<<<<<<< HEAD
  - [Changes](#changes)

## @itwin/appui-react

### Changes

- AccuDraw interaction changes. [#1157](https://github.com/iTwin/appui/pull/1157)
  - When moving the mouse, the focus changes between `X` and `Y` input fields, in rectangular mode only.
  - Removed the delay after typing in the input field, so the visual update is immediate.
  - The first input field is automatically focused when the `AccuDrawFieldContainer` appears.
  - The first input field is automatically focused when the compass mode is changed.
  - Removed colors from rectangular inputs.
  - `N`, `S`, `E`, `W` letters, which correspond to North, South, East, and West, can be entered in the bearing angle input field.
  - The bearing angle input field automatically adds special characters `°`, `'`, and `"` to facilitate entering the bearing angle.
  - The focus is now trapped in AccuDraw input fields. To focus out of these fields, the end user can press the `Escape` key.
=======
  - [Additions](#additions)

## @itwin/appui-react

### Additions

- Added property `activeToolEmptyNode` to `FrontstageConfig.toolSettings`, which allows to use custom node if tool settings is empty. [#1137](https://github.com/iTwin/appui/pull/1137)
>>>>>>> 8ec5a2fc
<|MERGE_RESOLUTION|>--- conflicted
+++ resolved
@@ -1,10 +1,14 @@
 # NextVersion <!-- omit from toc -->
 
 - [@itwin/appui-react](#itwinappui-react)
-<<<<<<< HEAD
+  - [Additions](#additions)
   - [Changes](#changes)
 
 ## @itwin/appui-react
+
+### Additions
+
+- Added property `activeToolEmptyNode` to `FrontstageConfig.toolSettings`, which allows to use custom node if tool settings is empty. [#1137](https://github.com/iTwin/appui/pull/1137)
 
 ### Changes
 
@@ -16,13 +20,4 @@
   - Removed colors from rectangular inputs.
   - `N`, `S`, `E`, `W` letters, which correspond to North, South, East, and West, can be entered in the bearing angle input field.
   - The bearing angle input field automatically adds special characters `°`, `'`, and `"` to facilitate entering the bearing angle.
-  - The focus is now trapped in AccuDraw input fields. To focus out of these fields, the end user can press the `Escape` key.
-=======
-  - [Additions](#additions)
-
-## @itwin/appui-react
-
-### Additions
-
-- Added property `activeToolEmptyNode` to `FrontstageConfig.toolSettings`, which allows to use custom node if tool settings is empty. [#1137](https://github.com/iTwin/appui/pull/1137)
->>>>>>> 8ec5a2fc
+  - The focus is now trapped in AccuDraw input fields. To focus out of these fields, the end user can press the `Escape` key.