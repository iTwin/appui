--- conflicted
+++ resolved
@@ -5,15 +5,12 @@
 - [@itwin/appui-react](#itwinappui-react)
   - [Additions](#additions)
   - [Changes](#changes)
-<<<<<<< HEAD
-=======
 - [@itwin/components-react](#itwincomponents-react)
   - [Deprecations](#deprecations)
   - [Additions](#additions-1)
   - [Changes](#changes-1)
 - [@itwin/core-react](#itwincore-react)
   - [Deprecations](#deprecations-1)
->>>>>>> b9970356
 
 ## @itwin/appui-react
 
@@ -28,6 +25,8 @@
 
   `@itwin/appui-layout-react` will no longer be published as a separate package.
 
+- Update widget `show()` function to work with popout widgets. #564
+
 ## @itwin/components-react
 
 ### Deprecations
@@ -38,13 +37,6 @@
 
 ### Additions
 
-<<<<<<< HEAD
-- `useWidget` hook to convey widget state and location.
-
-### Changes
-
-- Update widget `show()` function to work with popout widgets.
-=======
 - `useTrackedPropertyGridModelSource` hook to create a `PropertyGridModelSource` and track changes in the data provider while also providing information on the data update progress. #660
 - `useControlledTreeEventsHandler` which should be used as a replacement to now deprecated `useTreeEventsHandler`. #676
 - `clearSelection` argument in `HideIsolateEmphasizeActionHandler.processIsolateSelected()` to control whether the selection is cleared. #682
@@ -61,5 +53,4 @@
 
 ### Deprecations
 
-- `useDisposable` hook because it does not work correctly in React 18 Strict mode. `useOptionalDisposable` or `useState` + `useEffect` should be used instead to manage disposable resources. #676
->>>>>>> b9970356
+- `useDisposable` hook because it does not work correctly in React 18 Strict mode. `useOptionalDisposable` or `useState` + `useEffect` should be used instead to manage disposable resources. #676