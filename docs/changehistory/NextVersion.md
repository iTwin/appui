--- conflicted
+++ resolved
@@ -17,10 +17,7 @@
 ### Fixes
 
 - `ControlledTree`: Fixed range selection over nodes that are not loaded causing browser to hang.
-<<<<<<< HEAD
 - Fixed `TreeNodeLoader` adding loaded nodes to model when `loadNode` observable is unsubscribed before nodes request is completed.
-- Removed `require` call from `TypeConverterManager` (No `require` calls remaining in any of the packages.)
-=======
 - Removed `require` call from `TypeConverterManager` (No `require` calls remaining in any of the packages.)
 - `ControlledTree` spacing issue between nodes with and without expander is fixed.
 
@@ -28,5 +25,4 @@
 
 ### Fixes
 
-- Added blank space to `Node` component without expander, so that it aligns with `Node` with expander
->>>>>>> 4ec65164
+- Added blank space to `Node` component without expander, so that it aligns with `Node` with expander