---
publish: false
---

# NextVersion

Table of contents:

- [Electron 17 support](#electron-17-support)
- [IModelSchemaLoader replaced](#imodelschemaloader-replaced)
- [Display](#display)
  - [Custom terrain providers](#custom-terrain-providers)
  - [Ambient occlusion improvements](#ambient-occlusion-improvements)
  - [Improved display transform support](#improved-display-transform-support)
  - [Wait for scene completion](#wait-for-scene-completion)
- [Presentation](#presentation)
  - [Restoring presentation tree state](#restoring-presentation-tree-state)
  - [Diagnostics improvements and OpenTelemetry](#diagnostics-improvements-and-opentelemetry)
  - [Localization changes](#localization-changes)
- [Geometry](#geometry)
  - [Coplanar facet consolidation](#coplanar-facet-consolidation)
  - [Filling mesh holes](#filling-mesh-holes)
- [Deprecations](#deprecations)
  - [@itwin/core-transformer](#itwincore-transformer)
<<<<<<< HEAD
- [SELECT * FROM Link Tables](#select-*-from-link-tables)
=======
- [Cloud storage changes](#cloud-storage-changes)
>>>>>>> e3472f5d

## Electron 17 support

In addition to the already supported Electron 14, iTwin.js now supports Electron versions [15](https://www.electronjs.org/blog/electron-15-0), [16](https://www.electronjs.org/blog/electron-16-0), and [17](https://www.electronjs.org/blog/electron-17-0). At the moment, support for Electron 18 and 19 is blocked due to a [bug in the V8 javascript engine](https://github.com/electron/electron/issues/35043).

## IModelSchemaLoader replaced

The `IModelSchemaLoader` class has been replaced with [SchemaLoader]($ecschema-metadata) for obtaining schemas from an iModel. This allows us to remove the @itwin/ecschema-metadata dependency from @itwin/core-backend.

```typescript
// Old
import { IModelSchemaLoader } from "@itwin/core-backend";
const loader = new IModelSchemaLoader(iModel);
const schema = loader.getSchema("BisCore");

// New
import { SchemaLoader } from "@itwin/ecschema-metadata";
const loader = new SchemaLoader((name) => iModel.getSchemaProps(name); );
const schema = loader.getSchema("BisCore");
```

[SchemaLoader]($ecschema-metadata) can be constructed with any function that returns [ECSchemaProps]($common) when passed a schema name string.

## Display

### Custom terrain providers

Previously, 3d terrain required access to [Cesium World Terrain](https://cesium.com/platform/cesium-ion/content/cesium-world-terrain/), a paid service. Now, applications can use their own sources of 3d terrain by registering a [TerrainProvider]($frontend) and implementing a [TerrainMeshProvider]($frontend) to produce 3d terrain meshes.

The name of the provider is stored in [TerrainSettings.providerName]($common). The default is "CesiumWorldTerrain".

See [BingTerrainProvider](https://github.com/iTwin/itwinjs-core/blob/master/test-apps/display-test-app/src/frontend/BingTerrainProvider.ts) for an example of a custom terrain provider.

### Ambient occlusion improvements

The ambient occlusion effect has undergone some quality improvements.

Changes:

- The shadows cast by ambient occlusion will decrease in size the more distant the geometry is.
- The maximum distance for applying ambient occlusion now defaults to 10,000 meters instead of 100 meters.
- The effect will now fade as it approaches the maximum distance.

Old effect, as shown below:

![AO effect is the same strength in the near distance and far distance](./assets/AOOldDistance.png)

New effect, shown below:

![AO effect fades in the distance; shadows decrease in size](./assets/AONewDistance.png)

For more details, see the new descriptions of the `texelStepSize` and `maxDistance` properties of [AmbientOcclusion.Props]($common).

### Improved display transform support

In some cases, geometry is displayed within a [Viewport]($frontend) at a different location, orientation, and/or scale than that with which it is persisted in the iModel. For example:

- A [DisplayStyle]($backend) may use [PlanProjectionSettings.elevation]($common) to adjust a plan projection model's position on the Z axis.
- A [ModelDisplayTransformProvider]($frontend) may supply [Transform]($core-geometry)s to be applied to specific models.
- A [RenderSchedule.Script]($common) may apply [Transform]($core-geometry)s to groups of elements belonging to a [RenderSchedule.ElementTimeline]($common).

Tools that interact both with a [Viewport]($frontend) and with persistent geometry sometimes need to account for such display transforms. Such tools can now use [ViewState.computeDisplayTransform]($frontend) to compute the transform applied to a model or element for display. For example, [AccuSnap]($frontend) applies the display transform to the snap points and curves received from the backend to display them correctly in the viewport; and [ViewClipByElementTool]($frontend) applies it to the element's bounding box to orient the clip with the element as displayed in the viewport.

### Wait for scene completion

As you navigate inside a [Viewport]($frontend), [Tile]($frontend)s, texture images, and other resources are streamed in asynchronously to display the contents of the view. Sometimes, you may want to wait until the scene has been fully rendered - for example, so that you can capture a complete image of the viewport's contents. [Viewport.waitForSceneCompletion]($frontend) provides a `Promise` that resolves when the scene has been fully rendered. Here's an example that captures an image of the fully-rendered scene:

```ts
async function captureImage(vp: Viewport): Promise<ImageBuffer | undefined> {
  await vp.waitForSceneCompletion();
  return vp.readImageBuffer();
}
```

## Presentation

### Restoring presentation tree state

It is now possible to restore previously saved Presentation tree state on component mount.

```ts
// Save current tree state
const { nodeLoader } = usePresentationTreeNodeLoader(args);
useEffect(() => exampleStoreTreeModel(nodeLoader.modelSource.getModel()), []);

// Restore tree state on component mount
const seedTreeModel = exampleRetrieveStoredTreeModel();
const { nodeLoader } = usePresentationTreeNodeLoader({ ...args, seedTreeModel });
```

### Diagnostics improvements and OpenTelemetry

The Presentation [Diagnostics API](../presentation/advanced/Diagnostics.md) has been upgraded from `@alpha` to `@beta`. Several new features have also been added:

- Ability to retrieve backend version when sending a request from the frontend. See [Getting request diagnostics on the frontend](../presentation/advanced/Diagnostics.md#getting-request-diagnostics-on-the-frontend) section for an example.
- Ability to request diagnostics on the backend at the [PresentationManager]($presentation-backend) level. See [Getting diagnostics for all requests](../presentation/advanced/Diagnostics.md#getting-diagnostics-for-all-requests) section for an example.
- Introduced a new `@itwin/presentation-opentelemetry` package that provides an easy way to convert Presentation Diagnostics objects to OpenTelemetry objects. See [Diagnostics and OpenTelemetry](../presentation/advanced/Diagnostics.md#diagnostics-and-opentelemetry) section for an example.

### Localization Changes

Previously, some of the data produced by the Presentation library was being localized both on the backend. This behavior was dropped in favor of localizing everything on the frontend. As a result, the requirement to supply localization assets with the backend is also removed.

In case of a backend-only application, localization may be setup by providing a [localization function when initializing the Presentation backend](../presentation/advanced/Localization.md).  By default the library localizes known strings to English.

**Deprecated APIs:**

- PresentationManagerProps.localeDirectories
- PresentationManagerProps.defaultLocale
- PresentationManager.activeLocale

## Geometry

### Coplanar facet consolidation

A new method, [PolyfaceQuery.cloneWithMaximalPlanarFacets]($core-geometry), can identify groups of adjacent coplanar facets in a mesh and produce a new mesh in which each group is consolidated into a single facet. The consolidated facets are necessarily not triangular and various bridge edges will be present in non-convex facets.

![maximalPlanarFacets](assets/Geometry-maximalPlanarFacets.png "Mesh with many coplanar facets; new mesh with consolidation of coplanar facets")

### Filling mesh holes

A new method, [PolyfaceQuery.fillSimpleHoles]($core-geometry), can identify holes in a mesh and produce a new mesh in which some or all of the holes are replaced with facets. Which holes are filled can be controlled using [HoleFillOptions]($core-geometry) to specify constraints such as maximum hole perimeter, number of edges, and/or loop direction.

![fillHoles](assets/Geometry-fillHoles.png "Mesh with holes; All boundaries extracted from surface, including outer boundary; Mesh with holes filled")

## Deprecations

### @itwin/core-transformer

The synchronous `void`-returning overload of [IModelTransformer.initFromExternalSourceAspects]($transformer) has been deprecated. It will still perform the old behavior synchronously until it is removed. It will now however return a `Promise` (which should be `await`ed) if invoked with the an [InitFromExternalSourceAspectsArgs]($transformer) argument, which is necessary when processing changes instead of the full source contents.

<<<<<<< HEAD
### @itwin/core-geometry

`BoxProps.origin` has been replaced with `BoxProps.baseOrigin` to align with the "box" JSON format.

## SELECT * FROM Link Tables

Previously when we did SELECT *on a link table, it would only return ECInstanceId, ECClassId, SourceECInstanceId and TargetECInstanceId. We were skipping SourceECClassId and TargetECClassId. This behavior was dropped as technically SELECT* on a link table should also return SourceECClassId and TargetECClassId.
The new behavior is that we would return ECInstanceId, ECClassId, SourceECInstanceId, SourceECClassId, TargetECInstanceId, TargetECClassId when we do SELECT * on a link table.
=======
## Cloud storage changes

The existing beta implementation of cloud storage tile cache ([CloudStorageService]($backend) - [AzureBlobStorage]($backend), [AliCloudStorageService]($backend)) has been deprecated in favor of the [iTwin/object-storage](https://github.com/iTwin/object-storage) project, which exposes a unified cloud-agnostic object storage interface in turn simplifying the setup of Microsoft Azure or S3 based (OSS, MinIO) cloud storage providers.

[CloudStorageService]($backend) remains to support older frontends, however the new implementation of cloud storage still has to be setup. This is done automatically if [IModelHostOptions.tileCacheAzureCredentials]($backend) are used.

A different cloud provider may be set in [IModelHostOptions.tileCacheStorage]($backend) and `IModelAppOptions.tileAdmin.tileStorage`, which could be any of [the implementations iTwin/object-storage](https://github.com/iTwin/object-storage/tree/main/storage) provides.
>>>>>>> e3472f5d
<|MERGE_RESOLUTION|>--- conflicted
+++ resolved
@@ -8,6 +8,7 @@
 
 - [Electron 17 support](#electron-17-support)
 - [IModelSchemaLoader replaced](#imodelschemaloader-replaced)
+- [Improved link table selection](improved-link-table-selection)
 - [Display](#display)
   - [Custom terrain providers](#custom-terrain-providers)
   - [Ambient occlusion improvements](#ambient-occlusion-improvements)
@@ -22,11 +23,7 @@
   - [Filling mesh holes](#filling-mesh-holes)
 - [Deprecations](#deprecations)
   - [@itwin/core-transformer](#itwincore-transformer)
-<<<<<<< HEAD
-- [SELECT * FROM Link Tables](#select-*-from-link-tables)
-=======
 - [Cloud storage changes](#cloud-storage-changes)
->>>>>>> e3472f5d
 
 ## Electron 17 support
 
@@ -49,6 +46,12 @@
 ```
 
 [SchemaLoader]($ecschema-metadata) can be constructed with any function that returns [ECSchemaProps]($common) when passed a schema name string.
+
+## Improved link table selection
+
+## SELECT * FROM Link Tables
+
+Previously when we did `SELECT *` on a link table, it would only return `ECInstanceId`, `ECClassId`, `SourceECInstanceId` and `TargetECInstanceId`. It would omit `SourceECClassId` and `TargetECClassId`. Those two omitted columns are now included in the query result rows.
 
 ## Display
 
@@ -157,21 +160,10 @@
 
 The synchronous `void`-returning overload of [IModelTransformer.initFromExternalSourceAspects]($transformer) has been deprecated. It will still perform the old behavior synchronously until it is removed. It will now however return a `Promise` (which should be `await`ed) if invoked with the an [InitFromExternalSourceAspectsArgs]($transformer) argument, which is necessary when processing changes instead of the full source contents.
 
-<<<<<<< HEAD
-### @itwin/core-geometry
-
-`BoxProps.origin` has been replaced with `BoxProps.baseOrigin` to align with the "box" JSON format.
-
-## SELECT * FROM Link Tables
-
-Previously when we did SELECT *on a link table, it would only return ECInstanceId, ECClassId, SourceECInstanceId and TargetECInstanceId. We were skipping SourceECClassId and TargetECClassId. This behavior was dropped as technically SELECT* on a link table should also return SourceECClassId and TargetECClassId.
-The new behavior is that we would return ECInstanceId, ECClassId, SourceECInstanceId, SourceECClassId, TargetECInstanceId, TargetECClassId when we do SELECT * on a link table.
-=======
 ## Cloud storage changes
 
-The existing beta implementation of cloud storage tile cache ([CloudStorageService]($backend) - [AzureBlobStorage]($backend), [AliCloudStorageService]($backend)) has been deprecated in favor of the [iTwin/object-storage](https://github.com/iTwin/object-storage) project, which exposes a unified cloud-agnostic object storage interface in turn simplifying the setup of Microsoft Azure or S3 based (OSS, MinIO) cloud storage providers.
+The existing beta implementations of cloud storage tile cache ([CloudStorageService]($backend) - [AzureBlobStorage]($backend), [AliCloudStorageService]($backend)) have been deprecated in favor of the [iTwin/object-storage](https://github.com/iTwin/object-storage) project, which exposes a unified cloud-agnostic object storage interface in turn simplifying the setup of Microsoft Azure or S3 based (OSS, MinIO) cloud storage providers.
 
 [CloudStorageService]($backend) remains to support older frontends, however the new implementation of cloud storage still has to be setup. This is done automatically if [IModelHostOptions.tileCacheAzureCredentials]($backend) are used.
 
-A different cloud provider may be set in [IModelHostOptions.tileCacheStorage]($backend) and `IModelAppOptions.tileAdmin.tileStorage`, which could be any of [the implementations iTwin/object-storage](https://github.com/iTwin/object-storage/tree/main/storage) provides.
->>>>>>> e3472f5d
+A different cloud provider may be set in [IModelHostOptions.tileCacheStorage]($backend) and `IModelAppOptions.tileAdmin.tileStorage`, which could be any of [the implementations iTwin/object-storage](https://github.com/iTwin/object-storage/tree/main/storage) provides.