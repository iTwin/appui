<<<<<<< HEAD
# NextVersion <!-- omit from toc -->

- [@itwin/appui-react](#itwinappui-react)
  - [Additions](#additions)
- [@itwin/components-react](#itwincomponents-react)
  - [Additions](#additions-1)

## @itwin/appui-react

### Additions

- Added property `activeToolEmptyNode` to `FrontstageConfig.toolSettings`, which allows to use custom node if tool settings is empty. [#1137](https://github.com/iTwin/appui/pull/1137)

## @itwin/components-react

### Additions

- Added a callback to `VirtualizedPropertyGrid` which determines which editors should always be visible. [#1090](https://github.com/iTwin/appui/pull/1090)
=======
# NextVersion <!-- omit from toc -->
>>>>>>> 95a4b44a
<|MERGE_RESOLUTION|>--- conflicted
+++ resolved
@@ -1,22 +1,10 @@
-<<<<<<< HEAD
 # NextVersion <!-- omit from toc -->
 
 - [@itwin/appui-react](#itwinappui-react)
   - [Additions](#additions)
-- [@itwin/components-react](#itwincomponents-react)
-  - [Additions](#additions-1)
 
 ## @itwin/appui-react
 
 ### Additions
 
-- Added property `activeToolEmptyNode` to `FrontstageConfig.toolSettings`, which allows to use custom node if tool settings is empty. [#1137](https://github.com/iTwin/appui/pull/1137)
-
-## @itwin/components-react
-
-### Additions
-
-- Added a callback to `VirtualizedPropertyGrid` which determines which editors should always be visible. [#1090](https://github.com/iTwin/appui/pull/1090)
-=======
-# NextVersion <!-- omit from toc -->
->>>>>>> 95a4b44a
+- Added property `activeToolEmptyNode` to `FrontstageConfig.toolSettings`, which allows to use custom node if tool settings is empty. [#1137](https://github.com/iTwin/appui/pull/1137)