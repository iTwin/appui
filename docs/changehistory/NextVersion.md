--- conflicted
+++ resolved
@@ -28,9 +28,9 @@
 
 ### Additions
 
-<<<<<<< HEAD
 - `useTrackedPropertyGridModelSource` hook to create a `PropertyGridModelSource` and track changes in the data provider while also providing information on the data update progress. #660
 - `useControlledTreeEventsHandler` which should be used as a replacement to now deprecated `useTreeEventsHandler`. #676
+- `clearSelection` argument in `HideIsolateEmphasizeActionHandler.processIsolateSelected()` to control whether the selection is cleared. #682
 - `PropertyFilterBuilderLogicalOperator` component and `PropertyFilterBuilderLogicalOperatorProps` to render the logical operator inside of the filter builder. #686
 - `PropertyFilterBuilderToolbar` component to display the action buttons in the filter builder. #686
 - `isGroupOperatorDisabled` property of `PropertyFilterBuilderRendererProps` to control whether the group operator is toggle-able. #686
@@ -39,11 +39,6 @@
 
 - Show loading spinner in subsequent loads if delay threshold is reached in `VirtualizedPropertyGrid.`. #660
 - Updated UI of the `FilterBuilder` component. #686
-=======
-- `useWidget` hook to convey widget state and location.
-- `activateDroppedTab` preview feature to activate a dragged widget tab whenever it is dropped in the receiving container. #601
-- `clearSelection` argument in `HideIsolateEmphasizeActionHandler.processIsolateSelected()` to control whether the selection is cleared. #682
->>>>>>> abc8bd17
 
 ## @itwin/core-react
 
