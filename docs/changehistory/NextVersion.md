--- conflicted
+++ resolved
@@ -39,8 +39,5 @@
 
 ### Fixes
 
-<<<<<<< HEAD
-- `PropertyFilterBuilder`: Keep the rule value the same when the operator changes between `Less`, `LessOrEqual`, `Greater`, `GreaterOrEqual` and `IsEqual`, `IsNotEqual`, otherwise clear it.
-=======
 - `PropertyFilterBuilder`: Fixed bug where the user couldn't change rule group operator.
->>>>>>> d07f4460
+- `PropertyFilterBuilder`: Keep the rule value the same when the operator changes between `Less`, `LessOrEqual`, `Greater`, `GreaterOrEqual` and `IsEqual`, `IsNotEqual`, otherwise clear it.