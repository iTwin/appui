# NextVersion <!-- omit from toc -->

Table of contents:

- [Drop support for iTwin.js 3.x](#drop-support-for-itwinjs-3x)
- [Drop support for React 17.x](#drop-support-for-react-17x)
- [Drop support for iTwinUI 2.x](#drop-support-for-itwinui-2x)
- [Restrict access to `@internal` APIs](#restrict-access-to-internal-apis)
- [Drop CommonJS modules](#drop-commonjs-modules)
- [Style sheet changes](#style-sheet-changes)
- [Move iTwinUI to `peerDependencies`](#move-itwinui-to-peerdependencies)
- [@itwin/appui-react](#itwinappui-react)
  - [Removals](#removals)
  - [Additions](#additions)
  - [Changes](#changes)
- [@itwin/components-react](#itwincomponents-react)
  - [Deprecations](#deprecations)
  - [Additions](#additions-1)
  - [Changes](#changes-1)
- [@itwin/core-react](#itwincore-react)
  - [Changes](#changes-2)

## Drop support for iTwin.js 3.x

iTwin.js 3.x is in the end-of-life phase as described in the [version support policy](https://www.itwinjs.org/learning/api-support-policies/#version-support-status).

iTwin.js peer dependency ranges have been updated to exclude version `^3.7.0`. [#1050](https://github.com/iTwin/appui/pull/1050)

Application consumers of AppUI should upgrade to the latest [iTwin.js 4.x](https://www.itwinjs.org/changehistory/) version. Packages that depend on AppUI should update to the minimum required iTwin.js 4.x version.

Support for newer versions of iTwin.js will be added in future AppUI releases.

## Drop support for React 17.x

React peer dependency ranges have been updated to exclude version `^17.0.0`. [#1054](https://github.com/iTwin/appui/pull/1054)

Application consumers of AppUI should upgrade to the latest [React 18.x](https://react.dev/blog/2022/03/08/react-18-upgrade-guide) version. Packages that depend on AppUI should update to the minimum required React 18.x version.

Support for newer versions of React will be added in future AppUI releases.

## Drop support for iTwinUI 2.x

iTwinUI 2.x is in the end-of-life phase as described in the [version support policy](https://github.com/iTwin/iTwinUI/wiki/Support-policy#version-support-status).

AppUI packages will no longer support the iTwinUI 2.x version out of the box. Previously, AppUI would install both iTwinUI 2.x and iTwinUI 3.x to set up both versions when using the `ThemeManager` or popout windows. [#1058](https://github.com/iTwin/appui/pull/1058)

Application consumers of AppUI should upgrade to the latest [iTwinUI 3.x](https://github.com/iTwin/iTwinUI/releases) version. Packages that depend on AppUI should update to the minimum required iTwinUI 3.x version.

Applications that want to continue using iTwinUI 2.x in AppUI must be wrapped with the `ThemeProvider` from iTwinUI 2.x.
Additionally, to use iTwinUI 2.x in child windows and popout widgets, applications can use the newly introduced `childWindow` prop to wrap the content of child windows. For example:

```tsx
import { ThemeProvider } from "@itwin/itwinui-react-v2";

function ChildWindow(props: React.PropsWithChildren<{}>) {
  // Wrap content of child windows with `ThemeProvider` from iTwinUI 2.x
  return <ThemeProvider>{props.children}</ThemeProvider>;
}

function App() {
  return <ConfigurableUiContent childWindow={ChildWindow} />;
}
```

Support for newer versions of iTwinUI will be added in future AppUI releases.

## Restrict access to `@internal` APIs

AppUI packages now correctly define an `exports` field in their `package.json` files to prevent consumers from importing the `@internal` APIs directly from submodules. [#1048](https://github.com/iTwin/appui/pull/1048)

This change might break consumers that rely on importing APIs directly from unsupported submodules. Currently supported export paths:

- Main barrel file, i.e. `@itwin/appui-react`
- `package.json` subpath, i.e. `@itwin/appui-react/package.json`
- All SCSS files, i.e. `@itwin/core-react/lib/core-react/_typography.scss`. SCSS exports are available to facilitate the AppUI 5.0 adoption and will be removed in the next major version.

To fix the import issue, consumers should update their import paths to use the supported export paths. For example:

```tsx
// Before
import { Widget } from "@itwin/appui-react/lib/esm/appui-react/widgets/Widget";

// After
import { Widget } from "@itwin/appui-react";
```

SCSS imports and variables should be replaced with iTwinUI CSS variables:

```scss
// Before
@import "~@itwin/core-react/lib/cjs/core-react/style/themecolors";

.component {
  background-color: $buic-background-1;
}

// After
.component {
  background-color: var(--iui-color-background);
}
```

Additionally, all `@internal` API exports are removed from the barrel file, as consumers should never use `@internal` APIs directly. [#1060](https://github.com/iTwin/appui/pull/1060)

> [!CAUTION]
> There are still a number of `@internal` APIs that are exported with their related public types, such as class methods, fields, or namespace functions. These should never be used directly and are subject to change without notice.

If the currently used API is not exported from the barrel file and there is no reasonable replacement, please [file an issue](https://github.com/iTwin/appui/issues/new/choose) and describe your use case.

## Drop CommonJS modules

Support for CommonJS modules has been removed from all AppUI packages. [#1081](https://github.com/iTwin/appui/pull/1081)

To facilitate the migration, the `exports` field has been updated to support legacy `cjs` and `esm` import paths in SCSS files. For example, `@import "@itwin/core-react/lib/cjs/core-react/base/base.scss"` will continue to work correctly by resolving to `@import "@itwin/core-react/lib/core-react/base/base.scss"`. Additionally, SCSS files are still delivered in `cjs` and `esm` directories to support a wider range of bundlers [#1125](https://github.com/iTwin/appui/pull/1125).
However, consumers should avoid importing SCSS partial files, as these are deprecated and will be removed in the next major version.

Additionally, file extensions are provided in import declarations, which are [mandatory for ES modules](https://nodejs.org/api/esm.html#mandatory-file-extensions). [#1056](https://github.com/iTwin/appui/pull/1056)

## Style sheet changes

SCSS files have been updated to use the [`@use`](https://sass-lang.com/documentation/at-rules/use/) rule instead of the [deprecated](https://sass-lang.com/documentation/breaking-changes/import/) [`@import`](https://sass-lang.com/documentation/at-rules/import/) rule. [#1085](https://github.com/iTwin/appui/pull/1085)

To avoid breaking existing SCSS of AppUI consumers, [`@forward`](https://sass-lang.com/documentation/at-rules/forward/) rules were added to SCSS partial files to forward previously imported SCSS modules.

Additionally, all internal usage of `--buic` CSS variables and `$buic` SCSS variables have been replaced with [iTwinUI CSS variables](https://itwinui.bentley.com/docs/variables). [#1079](https://github.com/iTwin/appui/pull/1079)

Consumers of AppUI are expected to avoid using AppUI `SCSS` partial files directly and instead use the available CSS variables from iTwinUI.

## Move iTwinUI to `peerDependencies`

AppUI packages now specify `@itwin/itwinui-react` as a [peer dependency](https://docs.npmjs.com/cli/v10/configuring-npm/package-json#peerdependencies). This change means that application consumers should explicitly specify the latest version of iTwinUI in their `package.json` dependencies. This change simplifies the process of ensuring that a single version of the iTwinUI package is installed per major version without using version overrides. [#1115](https://github.com/iTwin/appui/pull/1115)

## @itwin/appui-react

### Removals

- Removed the `FrameworkChildWindows.useCreateRoot` method, which existed solely to prevent runtime warnings when using `React 18.x`. Consumers should remove usages of `useCreateRoot` when upgrading. [#1054](https://github.com/iTwin/appui/pull/1054)
- Removed the [activateDroppedTab](https://github.com/iTwin/appui/discussions/679) preview feature, as the behavior of the preview feature is now enabled by default. Additionally, a widget tab's drag-and-drop logic is updated to activate the dropped tab only if it was active when the drag interaction was initiated. It is safe for consumers to remove the preview feature from their `PreviewFeaturesProvider`. [#1071](https://github.com/iTwin/appui/pull/1071)
- Removed the [newToolbars](https://github.com/iTwin/appui/discussions/924) preview feature, as the behavior of the preview feature is now enabled by default. It is safe for consumers to remove the preview feature from their `PreviewFeaturesProvider`. [#1072](https://github.com/iTwin/appui/pull/1072)

### Additions

- Added the `childWindow` prop to the `ConfigurableUiContent` component, allowing consumers to provide a wrapper component for child windows and popout widgets. [#1058](https://github.com/iTwin/appui/pull/1058)
- The `StatusBarPopover` component now accepts all props that are accepted by the `Popover` component from `@itwin/itwinui-react`. [#1068](https://github.com/iTwin/appui/pull/1068)

### Changes

- Popout widgets are now displayed in a flow layout to match the layout of floating, stage panel, and popout widgets when `reparentPopoutWidgets` is enabled. [#1049](https://github.com/iTwin/appui/pull/1049)
- Use React portal instead of creating a separate element tree for each child window. [#1062](https://github.com/iTwin/appui/pull/1062)
- Removed incorrect usage of the internal `IModelApp.renderSystem.options.displaySolarShadows` check from `useSolarDataProvider`. The `wantShadows` property of the viewport display style is used instead. [#1066](https://github.com/iTwin/appui/pull/1066)
<<<<<<< HEAD
- Removed several references to `@bentley/icons-generic` by either reusing similar icons from `@itwin/itwinui-icons` or inlining the icons directly. [#1074](https://github.com/iTwin/appui/pull/1074)
=======
- Add error boundary to popout widgets. [#1075](https://github.com/iTwin/appui/pull/1075)
>>>>>>> b8881104
- Updated the styling of the `BackstageAppButton` and `NestedFrontstageAppButton` components to match the updated toolbars. [#1078](https://github.com/iTwin/appui/pull/1078)
- The new toolbars will now handle snap opacity mode when it is enabled. [#1082](https://github.com/iTwin/appui/pull/1082)
- Bump `FrameworkFrontstages.addFrontstage` method to `@public`. [#1134](https://github.com/iTwin/appui/pull/1134)

## @itwin/components-react

### Deprecations

- Deprecated the `FavoritePropertiesRenderer.renderFavorites` method in favor of an overload that doesn't take the `createRoot` function as an argument. [#1054](https://github.com/iTwin/appui/pull/1054)

### Additions

- Added the `IMergingPropertyDataProvider` interface, which combines any number of `IPropertyDataProvider` instances, and added the `createMergedPropertyDataProvider` factory function that creates an `IMergingPropertyDataProvider` instance. [#1040](https://github.com/iTwin/appui/pull/1040)
- Added a callback to `VirtualizedPropertyGrid` which determines which editors should always be visible. [#1090](https://github.com/iTwin/appui/pull/1090)

### Changes

- Removed a dependency to `@bentley/icons-generic` by reusing icons from `@itwin/itwinui-icons`. [#1074](https://github.com/iTwin/appui/pull/1074)

## @itwin/core-react

### Changes

- Removed the `resize-observer-polyfill` dependency because `ResizeObserver` is well supported by modern browsers, eliminating the need for a polyfill. [#1045](https://github.com/iTwin/appui/pull/1045)<|MERGE_RESOLUTION|>--- conflicted
+++ resolved
@@ -148,11 +148,8 @@
 - Popout widgets are now displayed in a flow layout to match the layout of floating, stage panel, and popout widgets when `reparentPopoutWidgets` is enabled. [#1049](https://github.com/iTwin/appui/pull/1049)
 - Use React portal instead of creating a separate element tree for each child window. [#1062](https://github.com/iTwin/appui/pull/1062)
 - Removed incorrect usage of the internal `IModelApp.renderSystem.options.displaySolarShadows` check from `useSolarDataProvider`. The `wantShadows` property of the viewport display style is used instead. [#1066](https://github.com/iTwin/appui/pull/1066)
-<<<<<<< HEAD
 - Removed several references to `@bentley/icons-generic` by either reusing similar icons from `@itwin/itwinui-icons` or inlining the icons directly. [#1074](https://github.com/iTwin/appui/pull/1074)
-=======
 - Add error boundary to popout widgets. [#1075](https://github.com/iTwin/appui/pull/1075)
->>>>>>> b8881104
 - Updated the styling of the `BackstageAppButton` and `NestedFrontstageAppButton` components to match the updated toolbars. [#1078](https://github.com/iTwin/appui/pull/1078)
 - The new toolbars will now handle snap opacity mode when it is enabled. [#1082](https://github.com/iTwin/appui/pull/1082)
 - Bump `FrameworkFrontstages.addFrontstage` method to `@public`. [#1134](https://github.com/iTwin/appui/pull/1134)
