# NextVersion <!-- omit from toc -->

Table of contents:

- [@itwin/appui-react](#itwinappui-react)
  - [Deprecations](#deprecations)
  - [Changes](#changes)
  - [Fixes](#fixes)
- [@itwin/core-react](#itwincore-react)
  - [Deprecations](#deprecations-1)
  - [Changes](#changes-1)
<<<<<<< HEAD
  - [Fixes](#fixes)
- [@itwin/components-react](#itwincomponents-react)
=======
>>>>>>> 467767b6
  - [Fixes](#fixes-1)

## @itwin/appui-react

### Deprecations

- `UiFramework.isMobile()` method in favor of `ProcessDetector.isMobileBrowser` from `@itwin/core-bentley`. [#810](https://github.com/iTwin/appui/pull/810)

### Changes

- Bump `FloatingViewportContentWrapper` to `@public`. [#801](https://github.com/iTwin/appui/pull/801)

### Fixes

- Fix `FrameworkUiAdmin.showCard()` runtime error. [#803](https://github.com/iTwin/appui/pull/803)

## @itwin/core-react

### Deprecations

- `Centered` component in favor of [iTwinUI Flex](https://itwinui.bentley.com/docs/flex), i.e. `<Flex justifyContent="center" />`. [#795](https://github.com/iTwin/appui/pull/795)
- `Div` component in favor of HTMLDivElement i.e. `<div />`. [#795](https://github.com/iTwin/appui/pull/795)
- `DivWithOutsideClick` component in favor of [iTwinUI popover `closeOnOutsideClick`](https://itwinui.bentley.com/docs/popover). [#795](https://github.com/iTwin/appui/pull/795)
- `FillCentered` component in favor of [iTwinUI Flex](https://itwinui.bentley.com/docs/flex). [#795](https://github.com/iTwin/appui/pull/795)
- `FlexWrapContainer` component in favor of [iTwinUI Flex](https://itwinui.bentley.com/docs/flex). [#795](https://github.com/iTwin/appui/pull/795)
- `Gap` component in favor of [iTwinUI size variables](https://itwinui.bentley.com/docs/variables#size). [#795](https://github.com/iTwin/appui/pull/795)
- `ScrollView` component in favor of [overflow property](https://developer.mozilla.org/en-US/docs/Web/CSS/overflow). [#795](https://github.com/iTwin/appui/pull/795)
- `BlockText`, `DisabledText` components in favor of [iTwinUI Text](https://itwinui.bentley.com/docs/typography#text). [#809](https://github.com/iTwin/appui/pull/809)
- `CheckListBox`, `CheckListBoxItem`, `CheckListBoxSeparator` components in favor of [iTwinUI list](https://itwinui.bentley.com/docs/list). [#809](https://github.com/iTwin/appui/pull/809)
- `Dialog`, `GlobalDialog` components and `DialogAlignment` enum in favor of [iTwinUI Dialog](https://itwinui.bentley.com/docs/dialog). [#809](https://github.com/iTwin/appui/pull/809)
- `ElementSeparator` without a direct replacement as components that need to be user-resized support this out of the box. [#809](https://github.com/iTwin/appui/pull/809)
- `ExpandableList` component in favor of [iTwinUI expandable block](https://itwinui.bentley.com/docs/expandableblock). [#809](https://github.com/iTwin/appui/pull/809)
- `IconInput` component in favor of [iTwinUI input decorations](https://itwinui.bentley.com/docs/inputwithdecorations). [#809](https://github.com/iTwin/appui/pull/809)
- `ImageCheckBox` component in favor of [iTwinUI checkbox](https://itwinui.bentley.com/docs/checkbox). [#809](https://github.com/iTwin/appui/pull/809)
- `InputLabel` component and `InputStatus` enum in favor of [iTwinUI input](https://itwinui.bentley.com/docs/input). [#809](https://github.com/iTwin/appui/pull/809)
- `Listbox`, `ListboxItem` components, `ListboxContext` and `ListboxValue` type in favor of [iTwinUI list](https://itwinui.bentley.com/docs/list). [#809](https://github.com/iTwin/appui/pull/809)
- `LoadingBar`, `LoadingPrompt`, `LoadingStatus` components in favor of [iTwinUI progress indicator](https://itwinui.bentley.com/docs/progressindicator). [#809](https://github.com/iTwin/appui/pull/809)
- `LoadingSpinner` component in favor of [iTwinUI radial progress indicator](https://itwinui.bentley.com/docs/progressindicator#progress-radial). [#809](https://github.com/iTwin/appui/pull/809)
- `SearchBox` component in favor of [iTwinUI SearchBox](https://itwinui.bentley.com/docs/searchbox). [#809](https://github.com/iTwin/appui/pull/809)
- `Tabs`, `VerticalTabs` components in favor of [iTwinUI Tabs](https://itwinui.bentley.com/docs/tabs). [#809](https://github.com/iTwin/appui/pull/809)
- `BlockText`, `DisabledText` components in favor of [iTwinUI Text](https://itwinui.bentley.com/docs/typography#text). [#809](https://github.com/iTwin/appui/pull/809)

### Changes

- Bump `useCrossOriginPopup` to `@public`. [#802](https://github.com/iTwin/appui/pull/802)

### Fixes

- Fix `PopoutWidget` getting increasingly bigger each time it is popped out. [#792](https://github.com/iTwin/appui/pull/792)
<<<<<<< HEAD

## @itwin/components-react

### Fixes

- Fix spacing between categories in `VirtualizedPropertyGrid`. [#812](https://github.com/iTwin/appui/pull/812)
=======
- Fix `Icon` to render correctly with nested conditional items. [#803](https://github.com/iTwin/appui/pull/803)
>>>>>>> 467767b6
<|MERGE_RESOLUTION|>--- conflicted
+++ resolved
@@ -9,12 +9,9 @@
 - [@itwin/core-react](#itwincore-react)
   - [Deprecations](#deprecations-1)
   - [Changes](#changes-1)
-<<<<<<< HEAD
-  - [Fixes](#fixes)
+  - [Fixes](#fixes-1)
 - [@itwin/components-react](#itwincomponents-react)
-=======
->>>>>>> 467767b6
-  - [Fixes](#fixes-1)
+  - [Fixes](#fixes-2)
 
 ## @itwin/appui-react
 
@@ -63,13 +60,10 @@
 ### Fixes
 
 - Fix `PopoutWidget` getting increasingly bigger each time it is popped out. [#792](https://github.com/iTwin/appui/pull/792)
-<<<<<<< HEAD
+- Fix `Icon` to render correctly with nested conditional items. [#803](https://github.com/iTwin/appui/pull/803)
 
 ## @itwin/components-react
 
 ### Fixes
 
-- Fix spacing between categories in `VirtualizedPropertyGrid`. [#812](https://github.com/iTwin/appui/pull/812)
-=======
-- Fix `Icon` to render correctly with nested conditional items. [#803](https://github.com/iTwin/appui/pull/803)
->>>>>>> 467767b6
+- Fix spacing between categories in `VirtualizedPropertyGrid`. [#812](https://github.com/iTwin/appui/pull/812)