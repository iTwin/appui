# NextVersion <!-- omit from toc -->

Table of contents:

- [@itwin/appui-react](#itwinappui-react)
  - [Deprecations](#deprecations)
  - [Additions](#additions)
  - [Changes](#changes)
  - [Fixes](#fixes)
- [@itwin/components-react](#itwincomponents-react)
<<<<<<< HEAD
  - [Additions](#additions-1)
  - [Changes](#changes-1)
  - [Fixes](#fixes-1)
- [@itwin/core-react](#itwincore-react)
  - [Deprecations](#deprecations-1)
=======
  - [Deprecations](#deprecations-1)
  - [Changes](#changes-1)
  - [Fixes](#fixes-1)
- [@itwin/core-react](#itwincore-react)
  - [Deprecations](#deprecations-2)
  - [Additions](#additions-1)
>>>>>>> a2fe26e3

## @itwin/appui-react

### Deprecations

- Deprecated all APIs associated with `ConfigurableUiControl` class. It is recommended for applications to continue using `classId` to specify content via content control APIs until all tools and UI elements that are used with that specific content control are refactored. [#888](https://github.com/iTwin/appui/pull/888)

  - `AccuDrawWidgetControl` class. Use `AccuDrawWidget` component instead.
  - `CubeNavigationAidControl` class. Use `@itwin/imodel-components-react#CubeNavigationAid` component instead.
  - `DrawingNavigationAidControl` class. Use `@itwin/imodel-components-react#DrawingNavigationAid` component instead.
  - `SheetNavigationAidControl` class. Use `SheetNavigationAid` component instead.
  - `StandardRotationNavigationAidControl` class. Use `StandardRotationNavigationAid` component instead.
  - `StatusBarWidgetComposerControl` class. Use `StatusBarComposer` component instead.
  - `IModelViewportControl` class and `IModelViewportControlOptions` interface and `ViewOverlayProps.featureOptions` property. Use `@itwin/imodel-components-react#ViewportComponent` component instead.

    `IModelViewportControlOptions` previously specified through `applicationData` property of `ContentProps` interface can be passed as props to `ViewportComponent` component.

    ```tsx
    // Before
    const content = {
      id: `viewport-1`,
      classId: IModelViewportControl,
      applicationData: {
        viewState: UiFramework.getDefaultViewState,
        iModelConnection: UiFramework.getIModelConnection,
      },
    } satisfies ContentProps;

    // After
    function ViewportContent() {
      const [iModel] = React.useState(UiFramework.getIModelConnection());
      const [viewState] = React.useState(UiFramework.getDefaultViewState());
      return <ViewportComponent viewState={viewState} imodel={iModel} />;
    }

    const content = {
      id: `viewport-1`,
      classId: "",
      content: <ViewportContent />,
    } satisfies ContentProps;
    ```

    `DefaultViewOverlay` previously configured through `IModelViewportControlOptions` can be rendered as a sibling of `ViewportComponent` component. Configuration specified through `applicationData.featureOptions.defaultViewOverlay` can be passed as props to `DefaultViewOverlay` component.

    ```tsx
    // Before
    const content = {
      id: `viewport-1`,
      classId: IModelViewportControl,
      applicationData: {
        featureOptions: {
          defaultViewOverlay: {
            enableScheduleAnimationViewOverlay: true,
          },
        },
      },
    } satisfies ContentProps;

    // After
    function ViewportContent() {
      const [viewport, setViewport] = React.useState<ScreenViewport>();

      return (
        <>
          <ViewportComponent viewportRef={(v) => setViewport(v)} />
          {viewport && (
            <DefaultViewOverlay viewport={viewport} scheduleAnimation={true} />
          )}
        </>
      );
    }

    const content = {
      id: `viewport-1`,
      classId: "",
      content: <ViewportContent />,
    } satisfies ContentProps;
    ```

    To replicate `IModelViewportControlOptions.supplyViewOverlay` behavior you could use a render prop:

    ```tsx
    // Before
    const content = {
      id: `viewport-1`,
      classId: IModelViewportControl,
      applicationData: {
        supplyViewOverlay: () => <>Custom view overlay</>,
      },
    } satisfies ContentProps;

    // After
    function ViewportContent(props: {
      renderViewOverlay?: (viewport: ScreenViewport) => React.ReactNode;
    }) {
      const [viewport, setViewport] = React.useState<ScreenViewport>();
      return (
        <>
          <ViewportComponent viewportRef={(v) => setViewport(v)} />
          {viewport && props.renderViewOverlay?.(viewport)}
        </>
      );
    }

    const content = {
      id: `viewport-1`,
      classId: "",
      content: (
        <ViewportContent renderViewOverlay={() => <>Custom view overlay</>} />
      ),
    } satisfies ContentProps;
    ```

  - `ConfigurableUiContentProps.viewOverlay` property. Components used in `ContentProps.content` should control view overlay visibility.
  - `ViewportContentControl` class. `NavigationAidHost` component used this class to render navigation aid specific to activated content control and would handle view selection changes. `NavigationAidHost` is updated to render a default navigation aid depending on the active viewport view when content control is not used (`ContentProps.classId` is set to an empty string). If a custom navigation aid is needed, applications can provide a custom component via `navigationAid` prop of `ViewToolWidgetComposer` or `navigationAidHost` prop of `NavigationWidgetComposer` components.
  - `FloatingContentControl` class. Use `UiItemsProvider` to provide a floating `Widget` instead. Additionally, use `ContentOverlay` component to display the active content indicator.
  - `FloatingViewportContent` component, `useFloatingViewport` hook, `FloatingViewportContentControl` class and related type `FloatingViewportContentProps`. Wrap `@itwin/imodel-components-react#ViewportComponent` component with a `ContentOverlay` instead.
  - `FloatingViewportContentWrapper` component and related props type `FloatingViewportContentWrapperProps`. Use `ContentOverlay` component to display the active content indicator instead.
  - Base classes `ConfigurableBase`, `ConfigurableUiElement`, `NavigationAidControl`, `ConfigurableUiControl`, `ContentControl`, `StatusBarWidgetControl`, `WidgetControl`, properties `WidgetDef.classId`, `WidgetDef.getWidgetControl`, `WidgetDef.widgetControl`, `UiFramework.controls`, and related types `FrameworkControls`, `ConfigurableCreateInfo`, `ConfigurableUiControlConstructor`, `ConfigurableUiControlType`, `SupportsViewSelectorChange`. Use React components returned by the control instead when defining content in a content group and see inline documentation for suggested replacements.
  - `activeContent`, `oldContent` properties of `ActiveContentChangedEventArgs` interface. Use `id` property to identify the activated and deactivated contents instead.
  - `getContentControl`,`getContentControlById`, `getContentControls`, `getContentNodes`, `getControlFromElement` methods of `ContentGroup` class. Use `contentPropsList` property instead.
  - `fillLayoutContainer` method and `rootSplit` getter of `ContentLayoutDef` class that are used internally only.
  - `applicationData`, `classId` properties of `ContentProps` interface. Use `content` property to specify a React node instead.
  - `addFloatingContentControl`, `contentSupportsCamera`, `dropFloatingContentControl`, `getActive`, `getActiveContentControl`, `isContent3dView`,`isContentDrawingView`, `isContentOrthographicView`, `isContentSheetView`, `isContentSpatialView`, `refreshActive`, `setActive` methods of `FrameworkContent`. See inline documentation for suggested replacements.
  - `ToolInformation`, `ToolUiProvider` classes, `activeToolInformation` property of `FrameworkFrontstages` interface without a replacement. New APIs will be added in the future based on submitted use-cases. For simple scenarios, use `IModelApp.toolAdmin` APIs instead.
  - `onContentControlActivatedEvent` property of `FrameworkFrontstages` interface. Use `FrameworkContent.onActiveContentChangedEvent` instead.
  - `SyncUiEventId.ContentControlActivated` enum value. Use `SyncUiEventId.ActiveContentChanged` instead.
  - `addFloatingContentControl`, `contentControls`, `dropFloatingContentControl`, `setActiveView`, `setActiveViewFromViewport`, of `FrontstageDef` class. See inline documentation for suggested replacements.
  - `StatusBarFieldId` type which is not used in AppUI packages.
  - `StatusBarProps` interface of a deprecated `StatusBar` component.
  - `ViewSelector.onViewSelectorChangedEvent` property. Use `onViewSelected` prop of `ViewSelector` component instead.

- Deprecated properties that have `BadgeType` as type and added replacement properties that use the new `BadgeKind` type. [#899](https://github.com/iTwin/appui/pull/899)
  - `badge` property in `CommonBackstageItem`, `CommonStatusBarItem`, `CommonToolbarItem`, `Widget`. Use `badgeKind` property instead.
  - `badgeType` property in `CursorMenuItemProps`, `FrameworkKeyboardShortcut`, `ItemDefBase`, `ItemProps`, `KeyboardShortcutProps`. Use `badgeKind` property instead.
  - `badgeType` getter in `WidgetDef`. Use `badgeKind` getter instead.
- Deprecated `relativePosition` property in `ToolbarPopupProps`, `CardPopupProps` and `CursorPopupProps` in favor of `placement` property. [#907](https://github.com/iTwin/appui/pull/907)
- Deprecated `orientation` property in `CardPopupProps`. This property is not used by the `CardPopup` component. [#907](https://github.com/iTwin/appui/pull/907)
- Deprecated `showToolbar`, `showHTMLElement`, `hideHTMLElement` and `showCard` methods from `PopupManager`. Use `displayToolbar`, `showComponent`, `hideComponent` and `displayCard` methods of `PopupManager` instead. [#907](https://github.com/iTwin/appui/pull/907)

### Additions

- Added additional APIs to support `ConfigurableUiControl` deprecation in backwards compatible way. [#888](https://github.com/iTwin/appui/pull/888)
  - `id` property to `ActiveContentChangedEventArgs` interface to replace exiting React node properties.
  - `ContentOverlay` component to render the active content indicator in components outside of frontstage content group i.e. widgets.
  - `content` property to `ContentProps` interface to replace existing `classId` property.
  - `getActiveId`, `setActiveId` properties to `FrameworkContent` to replace existing control based APIs.
  - `onViewSelected` to `ViewSelectorProps` to replace the static event.
  - `solarTimeline`, `analysisTimeline`, `scheduleAnimation` props to `DefaultViewOverlay` component to replace existing `applicationData.featureOptions.defaultViewOverlay` property.
  - `navigationAid` prop to `ViewToolWidgetComposer` to override the default navigation aid.
<<<<<<< HEAD
- Added `LocalStateStorage`, `SettingsManager` classes, `UiStateStorageStatus` enum and `UiStateStorage`, `UiStateStorageResult`, `RectangleProps`, `SizeProps`, `SettingsTabEntry`, `SettingsTabsProvider` interfaces previously accessible from `@itwin/core-react` package. [#901](https://github.com/iTwin/appui/pull/901)
=======
- Added replacement properties that allow specifying the badge type in components using string values from `BadgeKind`. [#899](https://github.com/iTwin/appui/pull/899)
  - `badgeKind` property in `CommonBackstageItem`, `CommonStatusBarItem`, `CommonToolbarItem`, `Widget`, `CursorMenuItemProps`, `FrameworkKeyboardShortcut`, `ItemDefBase`, `ItemProps`, `KeyboardShortcutProps`.
  - `badgeKind` getter in `WidgetDef`.
>>>>>>> a2fe26e3

### Changes

- Bump `AccuDrawWidget`, `SheetNavigationAid`, `StandardRotationNavigationAid` components to `@public`. [#888](https://github.com/iTwin/appui/pull/888)
- No more transitions when toggling themes. [#905](https://github.com/iTwin/appui/pull/905)

### Fixes

- Fixed `AccuDrawInputField` to correctly specify keyboard event modifiers in `UiFramework.keyboardShortcuts.processKey()`. [#894](https://github.com/iTwin/appui/pull/894)
- Fixes the unintentional "flying-in" of floating elements like Tooltips and ComboBox menus when the page first loads. [#905](https://github.com/iTwin/appui/pull/905)

## @itwin/components-react

<<<<<<< HEAD
### Additions

- Added `CheckBoxState`, `Orientation`, `TimeFormat` enums and `LocalizationProvider` component previously accessible from `@itwin/core-react` package. [#901](https://github.com/iTwin/appui/pull/901)
=======
### Deprecations

- Deprecated `PopupItem`, `PopupItemProps`, `PopupItemWithDrag`, `PopupItemWithDragProps`, `ToolbarPopupContext`, `ToolbarPopupContextProps`, `useToolbarPopupContext`. These components, context and hook are used internally to construct toolbars. [#899](https://github.com/iTwin/appui/pull/899)
>>>>>>> a2fe26e3

### Changes

- Property grid array items' description will be shown next to the index when the items are non-primitive. [#890](https://github.com/iTwin/appui/pull/890)

### Fixes

- Fixed `activeMatchIndex` not working correctly on adjacent matches in `HighlightedText`. [#898](https://github.com/iTwin/appui/pull/898)
<<<<<<< HEAD
- Fixed widget tab styling to match the SVG and CSS icon size. [#901](https://github.com/iTwin/appui/pull/901)
=======
>>>>>>> a2fe26e3

## @itwin/core-react

### Deprecations

<<<<<<< HEAD
- Deprecated all remaining APIs of `@itwin/core-react` package. `@itwin/core-react` package is now considered deprecated and usage of this package should be avoided. Existing APIs will continue to work as expected as described in [API deprecation policy](https://www.itwinjs.org/learning/api-support-policies/#api-deprecation-policy). Package will be removed entirely with `AppUI 6.0` version release. [#901](https://github.com/iTwin/appui/pull/901)

  - `CheckBoxState`, `Orientation`, `TimeFormat` enums and `LocalizationProvider` component are now accessible from `@itwin/components-react` package.
  - `LocalStateStorage`, `SettingsManager` classes, `UiStateStorageStatus` enum and `UiStateStorage`, `UiStateStorageResult`, `RectangleProps`, `SizeProps`, `SettingsTabEntry`, `SettingsTabsProvider` interfaces are now accessible from `@itwin/appui-react` package.
  - `UiStateEntry` class. Use `UiStateStorage` APIs instead.
  - `AutoSuggest` component and related types `AutoSuggestProps`, `AutoSuggestData`, `AsyncGetAutoSuggestDataFunc`, `GetAutoSuggestDataFunc`. Use [iTwinUI](https://itwinui.bentley.com) components instead. I.e. [ComboBox](https://itwinui.bentley.com/docs/combobox) can be used in most cases by providing a custom `filterFunction` in order to hide a dropdown menu via `dropdownMenuProps.style` and handling of input value via `inputProps.onChange`. Alternatively, please [upvote an existing](https://github.com/iTwin/iTwinUI/issues) or file a new [feature request](https://github.com/iTwin/iTwinUI/issues/new/choose) if additional customization is needed.
  - `ContextMenu`, `ContextMenuItem`, `ContextSubMenu`, `ContextMenuDivider`, `GlobalContextMenu`, `PopupContextMenu` components, `ContextMenuDirection` enum and related types `ContextMenuProps`, `ContextMenuItemProps`, `ContextSubMenuProps`, `GlobalContextMenuProps`, `PopupContextMenuProps`. Use [iTwinUI DropdownMenu](https://itwinui.bentley.com/docs/dropdownmenu) component instead. In most cases, you will need to control visibility manually via `visible` prop. Additionally, if you need to position the menu i.e. based on the current mouse position, you can create a hidden target for the `DropdownMenu`.

    ```tsx
    <DropdownMenu
      visible={true}
      // ...
    >
      <div
        style={{
          visibility: "hidden",
          position: "absolute",
          left: 50,
          top: 200,
        }}
      />
    </DropdownMenu>
    ```

  - `IconSpec` type. Use `React.ReactNode` type instead. Even though the `React.ReactNode` is a subset of `IconSpec` it is recommended to deprecate all existing properties/APIs that were using the `IconSpec` type when moving to a suggested replacement. Main motivation for that is because `string` type is a subset of `React.ReactNode` and had a separate value handling i.e. rendering CSS icons instead of simply rendering a string value.

    ```tsx
    // Before
    interface ComponentProps {
      iconSpec?: IconSpec;
    }

    <Component iconSpec="icon-placeholder" />;

    // After
    interface ComponentProps {
      icon?: React.ReactNode;
    }

    <Component icon={<SvgPlaceholder />} />;
    ```

  - `Icon` component and related `IconProps` type. This component was mostly used internally to render all supported types of `IconSpec`. Instead use SVG icons directly from `@itwin/itwinui-icons-react` package.

    ```tsx
    // Before
    <Icon iconSpec={<SvgPlaceholder>} />;

    // After
    <SvgPlaceholder />;
    ```

    To continue using the outdated CSS icons package:

    ```tsx
    // Before
    <Icon iconSpec="icon-placeholder" />

    // After
    <i className="icon icon-placeholder" />
    ```

  - `ConditionalIconItem` class. Use `React.ReactNode` type instead. Consumers should use conditional rendering to render different icons. Additionally, a newly added `useConditionalValue` hook can be used if the consumer prefers to continue using the sync UI events.

    ```tsx
    // Before
    <Component
      iconSpec={
        new ConditionalIconItem(
          () => (view.is2d ? <Svg2D /> : <Svg3D />),
          [eventId]
        )
      }
    />;

    // After
    const is2d = useConditionalValue(() => view.is2d, [eventId]);
    <Component icon={icon2d ? <Svg2D /> : <Svg3D />} />;
    ```

  - `NodeCheckboxRenderer`, `NodeCheckboxRenderProps` types. Types are inlined in the component props definition. For advanced use-cases use `React.ComponentProps` type helper instead.
  - `RenderPropsArgs` interface. Props of a deprecated component `ElementResizeObserver`.
  - `SettingsContainer` component and props type `SettingsContainerProps`. Component is used internally by `SettingsModalFrontstage`. Use [iTwinUI](https://itwinui.bentley.com) components to build a custom solution instead or file a [feature request](https://github.com/iTwin/appui/issues/new/choose).
  - `UiCore` class. It is recommended for applications to continue using `UiCore` initializer until the package is removed entirely to avoid unexpected behavior in dependencies.
  - `useCrossOriginPopup` hook. Without a replacement, build a custom solution instead.
  - `useSaveBeforeActivatingNewSettingsTab`, `useSaveBeforeClosingSettingsContainer` hooks. Use `SettingsManager` APIs instead.
=======
- Deprecated `BadgeType` which is used as a type for properties and it is replaced by internal `BadgeKind` type. [#899](https://github.com/iTwin/appui/pull/899)
- Deprecated `badgeType` property in `ContextMenuItemProps`. Use `badgeKind` property instead. [#899](https://github.com/iTwin/appui/pull/899)

### Additions

- Added `badgeKind` property to `ContextMenuItemProps`. It allows specifying the badge type using string values from `BadgeKind`. [#899](https://github.com/iTwin/appui/pull/899)
- Added `Deprecated` badge. It can only be accessed by using `badgeKind` properties in components. [#899](https://github.com/iTwin/appui/pull/899)

### Changes

- Removed styling for the `theme-transition` class. [#890](https://github.com/iTwin/appui/pull/890)
>>>>>>> a2fe26e3
<|MERGE_RESOLUTION|>--- conflicted
+++ resolved
@@ -8,20 +8,14 @@
   - [Changes](#changes)
   - [Fixes](#fixes)
 - [@itwin/components-react](#itwincomponents-react)
-<<<<<<< HEAD
+  - [Deprecations](#deprecations-1)
   - [Additions](#additions-1)
   - [Changes](#changes-1)
   - [Fixes](#fixes-1)
 - [@itwin/core-react](#itwincore-react)
-  - [Deprecations](#deprecations-1)
-=======
-  - [Deprecations](#deprecations-1)
-  - [Changes](#changes-1)
-  - [Fixes](#fixes-1)
-- [@itwin/core-react](#itwincore-react)
   - [Deprecations](#deprecations-2)
-  - [Additions](#additions-1)
->>>>>>> a2fe26e3
+  - [Additions](#additions-2)
+  - [Changes](#changes-2)
 
 ## @itwin/appui-react
 
@@ -172,13 +166,10 @@
   - `onViewSelected` to `ViewSelectorProps` to replace the static event.
   - `solarTimeline`, `analysisTimeline`, `scheduleAnimation` props to `DefaultViewOverlay` component to replace existing `applicationData.featureOptions.defaultViewOverlay` property.
   - `navigationAid` prop to `ViewToolWidgetComposer` to override the default navigation aid.
-<<<<<<< HEAD
-- Added `LocalStateStorage`, `SettingsManager` classes, `UiStateStorageStatus` enum and `UiStateStorage`, `UiStateStorageResult`, `RectangleProps`, `SizeProps`, `SettingsTabEntry`, `SettingsTabsProvider` interfaces previously accessible from `@itwin/core-react` package. [#901](https://github.com/iTwin/appui/pull/901)
-=======
-- Added replacement properties that allow specifying the badge type in components using string values from `BadgeKind`. [#899](https://github.com/iTwin/appui/pull/899)
-  - `badgeKind` property in `CommonBackstageItem`, `CommonStatusBarItem`, `CommonToolbarItem`, `Widget`, `CursorMenuItemProps`, `FrameworkKeyboardShortcut`, `ItemDefBase`, `ItemProps`, `KeyboardShortcutProps`.
-  - `badgeKind` getter in `WidgetDef`.
->>>>>>> a2fe26e3
+  - Added replacement properties that allow specifying the badge type in components using string values from `BadgeKind`. [#899](https://github.com/iTwin/appui/pull/899)
+    - `badgeKind` property in `CommonBackstageItem`, `CommonStatusBarItem`, `CommonToolbarItem`, `Widget`, `CursorMenuItemProps`, `FrameworkKeyboardShortcut`, `ItemDefBase`, `ItemProps`, `KeyboardShortcutProps`.
+    - `badgeKind` getter in `WidgetDef`.
+  - Added `LocalStateStorage`, `SettingsManager` classes, `UiStateStorageStatus` enum and `UiStateStorage`, `UiStateStorageResult`, `RectangleProps`, `SizeProps`, `SettingsTabEntry`, `SettingsTabsProvider` interfaces previously accessible from `@itwin/core-react` package. [#901](https://github.com/iTwin/appui/pull/901)
 
 ### Changes
 
@@ -192,33 +183,29 @@
 
 ## @itwin/components-react
 
-<<<<<<< HEAD
+### Deprecations
+
+- Deprecated `PopupItem`, `PopupItemProps`, `PopupItemWithDrag`, `PopupItemWithDragProps`, `ToolbarPopupContext`, `ToolbarPopupContextProps`, `useToolbarPopupContext`. These components, context and hook are used internally to construct toolbars. [#899](https://github.com/iTwin/appui/pull/899)
+
 ### Additions
 
 - Added `CheckBoxState`, `Orientation`, `TimeFormat` enums and `LocalizationProvider` component previously accessible from `@itwin/core-react` package. [#901](https://github.com/iTwin/appui/pull/901)
-=======
+
+### Changes
+
+- Property grid array items' description will be shown next to the index when the items are non-primitive. [#890](https://github.com/iTwin/appui/pull/890)
+
+### Fixes
+
+- Fixed `activeMatchIndex` not working correctly on adjacent matches in `HighlightedText`. [#898](https://github.com/iTwin/appui/pull/898)
+- Fixed widget tab styling to match the SVG and CSS icon size. [#901](https://github.com/iTwin/appui/pull/901)
+
+## @itwin/core-react
+
 ### Deprecations
 
-- Deprecated `PopupItem`, `PopupItemProps`, `PopupItemWithDrag`, `PopupItemWithDragProps`, `ToolbarPopupContext`, `ToolbarPopupContextProps`, `useToolbarPopupContext`. These components, context and hook are used internally to construct toolbars. [#899](https://github.com/iTwin/appui/pull/899)
->>>>>>> a2fe26e3
-
-### Changes
-
-- Property grid array items' description will be shown next to the index when the items are non-primitive. [#890](https://github.com/iTwin/appui/pull/890)
-
-### Fixes
-
-- Fixed `activeMatchIndex` not working correctly on adjacent matches in `HighlightedText`. [#898](https://github.com/iTwin/appui/pull/898)
-<<<<<<< HEAD
-- Fixed widget tab styling to match the SVG and CSS icon size. [#901](https://github.com/iTwin/appui/pull/901)
-=======
->>>>>>> a2fe26e3
-
-## @itwin/core-react
-
-### Deprecations
-
-<<<<<<< HEAD
+- Deprecated `BadgeType` which is used as a type for properties and it is replaced by internal `BadgeKind` type. [#899](https://github.com/iTwin/appui/pull/899)
+- Deprecated `badgeType` property in `ContextMenuItemProps`. Use `badgeKind` property instead. [#899](https://github.com/iTwin/appui/pull/899)
 - Deprecated all remaining APIs of `@itwin/core-react` package. `@itwin/core-react` package is now considered deprecated and usage of this package should be avoided. Existing APIs will continue to work as expected as described in [API deprecation policy](https://www.itwinjs.org/learning/api-support-policies/#api-deprecation-policy). Package will be removed entirely with `AppUI 6.0` version release. [#901](https://github.com/iTwin/appui/pull/901)
 
   - `CheckBoxState`, `Orientation`, `TimeFormat` enums and `LocalizationProvider` component are now accessible from `@itwin/components-react` package.
@@ -305,9 +292,6 @@
   - `UiCore` class. It is recommended for applications to continue using `UiCore` initializer until the package is removed entirely to avoid unexpected behavior in dependencies.
   - `useCrossOriginPopup` hook. Without a replacement, build a custom solution instead.
   - `useSaveBeforeActivatingNewSettingsTab`, `useSaveBeforeClosingSettingsContainer` hooks. Use `SettingsManager` APIs instead.
-=======
-- Deprecated `BadgeType` which is used as a type for properties and it is replaced by internal `BadgeKind` type. [#899](https://github.com/iTwin/appui/pull/899)
-- Deprecated `badgeType` property in `ContextMenuItemProps`. Use `badgeKind` property instead. [#899](https://github.com/iTwin/appui/pull/899)
 
 ### Additions
 
@@ -316,5 +300,4 @@
 
 ### Changes
 
-- Removed styling for the `theme-transition` class. [#890](https://github.com/iTwin/appui/pull/890)
->>>>>>> a2fe26e3
+- Removed styling for the `theme-transition` class. [#890](https://github.com/iTwin/appui/pull/890)