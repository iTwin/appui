# NextVersion <!-- omit from toc -->

Table of contents:

- [@itwin/appui-react](#itwinappui-react)
<<<<<<< HEAD
  - [Deprecations](#deprecations)
  - [Additions](#additions)
  - [Changes](#changes)
- [@itwin/components-react](#itwincomponents-react)
  - [Deprecations](#deprecations-1)
=======
  - [Additions](#additions)
  - [Changes](#changes)
- [@itwin/components-react](#itwincomponents-react)
  - [Deprecations](#deprecations)
>>>>>>> 49757c64
  - [Changes](#changes-1)
- [@itwin/core-react](#itwincore-react)
  - [Fixes](#fixes)

## @itwin/appui-react

<<<<<<< HEAD
### Deprecations

- Deprecated `StatusBar` component in favor of `StatusBarComposer`. [#848](https://github.com/iTwin/appui/pull/848)
- Deprecated `StatusBar` namespace. Please use the components directly. [#848](https://github.com/iTwin/appui/pull/848)
  - Deprecated `StatusBar.Popup` and `StatusBarPopup` in favor of `StatusBarPopover`.
  - Deprecated `StatusBar.Field` and `StatusBarField` in favor of [iTwinUI Button](https://itwinui.bentley.com/docs/button).
- Deprecated `StatusBarIndicator` in favor of [iTwinUI Button](https://itwinui.bentley.com/docs/button) (or other components) and AppUI `StatusBarPopover`. [#848](https://github.com/iTwin/appui/pull/848)
- Deprecated `StatusBarLabelIndicator` in favor of [iTwinUI Label](https://itwinui.bentley.com/docs/typography#label) and AppUI `Icon`. [#848](https://github.com/iTwin/appui/pull/848)

### Additions

- Added `StatusBarPopover` to replace `StatusBar.Popup`. The component uses [iTwinUI Popover](https://itwinui.bentley.com/docs/popover) with some consistent styling for all `StatusBar` fields. `StatusBarPopover` should wrap the element that triggers it (e.g. a button). [#848](https://github.com/iTwin/appui/pull/848)
- Added `StatusBarPopover.ExpandIndicator` which adds an indicator to show that a button has expandable content. `StatusBarPopover.ExpandIndicator` is supposed to be used in `StatusBarPopover` trigger buttons. [#848](https://github.com/iTwin/appui/pull/848)

  Usage example:

  ```tsx
  // With iTwinUI Button
  <StatusBarPopover>
    <Button styleType="borderless">
      {label}
      <StatusBarPopover.ExpandIndicator />
    </Button>
  </StatusBarPopover>

  // With iTwinUI IconButton
  <StatusBarPopover>
    <IconButton styleType="borderless">
      <SvgLightbulbHollow />
      <StatusBarPopover.ExpandIndicator />
    </IconButton>
  </StatusBarPopover>
  ```

### Changes

- Started using iTwinUI components for `StatusBar` field components. That includes both the button and the popup. [#848](https://github.com/iTwin/appui/pull/848)
=======
### Additions

- `controlWidgetVisibility` preview feature. When enabled, additional UI elements are rendered to allow the end user of the layout to control widget visibility. [#856](https://github.com/iTwin/appui/pull/856)

  Currently applications might use `WidgetState` to control widget visibility programmatically and expect the widgets to stay hidden until a certain condition is met. Since this preview feature adds UI elements to control widget visibility, it might conflict with the application's logic. To avoid this, the application should use `UiItemsManager.register()` and `UiItemsManager.unregister()` to strictly manage what widgets are available to the end-user.

  Additionally an array of widget ids can be specified to only expose visibility controls for specific widgets. This allows applications to experiment with other use-cases, like keeping at least one widget visible at all times.

### Changes

- The dropdown menu of `widgetActionDropdown` preview feature will close once one of the menu items is activated. [#856](https://github.com/iTwin/appui/pull/856)
- The labels for the buttons in the widget title bar will be rendered as tooltips, rather than using the `title` attribute. [#856](https://github.com/iTwin/appui/pull/856)
>>>>>>> 49757c64

## @itwin/components-react

### Deprecations

- Deprecated `DoublePropertyValueRenderer` and `NavigationPropertyValueRenderer` in favor of default `PrimitivePropertyValueRenderer`. [#832](https://github.com/iTwin/appui/pull/832)
- Deprecated `RadialMenu` and `RadialButton` components that were designed for a retired design pattern in favor of `ContextMenu` or [iTwinUI dropdown menu](https://itwinui.bentley.com/docs/dropdownmenu). [#850](https://github.com/iTwin/appui/pull/850)

### Changes

- Updated `VirtualizedPropertyGrid` component [#849](https://github.com/iTwin/appui/pull/849):
  - Enable user selection for property records
  - Display browser context menu on property records if `onPropertyContextMenu` and `isPropertySelectionOnRightClickEnabled` props are not set
  - Increased area of an element separator to avoid column overlap

## @itwin/core-react

### Fixes

- Fixed SVG icon alignment in `ContextMenuItem` component. [#840](https://github.com/iTwin/appui/pull/840)
- Fixed `ContextSubMenu` to correctly render provided SVG icon. [#840](https://github.com/iTwin/appui/pull/840)<|MERGE_RESOLUTION|>--- conflicted
+++ resolved
@@ -3,25 +3,16 @@
 Table of contents:
 
 - [@itwin/appui-react](#itwinappui-react)
-<<<<<<< HEAD
-  - [Deprecations](#deprecations)
-  - [Additions](#additions)
-  - [Changes](#changes)
-- [@itwin/components-react](#itwincomponents-react)
-  - [Deprecations](#deprecations-1)
-=======
   - [Additions](#additions)
   - [Changes](#changes)
 - [@itwin/components-react](#itwincomponents-react)
   - [Deprecations](#deprecations)
->>>>>>> 49757c64
   - [Changes](#changes-1)
 - [@itwin/core-react](#itwincore-react)
   - [Fixes](#fixes)
 
 ## @itwin/appui-react
 
-<<<<<<< HEAD
 ### Deprecations
 
 - Deprecated `StatusBar` component in favor of `StatusBarComposer`. [#848](https://github.com/iTwin/appui/pull/848)
@@ -33,6 +24,12 @@
 
 ### Additions
 
+- `controlWidgetVisibility` preview feature. When enabled, additional UI elements are rendered to allow the end user of the layout to control widget visibility. [#856](https://github.com/iTwin/appui/pull/856)
+
+  Currently applications might use `WidgetState` to control widget visibility programmatically and expect the widgets to stay hidden until a certain condition is met. Since this preview feature adds UI elements to control widget visibility, it might conflict with the application's logic. To avoid this, the application should use `UiItemsManager.register()` and `UiItemsManager.unregister()` to strictly manage what widgets are available to the end-user.
+
+  Additionally an array of widget ids can be specified to only expose visibility controls for specific widgets. This allows applications to experiment with other use-cases, like keeping at least one widget visible at all times.
+  
 - Added `StatusBarPopover` to replace `StatusBar.Popup`. The component uses [iTwinUI Popover](https://itwinui.bentley.com/docs/popover) with some consistent styling for all `StatusBar` fields. `StatusBarPopover` should wrap the element that triggers it (e.g. a button). [#848](https://github.com/iTwin/appui/pull/848)
 - Added `StatusBarPopover.ExpandIndicator` which adds an indicator to show that a button has expandable content. `StatusBarPopover.ExpandIndicator` is supposed to be used in `StatusBarPopover` trigger buttons. [#848](https://github.com/iTwin/appui/pull/848)
 
@@ -58,21 +55,9 @@
 
 ### Changes
 
-- Started using iTwinUI components for `StatusBar` field components. That includes both the button and the popup. [#848](https://github.com/iTwin/appui/pull/848)
-=======
-### Additions
-
-- `controlWidgetVisibility` preview feature. When enabled, additional UI elements are rendered to allow the end user of the layout to control widget visibility. [#856](https://github.com/iTwin/appui/pull/856)
-
-  Currently applications might use `WidgetState` to control widget visibility programmatically and expect the widgets to stay hidden until a certain condition is met. Since this preview feature adds UI elements to control widget visibility, it might conflict with the application's logic. To avoid this, the application should use `UiItemsManager.register()` and `UiItemsManager.unregister()` to strictly manage what widgets are available to the end-user.
-
-  Additionally an array of widget ids can be specified to only expose visibility controls for specific widgets. This allows applications to experiment with other use-cases, like keeping at least one widget visible at all times.
-
-### Changes
-
 - The dropdown menu of `widgetActionDropdown` preview feature will close once one of the menu items is activated. [#856](https://github.com/iTwin/appui/pull/856)
 - The labels for the buttons in the widget title bar will be rendered as tooltips, rather than using the `title` attribute. [#856](https://github.com/iTwin/appui/pull/856)
->>>>>>> 49757c64
+- Started using iTwinUI components for `StatusBar` field components. That includes both the button and the popup. [#848](https://github.com/iTwin/appui/pull/848)
 
 ## @itwin/components-react
 
