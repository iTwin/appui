--- conflicted
+++ resolved
@@ -13,11 +13,8 @@
 
 ### Fixes
 
-<<<<<<< HEAD
-- Simplify grid template definitions of standard layout to avoid CSS issues in `rsbuild` production build.
-=======
 - Fixed an icon size of a backstage app button when web font icon is used. [#1262](https://github.com/iTwin/appui/pull/1262)
->>>>>>> e5a8b3ae
+- Simplify grid template definitions of standard layout to avoid CSS issues in `rsbuild` production build. [#1263](https://github.com/iTwin/appui/pull/1263)
 
 ## @itwin/components-react
 
