# NextVersion <!-- omit from toc -->

Table of contents:

- [@itwin/core-react](#itwincore-react)
  - [Deprecations](#deprecations)
- [@itwin/appui-react](#itwinappui-react)
  - [Deprecations](#deprecations-1)
  - [Additions](#additions)
  - [Changes](#changes)
  - [Deprecations](#deprecations)
- [@itwin/components-react](#itwincomponents-react)
<<<<<<< HEAD
  - [Additions](#additions)
  - [Deprecations](#deprecations-1)
=======
  - [Deprecations](#deprecations-2)
  - [Additions](#additions-1)
- [@itwin/imodel-components-react](#itwinimodel-components-react)
  - [Deprecations](#deprecations-3)

## @itwin/core-react

### Deprecations

- All `SCSS` and `CSS` variables are deprecated in all of AppUI packages. Applications should use [iTwinUI variables](https://itwinui.bentley.com/docs/variables) instead. In the table below you can find the replacements for commonly used variables:

| Variable                                    | Replacement                                                     |
| ------------------------------------------- | --------------------------------------------------------------- |
| `--buic-accessory-hollow`                   | `--iui-color-white`                                             |
| `--buic-accessory-primary`                  | `--iui-color-background-accent-hover` or `rgb(000, 139, 225)`   |
| `--buic-accessory-success`                  | `--iui-color-background-positive-hover` or `rgb(083, 162, 026)` |
| `--buic-accessory-alert`                    | `--iui-color-background-negative-hover` or `rgb(211, 010, 010)` |
| `--buic-accessory-warning`                  | `--iui-color-background-warning-hover` or `rgb(241, 139, 018)`  |
| `--buic-accessory-primary-tint`             | `--iui-color-border-informational` or `rgb(165, 215, 245)`      |
| `--buic-accessory-success-tint`             | `--iui-color-border-positive` or `rgb(195, 225, 175)`           |
| `--buic-accessory-alert-tint`               | `--iui-color-border-negative` or `rgb(239, 169, 169)`           |
| `--buic-accessory-warning-tint`             | `--iui-color-border-warning` or `rgb(249, 215, 171)`            |
| `--buic-background-1`                       | `--iui-color-background`                                        |
| `--buic-background-2`                       | `--iui-color-background-hover`                                  |
| `--buic-background-3`                       | `--iui-color-background-backdrop`                               |
| `--buic-background-4`                       | `--iui-color-background-backdrop-hover`                         |
| `--buic-background-5`                       | `--iui-color-background-disabled`                               |
| `--buic-background-editable`                | `--iui-color-background`                                        |
| `--buic-background-primary`                 | `--iui-color-background-accent`                                 |
| `--buic-background-tooltip`                 | `hsl(var(--iui-color-background-hsl) / 0.9)`                    |
| `--buic-background-scrollbar`               | `hsl(var(--iui-color-foreground-hsl) / var(--iui-opacity-4))`   |
| `--buic-background-scrollbar-hover`         | `hsl(var(--iui-color-foreground-hsl) / var(--iui-opacity-3))`   |
| `--buic-foreground-body-rgb`                | `--iui-color-foreground-hsl`                                    |
| `--buic-foreground-body`                    | `--iui-color-text`                                              |
| `--buic-foreground-body-reverse-rgb`        | `--iui-color-foreground-hsl`                                    |
| `--buic-foreground-body-reverse`            | `hsl(var(--iui-color-background-hsl) / var(--iui-opacity-2))`   |
| `--buic-foreground-muted`                   | `--iui-color-text-muted`                                        |
| `--buic-foreground-disabled`                | `--iui-color-text-disabled`                                     |
| `--buic-foreground-activehover`             | `--iui-color-text`                                              |
| `--buic-inputs-border`                      | `hsl(var(--iui-color-foreground-hsl) / var(--iui-opacity-4))`   |
| `--buic-inputs-boxshadow`                   | `--iui-focus-box-shadow`                                        |
| `--buic-popup-boxshadow`                    | `--buic-inputs-boxshadow`                                       |
| `--buic-foreground-primary`                 | `--iui-color-icon-accent`                                       |
| `--buic-foreground-primary-tone`            | `--iui-color-text-accent-hover`                                 |
| `--buic-foreground-focus`                   | `--iui-color-text-accent-hover`                                 |
| `--buic-foreground-focus-border`            | `--buic-inputs-border`                                          |
| `--buic-focus-boxshadow`                    | `hsl(var(--iui-color-accent-hsl) / var(--iui-opacity-4))`       |
| `--buic-focus-boxshadow-gradient1`          | `hsl(var(--buic-foreground-primary-tone-rgb) / 0)`              |
| `--buic-focus-boxshadow-gradient2`          | `hsl(var(--buic-foreground-primary-rgb) / 0.65)`                |
| `--buic-foreground-accessory`               | `--iui-color-white`                                             |
| `--buic-foreground-success`                 | `--iui-color-text-positive`                                     |
| `--buic-foreground-positive`                | `--iui-color-text-positive`                                     |
| `--buic-foreground-positive-rgb`            | `--iui-color-positive-hsl`                                      |
| `--buic-foreground-alert`                   | `--iui-color-text-negative`                                     |
| `--buic-foreground-negative`                | `--iui-color-text-negative`                                     |
| `--buic-foreground-negative-rgb`            | `--iui-color-negative-hsl`                                      |
| `--buic-foreground-warning`                 | `--iui-color-text-warning`                                      |
| `--buic-foreground-warning-rgb`             | `--iui-color-warning-hsl`                                       |
| `--buic-background-focus-overlay`           | `hsl(var(--iui-opacity-6))`                                     |
| `--buic-background-hover-overlay`           | `hsl(var(--iui-color-accent-hsl) / var(--iui-opacity-5))`       |
| `--buic-background-active-overlay`          | `hsl(var(--iui-color-accent-hsl) / var(--iui-opacity-5))`       |
| `--buic-background-pressed-overlay`         | `hsl(var(--iui-color-accent-hsl) / 0.3)`                        |
| `--buic-background-card`                    | `hsl(var(--iui-color-background-hsl) / 0.9)`                    |
| `--buic-background-striped_row`             | `hsl(var(--iui-color-foreground-hsl) / 0.03)`                   |
| `--buic-background-titlebar`                | `--iui-color-background-disabled`                               |
| `--buic-background-dialog-stroke`           | `--iui-color-background-disabled`                               |
| `--buic-background-widget-stroke`           | `--iui-color-background-disabled`                               |
| `--buic-background-control-stroke`          | `--iui-color-background-disabled`                               |
| `--buic-background-panel-stroke`            | `--iui-color-background-disabled`                               |
| `--buic-background-toolbutton-stroke`       | `--iui-color-background-disabled`                               |
| `--buic-background-titlebar-outoffocus`     | `--iui-color-background-backdrop-hover`                         |
| `--buic-background-divider`                 | `--iui-color-background-backdrop-hover`                         |
| `--buic-background-widget-element-stroke`   | `--iui-color-background-backdrop-hover`                         |
| `--buic-background-statusbar`               | `--iui-color-background-backdrop-hover`                         |
| `--buic-background-table-header`            | `--iui-color-background-backdrop-hover`                         |
| `--buic-background-control-stroke-disabled` | `--iui-color-background-backdrop-hover`                         |
| `--buic-background-tab-inactive`            | `--iui-color-background-backdrop`                               |
| `--buic-background-toolbutton-inactive`     | `--iui-color-background-backdrop`                               |
| `--buic-background-context-menu`            | `--iui-color-background-backdrop`                               |
| `--buic-background-widget-panel`            | `--iui-color-background-backdrop`                               |
| `--buic-background-placeholder`             | `--iui-color-background-backdrop`                               |
| `--buic-background-control-disabled`        | `--iui-color-background-backdrop`                               |
| `--buic-background-tab-active`              | `--iui-color-background-hover`                                  |
| `--buic-background-dialog`                  | `--iui-color-background-hover`                                  |
| `--buic-background-widget`                  | `--iui-color-background-hover`                                  |
| `--buic-background-window`                  | `--iui-color-background-hover`                                  |
| `--buic-background-toolbar`                 | `--iui-color-background-hover`                                  |
| `--buic-background-panel`                   | `--iui-color-background-hover`                                  |
| `--buic-background-control`                 | `--iui-color-background`                                        |
| `--buic-row-selection`                      | `--iui-color-background-accent-muted`                           |
| `--buic-row-hover`                          | `--iui-color-background-hover`                                  |
| `--buic-button-gradient1`                   | `rgba(var(--iui-color-foreground-body-invert-rgb), 0)`          |
| `--buic-button-gradient2`                   | `rgba(var(--iui-color-foreground-body-invert-rgb), 0.25)`       |
>>>>>>> e4e1c4dc

## @itwin/appui-react

### Deprecations

- Deprecated `BaseUiItemsProvider`, `StandardContentToolsProvider`, `StandardNavigationToolsProvider`, `StandardStatusbarItemsProvider` classes. Use `UiItemsProviderOverrides` to specify supported frontstages when registering the provider. [#1024](https://github.com/iTwin/appui/pull/1024)
- Deprecated `DefaultContentToolsAppData` interface that is a remnant of discontinued frontstage APIs. [#1024](https://github.com/iTwin/appui/pull/1024)
- Deprecated `StandardContentToolsUiItemsProvider.provideStatusBarItems`, `StandardContentToolsUiItemsProvider.provideToolbarItems`, `StandardNavigationToolsUiItemsProvider.provideToolbarItems`, `StandardStatusbarUiItemsProvider.provideStatusBarItems` methods. Use `get*` variants instead. [#1024](https://github.com/iTwin/appui/pull/1024)
- Deprecated `AccuDrawDialogProps`, `AccuDrawFieldContainerProps`, `AccuDrawInputFieldProps`, `BackstageComposerProps`, `ConfigurableUiContentProps`, `SplitPaneProps`, `StatusBarComposerProps`, `ExtensibleToolbarProps`, `UiSettingsProviderProps`, `BasicNavigationWidgetProps`, `BasicToolWidgetProps`, `ContentToolWidgetComposerProps`, `NavigationAidHostProps`, `NavigationWidgetComposerProps`, `ToolWidgetComposerProps`, `ViewToolWidgetComposerProps` in favor of `React.ComponentProps<typeof ...>`. [#991](https://github.com/iTwin/appui/pull/991)
  Usage example:

  ```tsx
  import { AccuDrawDialog } from "@itwin/appui-react";

  type AccuDrawDialogProps = React.ComponentProps<typeof AccuDrawDialog>;
  ```

- Deprecated `floatingContentControls` getter of `FrontstageDef` class that used a deprecated `ContentControl` class. Use floating widgets instead. [#1030](https://github.com/iTwin/appui/pull/1030)

### Additions

- Added `ConditionalBooleanValue` and `ConditionalStringValue` class re-exports from `@itwin/appui-abstract` package. [#1031](https://github.com/iTwin/appui/pull/1031)

### Changes

- Allow to set the available snap modes in `SnapModeField` component. [#974](https://github.com/iTwin/appui/pull/974)
- Bump `StandardContentToolsUiItemsProvider`, `StandardStatusbarUiItemsProvider` classes to `@public`. [#1024](https://github.com/iTwin/appui/pull/1024)
- Bump `content` property of `ContentProps` interface to `@public`. [#1030](https://github.com/iTwin/appui/pull/1030)
- Content layout will now track `ContentOverlay` components to determine if the active strip should be rendered for the active content. [#1030](https://github.com/iTwin/appui/pull/1030)

### Additions

- Added `UiFramework.onIModelConnectionChanged` event to get notified whenever the iModel targeted by `UiFramework.getIModelConnection()` changes. This is a replacement for listening to the deprecated `SessionStateActionId.SetIModelConnection`.

### Deprecations

- Deprecated `UiFramework.setIsUiVisible` and `UiFramework.getIsUiVisible`. Use `UiFramework.visibility.isUiVisible` instead. [#1023](https://github.com/iTwin/appui/pull/1023)

## @itwin/components-react

### Deprecations

- Deprecated `defaultPropertyFilterBuilderRuleValidator`. Newly added `useDefaultPropertyFilterBuilderRuleValidator` should be used instead. [#1000](https://github.com/iTwin/appui/pull/1000)
- Deprecated `HighlightedTextProps`, `EditorContainerProps`, `OkCancelProps`, `FavoritePropertyListProps`, `ParsedInputProps`, `LinksRendererProps`, `VirtualizedPropertyGridWithDataProviderProps`, `ControlledSelectableContentProps`, `SelectableContentProps`, `TreeNodeContentProps`, `TreeNodeIconProps` in favor of `React.ComponentProps<typeof ...>`. [#991](https://github.com/iTwin/appui/pull/991)

  Usage example:

  ```tsx
  import { HighlightedText } from "@itwin/components-react";

  type HighlightedTextProps = React.ComponentProps<typeof HighlightedText>;
  ```

### Additions

- Added `useDefaultPropertyFilterBuilderRuleValidator` hook to get default validator for rules in `PropertyFilterBuilder` component. [#1000](https://github.com/iTwin/appui/pull/1000)

## @itwin/imodel-components-react

### Deprecations

- Deprecated `FormatPanelProps`, `FormatPrecisionProps`, `FormatSampleProps`, `FormatTypeOptionProps`, `FormatUnitLabelProps`, `FormatUnitsProps`, `MiscFormatOptionsProps`, `QuantityFormatPanelProps` in favor of `React.ComponentProps<typeof ...>`. [#991](https://github.com/iTwin/appui/pull/991)

  Usage example:

  ```tsx
  import { FormatUnits } from "@itwin/imodel-components-react";

  type FormatUnitsProps = React.ComponentProps<typeof FormatUnits>;
  ```<|MERGE_RESOLUTION|>--- conflicted
+++ resolved
@@ -10,10 +10,6 @@
   - [Changes](#changes)
   - [Deprecations](#deprecations)
 - [@itwin/components-react](#itwincomponents-react)
-<<<<<<< HEAD
-  - [Additions](#additions)
-  - [Deprecations](#deprecations-1)
-=======
   - [Deprecations](#deprecations-2)
   - [Additions](#additions-1)
 - [@itwin/imodel-components-react](#itwinimodel-components-react)
@@ -107,7 +103,6 @@
 | `--buic-row-hover`                          | `--iui-color-background-hover`                                  |
 | `--buic-button-gradient1`                   | `rgba(var(--iui-color-foreground-body-invert-rgb), 0)`          |
 | `--buic-button-gradient2`                   | `rgba(var(--iui-color-foreground-body-invert-rgb), 0.25)`       |
->>>>>>> e4e1c4dc
 
 ## @itwin/appui-react
 
@@ -126,6 +121,7 @@
   ```
 
 - Deprecated `floatingContentControls` getter of `FrontstageDef` class that used a deprecated `ContentControl` class. Use floating widgets instead. [#1030](https://github.com/iTwin/appui/pull/1030)
+- Deprecated `UiFramework.setIsUiVisible` and `UiFramework.getIsUiVisible`. Use `UiFramework.visibility.isUiVisible` instead. [#1023](https://github.com/iTwin/appui/pull/1023)
 
 ### Additions
 
@@ -134,17 +130,6 @@
 ### Changes
 
 - Allow to set the available snap modes in `SnapModeField` component. [#974](https://github.com/iTwin/appui/pull/974)
-- Bump `StandardContentToolsUiItemsProvider`, `StandardStatusbarUiItemsProvider` classes to `@public`. [#1024](https://github.com/iTwin/appui/pull/1024)
-- Bump `content` property of `ContentProps` interface to `@public`. [#1030](https://github.com/iTwin/appui/pull/1030)
-- Content layout will now track `ContentOverlay` components to determine if the active strip should be rendered for the active content. [#1030](https://github.com/iTwin/appui/pull/1030)
-
-### Additions
-
-- Added `UiFramework.onIModelConnectionChanged` event to get notified whenever the iModel targeted by `UiFramework.getIModelConnection()` changes. This is a replacement for listening to the deprecated `SessionStateActionId.SetIModelConnection`.
-
-### Deprecations
-
-- Deprecated `UiFramework.setIsUiVisible` and `UiFramework.getIsUiVisible`. Use `UiFramework.visibility.isUiVisible` instead. [#1023](https://github.com/iTwin/appui/pull/1023)
 
 ## @itwin/components-react
 
