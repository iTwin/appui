--- conflicted
+++ resolved
@@ -1,6 +1,15 @@
 # NextVersion <!-- omit from toc -->
 
-<<<<<<< HEAD
+Table of contents:
+
+- [@itwin/appui-react](#itwinappui-react)
+  - [Deprecations](#deprecations)
+  - [Additions](#additions)
+  - [Changes](#changes)
+  - [Fixes](#fixes)
+- [@itwin/components-react](#itwincomponents-react)
+  - [Changes](#changes-1)
+
 ## @itwin/appui-react
 
 ### Deprecations
@@ -146,15 +155,6 @@
 ### Changes
 
 - Bump `AccuDrawWidget`, `SheetNavigationAid`, `StandardRotationNavigationAid` components to `@public`. [#888](https://github.com/iTwin/appui/pull/888)
-=======
-Table of contents:
-
-- [@itwin/appui-react](#itwinappui-react)
-  - [Fixes](#fixes)
-- [@itwin/components-react](#itwincomponents-react)
-  - [Changes](#changes)
-
-## @itwin/appui-react
 
 ### Fixes
 
@@ -164,5 +164,4 @@
 
 ### Changes
 
-- Property grid array items' description will be shown next to the index when the items are non-primitive. [#890](https://github.com/iTwin/appui/pull/890)
->>>>>>> 11b8d672
+- Property grid array items' description will be shown next to the index when the items are non-primitive. [#890](https://github.com/iTwin/appui/pull/890)