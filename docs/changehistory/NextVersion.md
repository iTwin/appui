--- conflicted
+++ resolved
@@ -6,21 +6,18 @@
 
 Table of contents:
 
-<<<<<<< HEAD
+- [Empty Tool Settings Message](#empty-tool-settings-message)
 - [@itwin/components-react](#itwincomponents-react)
   - [Additions](#additions)
-
-## @itwin/components-react
-
-### Additions
-
-- Added `useControlledTreeLayoutStorage` and `useVirtualizedPropertyGridLayoutStorage` hooks. These hooks can be used with `useTransientState` to persist scroll position when `VirtualizePropertyGrid` or `ControlledTree` is used in `Widget`.
-=======
-- [Empty Tool Settings Message](#empty-tool-settings-message)
 
 ## Empty Tool Settings Message
 
 When a tool that does not specify any [Tool Settings]($appui-react) is active, the Tool Settings bar no longer reads "No settings available for this tool." The new message incorporates the active tool's name (or the string "Active Tool" if one is not specified). Message is composed of a pre-string, the tool name, and a post-string, to allow translation into languages with different grammatical structures. The pre-string's key is "noToolSettingsStart" and the post-string's key is "noToolSettingsEnd".
 
 The behavior of the floating Tool Settings widget to disappear when there are not settings has not been changed.
->>>>>>> 0393521f
+
+## @itwin/components-react
+
+### Additions
+
+- Added `useControlledTreeLayoutStorage` and `useVirtualizedPropertyGridLayoutStorage` hooks. These hooks can be used with `useTransientState` to persist scroll position when `VirtualizePropertyGrid` or `ControlledTree` is used in `Widget`.