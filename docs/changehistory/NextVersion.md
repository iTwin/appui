--- conflicted
+++ resolved
@@ -6,22 +6,17 @@
 
 Table of contents:
 
-<<<<<<< HEAD
-- [@itwin/core-react](#itwincore-react)
-
-## @itwin/core-react
-
-### `IconWebComponent`
-
-Loaded `svg` from a URL is now cached and will be reused between render in different places, skipping the fetch/parsing it was doing each time before.
-=======
 - [NextVersion](#nextversion)
   - [@itwin/core-react](#itwincore-react)
     - [Changed base `Dialog` component for `MessageBox`](#changed-base-dialog-component-for-messagebox)
+    - [IconWebComponent](#iconwebcomponent)
 
 ## @itwin/core-react
 
 ### Changed base `Dialog` component for `MessageBox`
 
 Made `MessageBox` appearance consistent with @itwin/itwinui-react `Dialog` component without introducing breaking changes. This change is a stepping stone for standardizing iTwinUI `Dialog` component.
->>>>>>> 278609c6
+
+### `IconWebComponent`
+
+Loaded `svg` from a URL is now cached and will be reused between render in different places, skipping the fetch/parsing it was doing each time before.