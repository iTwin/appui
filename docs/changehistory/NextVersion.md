--- conflicted
+++ resolved
@@ -26,11 +26,8 @@
 - Fix message center messages overflow behavior breaking layout.
 - Fix message center messages icon colors based on message severity.
 - Correctly configure `resizable` flag of a floating widget after docking and undocking.
-<<<<<<< HEAD
 - Whenever widget is popped out and `window.open` fails, widget no longer disappears.
-=======
 - Fix missing styles in child window by also copying `adoptedStylesheets`.
->>>>>>> 00cc01dc
 
 ## @itwin/core-react
 
