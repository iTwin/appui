--- conflicted
+++ resolved
@@ -9,13 +9,10 @@
 - [NextVersion](#nextversion)
   - [@itwin/core-react](#itwincore-react)
     - [Changed base `Dialog` component for `MessageBox`](#changed-base-dialog-component-for-messagebox)
-<<<<<<< HEAD
+    - [`IconWebComponent`](#iconwebcomponent)
     - [Deprecations](#deprecations)
   - [@itwin/appui-react](#itwinappui-react)
     - [Deprecations](#deprecations-1)
-=======
-    - [IconWebComponent](#iconwebcomponent)
->>>>>>> 3bf0bf82
 
 ## @itwin/core-react
 
@@ -23,7 +20,10 @@
 
 Made `MessageBox` appearance consistent with @itwin/itwinui-react `Dialog` component without introducing breaking changes. This change is a stepping stone for standardizing iTwinUI `Dialog` component.
 
-<<<<<<< HEAD
+### `IconWebComponent`
+
+Loaded `svg` from a URL is now cached and will be reused between render in different places, skipping the fetch/parsing it was doing each time before.
+
 ### Deprecations
 
 - `Dialog`, `DialogProps`, `DialogAlignment`
@@ -33,9 +33,4 @@
 
 ### Deprecations
 
-- `ModelessDialog`, `ModelessDialogProps`
-=======
-### `IconWebComponent`
-
-Loaded `svg` from a URL is now cached and will be reused between render in different places, skipping the fetch/parsing it was doing each time before.
->>>>>>> 3bf0bf82
+- `ModelessDialog`, `ModelessDialogProps`