--- conflicted
+++ resolved
@@ -3,11 +3,6 @@
 Table of contents:
 
 - [@itwin/appui-react](#itwinappui-react)
-<<<<<<< HEAD
-  - [Fixes](#fixes-2)
-- [@itwin/components-react](#itwincomponents-react)
-=======
->>>>>>> d29ed0a7
   - [Fixes](#fixes)
 - [@itwin/components-react](#itwincomponents-react)
   - [Fixes](#fixes-1)
@@ -20,11 +15,6 @@
 ### Fixes
 
 - `ToolbarHelper`: Fixed `badgeType` override.
-
-## @itwin/appui-react
-
-### Fixes
-
 - Can now pass a blank array into `allowedPanelTargets` that will prevent widget from being able to to dock to any target.
 
 ## @itwin/components-react
