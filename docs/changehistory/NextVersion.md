# NextVersion <!-- omit from toc -->

Table of contents:

- [@itwin/appui-react](#itwinappui-react)
  - [Fixes](#fixes)
- [@itwin/components-react](#itwincomponents-react)
  - [Additions](#additions)
- [@itwin/imodel-components-react](#itwinimodel-components-react)
  - [Additions](#additions-1)

## @itwin/appui-react

<<<<<<< HEAD
### Deprecations

- Deprecated `iconRight` property of `CursorMenuItemProps` interface. Consumers should use newly added `iconRightNode` instead. [#1265](https://github.com/iTwin/appui/pull/1265)

  ```tsx
  // Before
  const item: CursorMenuItemProps = {
    iconRight: "icon-placeholder",
  };

  // After
  const item: CursorMenuItemProps = {
    iconRightNode: <SvgPlaceholder />,
  };
  ```

### Additions

- Added `iconRightNode` property to `CursorMenuItemProps` which replaces deprecated web font icon specific `iconRight` property. [#1265](https://github.com/iTwin/appui/pull/1265)

### Fixes

- Fixed `iconNode` property rendering of `CursorMenuItemProps` interface in `CursorPopupMenu` component. [#1265](https://github.com/iTwin/appui/pull/1265)
=======
### Fixes

- Fixed an icon size of a backstage app button when web font icon is used. [#1262](https://github.com/iTwin/appui/pull/1262)
- Simplify grid template definitions of standard layout to avoid CSS issues in `RsBuild` production build. [#1263](https://github.com/iTwin/appui/pull/1263)
- Fixed `onItemExecuted` prop of the `Toolbar` component which was omitted from the initial implementation of the updated toolbar. [#1264](https://github.com/iTwin/appui/pull/1264)
>>>>>>> 3da635a5

## @itwin/components-react

### Additions

- Added new system for rendering property value editing components. [#1166](https://github.com/iTwin/appui/pull/1166)

  **API overview**

  - `EditorsRegistryProvider` - adds supplied editors to the registry held in `React` context. It supports nesting multiple `EditorsRegistryProvider` to allow registering custom editors specific for some component that have higher priority than the ones registered near the root of the application.
  - `useEditor` - hook to get the editor that should be used to edit the supplied value. First it looks for applicable editor in EditorsRegistry and if none was found it fallbacks to the default editors.
  - `EditorRenderer` - wrapper around EditorRegistry that provides a convenient way to render editors for specific value.
  - `useCommittableValue` - custom React hooks that provides a convenient way to add `cancel/commit` actions on `Esc`/`Enter` key click to the editor.
  - `Value` - type for all values that are supported by editors.
  - `ValueMetadata` - type for additional metadata that can be supplied to editors alongside value itself. It can be extended when implementing custom editors. (E.g. passing available choices and icons to the enum editor that is rendered as button group)
  - `createEditorSpec` - an utility function to that provides a convenient way to defined editor spec for typed editors.
  - `PropertyRecordEditor` - React component that allows to use existing `PropertyRecord` type with the new editors system.

  **Rendering editor and registering custom editors**

  Defining component that renders value editor:

  ```tsx
  function EditingComponent(props: { value: Value; metadata: ValueMetadata }) {
    const onChange = (newValue: Value) => {
      // handle value change
    };
    return (
      <EditorRenderer
        value={value}
        metadata={metadata}
        onChange={onChange}
        size="small"
      />
    );
  }
  ```

  Defining component that renders value editor with `Commit`/`Cancel` actions:

  ```tsx
  function EditingComponent(props: {
    initialValue: Value;
    metadata: ValueMetadata;
    onCommit: (committedValue: Value) => void;
    onCancel: () => void;
  }) {
    // `onKeydown` callback returned by `useCommittableValue` will invoke `onCommit` with current value when `ENTER` is pressed or
    // `onCancel` when `ESC` key is pressed.
    // Additionally `commit` or `cancel` callback can be invoked to do commit or cancel manually.
    const { value, onChange, onKeydown, commit, cancel } = useCommittableValue({
      initialValue,
      onCommit,
      onCancel,
    });

    return (
      // cancel edit when editor is blurred
      <span onKeydown={onKeydown} onBlur={cancel}>
        <EditorRenderer
          value={value}
          metadata={metadata}
          onChange={onChange}
          commit={commit}
          cancel={cancel}
        />
      </span>
    );
  }
  ```

  Registering custom editors to be available through out all application:

  ```tsx
  import {
    CustomBooleanEditorSpec,
    CustomNumericEditorSpec,
  } from "./customEditors";

  const rootEditors: EditorSpec[] = [
    CustomBooleanEditorSpec,
    CustomNumericEditorSpec,
  ];

  function App() {
    return (
      <EditorsRegistryProvider editors={rootEditors}>
        {/* Render whole application components tree. Components down the tree will be able to use custom editors */}
      </EditorsRegistryProvider>
    );
  }
  ```

  Registering custom editors that should be available only for specific component:

  ```tsx
  // setup custom editors for whole application
  import {
    CustomBooleanEditorSpec,
    CustomNumericEditorSpec,
  } from "./customEditors";

  const rootEditors: EditorSpec[] = [
    CustomBooleanEditorSpec,
    CustomNumericEditorSpec,
  ];

  function App() {
    return (
      <EditorsRegistryProvider editors={rootEditors}>
        <EditingComponent />
      </EditorsRegistryProvider>
    );
  }
  ```

  ```tsx
  // setup custom editors for specific component
  import { SpecialNumericEditorSpec } from "./specialEditors";

  const customEditors: EditorSpec[] = [SpecialNumericEditorSpec];

  function EditingComponent(props: EditingComponentProps) {
    return (
      <EditorsRegistryProvider editors={customEditors}>
        {/* SpecialNumericEditorSpec has higher priority than CustomBooleanEditorSpec and CustomNumericEditorSpec registered at the root of application */}
        <EditorRenderer {...props} />
      </EditorsRegistryProvider>
    );
  }
  ```

  **Defining custom editors**

  The goal of the new editors system is to remove the need for static editor registration and provide more convenient API for implementing custom editors. Current API has quite a lot optional properties that do not make sense (`propertyRecord` is optional but if it is `undefined` there is no way to figure out what to render):

  **Custom editor using old system and react functional components**

  ```tsx
  const CustomBooleanEditor = React.forwardRef<TypeEditor, PropertyEditorProps>(
    (props, ref) => {
      const inputRef = React.useRef<HTMLInputElement>(null);
      const getCurrentValue = () => {
        if (
          props.propertyRecord &&
          props.propertyRecord.value.valueFormat ===
            PropertyValueFormat.Primitive
        ) {
          return props.propertyRecord.value.value as boolean;
        }
        return false;
      };
      const currentValue = getCurrentValue();

      React.useImperativeHandle(
        ref,
        () => ({
          getPropertyValue: async () => {
            let propertyValue: PropertyValue | undefined;
            if (
              props.propertyRecord &&
              props.propertyRecord.value.valueFormat ===
                PropertyValueFormat.Primitive
            ) {
              propertyValue = {
                valueFormat: PropertyValueFormat.Primitive,
                value: currentValue,
                displayValue: "",
              };
            }
            return propertyValue;
          },
          htmlElement: inputRef.current,
          hasFocus: document.activeElement === inputRef.current,
        }),
        [currentValue, props.propertyRecord]
      );

      return (
        <ToggleSwitch
          ref={inputRef}
          checked={currentValue}
          onChange={(e) => {
            if (!props.propertyRecord || !props.onCommit) return;
            props.onCommit({
              propertyRecord: props.propertyRecord,
              newValue: {
                valueFormat: PropertyValueFormat.Primitive,
                value: e.target.checked,
                displayValue: "",
              },
            });
          }}
        />
      );
    }
  );

  export class CustomBooleanPropertyEditor extends PropertyEditorBase {
    public get reactNode(): React.ReactNode {
      return <CustomBooleanEditor />;
    }
  }
  ```

  **Custom boolean editor using new system**

  ```tsx
  export const CustomBoolEditorSpec: EditorSpec = createEditorSpec({
    isMetadataSupported: (metadata): metadata is ValueMetadata =>
      metadata.type === "bool",
    isValueSupported: ValueUtilities.isBoolean,
    Editor: CustomBooleanEditor,
  });

  export function CustomBooleanEditor(
    props: EditorProps<ValueMetadata, BooleanValue>
  ) {
    const currentValue = props.value?.value ?? false;
    const handleChange = (e: React.ChangeEvent<HTMLInputElement>) => {
      const newValue = { value: e.target.checked };
      props.onChange(newValue);
      props.commit && props.commit();
    };

    return <ToggleSwitch checked={currentValue} onChange={handleChange} />;
  }
  ```

  The new system removes all the code that was associated with class components and accessing values through editor `ref`. It is not clear if that was used/useful so the chosen approach is to add something similar later if that is still needed. Majority of that was used by `EditorContainer` that is replaced by `useCommittableValue` hook in the new system.

## @itwin/imodel-components-react

### Additions

- Added Quantity and Weight property value editor specification using new editors system. [#1166](https://github.com/iTwin/appui/pull/1166)<|MERGE_RESOLUTION|>--- conflicted
+++ resolved
@@ -3,15 +3,16 @@
 Table of contents:
 
 - [@itwin/appui-react](#itwinappui-react)
+  - [Deprecations](#deprecations)
+  - [Additions](#additions)
   - [Fixes](#fixes)
 - [@itwin/components-react](#itwincomponents-react)
-  - [Additions](#additions)
+  - [Additions](#additions-1)
 - [@itwin/imodel-components-react](#itwinimodel-components-react)
-  - [Additions](#additions-1)
+  - [Additions](#additions-2)
 
 ## @itwin/appui-react
 
-<<<<<<< HEAD
 ### Deprecations
 
 - Deprecated `iconRight` property of `CursorMenuItemProps` interface. Consumers should use newly added `iconRightNode` instead. [#1265](https://github.com/iTwin/appui/pull/1265)
@@ -34,14 +35,10 @@
 
 ### Fixes
 
-- Fixed `iconNode` property rendering of `CursorMenuItemProps` interface in `CursorPopupMenu` component. [#1265](https://github.com/iTwin/appui/pull/1265)
-=======
-### Fixes
-
 - Fixed an icon size of a backstage app button when web font icon is used. [#1262](https://github.com/iTwin/appui/pull/1262)
 - Simplify grid template definitions of standard layout to avoid CSS issues in `RsBuild` production build. [#1263](https://github.com/iTwin/appui/pull/1263)
 - Fixed `onItemExecuted` prop of the `Toolbar` component which was omitted from the initial implementation of the updated toolbar. [#1264](https://github.com/iTwin/appui/pull/1264)
->>>>>>> 3da635a5
+- Fixed `iconNode` property rendering of `CursorMenuItemProps` interface in `CursorPopupMenu` component. [#1265](https://github.com/iTwin/appui/pull/1265)
 
 ## @itwin/components-react
 
