# NextVersion <!-- omit from toc -->

Table of contents:

- [@itwin/appui-react](#itwinappui-react)
  - [Changes](#changes)
  - [Fixes](#fixes)

## @itwin/appui-react

### Changes

- Update `WidgetDef.show()` to bring the popout widget window to the front (this behavior is not guaranteed and depends on browser and user settings). [#667](https://github.com/iTwin/appui/pull/667)
- Removed arrow from status bar popup. [#750](https://github.com/iTwin/appui/pull/750)
- Render AccuDraw Distance field above Angle field when in Polar mode. [#753](https://github.com/iTwin/appui/pull/753)

### Fixes

<<<<<<< HEAD
- Fix the issue when right-click + left-click starts a widget drag interaction. [#730](https://github.com/iTwin/appui/pull/730)
=======
- Fix the issue when right-click + left-click starts a widget drag interaction. [#730](https://github.com/iTwin/appui/pull/730)
- Fix polar mode AccuDraw input focus by correctly focusing the distance field. [#753](https://github.com/iTwin/appui/pull/753)
>>>>>>> 7ddc3759
<|MERGE_RESOLUTION|>--- conflicted
+++ resolved
@@ -16,9 +16,5 @@
 
 ### Fixes
 
-<<<<<<< HEAD
 - Fix the issue when right-click + left-click starts a widget drag interaction. [#730](https://github.com/iTwin/appui/pull/730)
-=======
-- Fix the issue when right-click + left-click starts a widget drag interaction. [#730](https://github.com/iTwin/appui/pull/730)
-- Fix polar mode AccuDraw input focus by correctly focusing the distance field. [#753](https://github.com/iTwin/appui/pull/753)
->>>>>>> 7ddc3759
+- Fix polar mode AccuDraw input focus by correctly focusing the distance field. [#753](https://github.com/iTwin/appui/pull/753)