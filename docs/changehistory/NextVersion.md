# NextVersion <!-- omit from toc -->

Table of contents:

- [@itwin/appui-react](#itwinappui-react)
  - [Changes](#changes)
- [@itwin/components-react](#itwincomponents-react)
  - [Additions](#additions)
<<<<<<< HEAD
  - [Changes](#changes-1)
- [@itwin/core-react](#itwincore-react)
  - [Changes](#changes-2)
- [@itwin/imodel-components-react](#itwinimodel-components-react)
  - [Changes](#changes-3)
=======
- [@itwin/core-react](#itwincore-react)
  - [Changes](#changes-1)
>>>>>>> cab6a3bb

## @itwin/appui-react

### Changes

- Updated `MessageManager.addMessage` and `MessageManager.outputMessage` to ignore already active messages displayed to the user. This API is used by various tools indirectly via `IModelApp.notifications.outputMessage` when `AppNotificationManager` is set up. This change should prevent the same message from being displayed multiple times unnecessarily. [#1042](https://github.com/iTwin/appui/pull/1042)
- Added `exports` field to `package.json` to prevent importing of `@internal` APIs [^1].

## @itwin/components-react

### Additions

- Added `IMergingPropertyDataProvider` interface which combines any number of `IPropertyDataProvider` instances and added `createMergedPropertyDataProvider` factory function that creates `IMergingPropertyDataProvider` instance. [#1040](https://github.com/iTwin/appui/pull/1040)

<<<<<<< HEAD
### Changes

- Added `exports` field to `package.json` to prevent importing of `@internal` APIs [^1].

=======
>>>>>>> cab6a3bb
## @itwin/core-react

### Changes

<<<<<<< HEAD
- Added `exports` field to `package.json` to prevent importing of `@internal` APIs [^1].

## @itwin/imodel-components-react

### Changes

- Added `exports` field to `package.json` to prevent importing of `@internal` APIs [^1].

[^1]: This change might break consumers that rely on importing `@internal` APIs directly from unsupported submodules i.e. `@itwin/appui-react/lib/esm/appui-react`. Currently supported export paths: main entry point (i.e. `@itwin/appui-react`), `package.json` subpath (i.e. `@itwin/appui-react/package.json`). Additional export paths are available until next major version to facilitate the **AppUI 5.0** adoption: ESM submodule (i.e. `@itwin/appui-react/esm`), CJS submodule (i.e. `@itwin/appui-react/cjs`), all SCSS files are exported by using `sass` custom condition (i.e. `@itwin/core-react/lib/cjs/core-react/typography`).
=======
- Removed the `resize-observer-polyfill` dependency because `ResizeObserver` is well supported by modern browsers, eliminating the need for a polyfill. [#1045](https://github.com/iTwin/appui/pull/1045)
>>>>>>> cab6a3bb
<|MERGE_RESOLUTION|>--- conflicted
+++ resolved
@@ -6,23 +6,18 @@
   - [Changes](#changes)
 - [@itwin/components-react](#itwincomponents-react)
   - [Additions](#additions)
-<<<<<<< HEAD
   - [Changes](#changes-1)
 - [@itwin/core-react](#itwincore-react)
   - [Changes](#changes-2)
 - [@itwin/imodel-components-react](#itwinimodel-components-react)
   - [Changes](#changes-3)
-=======
-- [@itwin/core-react](#itwincore-react)
-  - [Changes](#changes-1)
->>>>>>> cab6a3bb
 
 ## @itwin/appui-react
 
 ### Changes
 
 - Updated `MessageManager.addMessage` and `MessageManager.outputMessage` to ignore already active messages displayed to the user. This API is used by various tools indirectly via `IModelApp.notifications.outputMessage` when `AppNotificationManager` is set up. This change should prevent the same message from being displayed multiple times unnecessarily. [#1042](https://github.com/iTwin/appui/pull/1042)
-- Added `exports` field to `package.json` to prevent importing of `@internal` APIs [^1].
+- Added `exports` field to `package.json` to prevent importing of `@internal` APIs [^1]. [#1048](https://github.com/iTwin/appui/pull/1048)
 
 ## @itwin/components-react
 
@@ -30,27 +25,21 @@
 
 - Added `IMergingPropertyDataProvider` interface which combines any number of `IPropertyDataProvider` instances and added `createMergedPropertyDataProvider` factory function that creates `IMergingPropertyDataProvider` instance. [#1040](https://github.com/iTwin/appui/pull/1040)
 
-<<<<<<< HEAD
 ### Changes
 
-- Added `exports` field to `package.json` to prevent importing of `@internal` APIs [^1].
+- Added `exports` field to `package.json` to prevent importing of `@internal` APIs [^1]. [#1048](https://github.com/iTwin/appui/pull/1048)
 
-=======
->>>>>>> cab6a3bb
 ## @itwin/core-react
 
 ### Changes
 
-<<<<<<< HEAD
-- Added `exports` field to `package.json` to prevent importing of `@internal` APIs [^1].
+- Removed the `resize-observer-polyfill` dependency because `ResizeObserver` is well supported by modern browsers, eliminating the need for a polyfill. [#1045](https://github.com/iTwin/appui/pull/1045)
+- Added `exports` field to `package.json` to prevent importing of `@internal` APIs [^1]. [#1048](https://github.com/iTwin/appui/pull/1048)
 
 ## @itwin/imodel-components-react
 
 ### Changes
 
-- Added `exports` field to `package.json` to prevent importing of `@internal` APIs [^1].
+- Added `exports` field to `package.json` to prevent importing of `@internal` APIs [^1]. [#1048](https://github.com/iTwin/appui/pull/1048)
 
-[^1]: This change might break consumers that rely on importing `@internal` APIs directly from unsupported submodules i.e. `@itwin/appui-react/lib/esm/appui-react`. Currently supported export paths: main entry point (i.e. `@itwin/appui-react`), `package.json` subpath (i.e. `@itwin/appui-react/package.json`). Additional export paths are available until next major version to facilitate the **AppUI 5.0** adoption: ESM submodule (i.e. `@itwin/appui-react/esm`), CJS submodule (i.e. `@itwin/appui-react/cjs`), all SCSS files are exported by using `sass` custom condition (i.e. `@itwin/core-react/lib/cjs/core-react/typography`).
-=======
-- Removed the `resize-observer-polyfill` dependency because `ResizeObserver` is well supported by modern browsers, eliminating the need for a polyfill. [#1045](https://github.com/iTwin/appui/pull/1045)
->>>>>>> cab6a3bb
+[^1]: This change might break consumers that rely on importing `@internal` APIs directly from unsupported submodules i.e. `@itwin/appui-react/lib/esm/appui-react`. Currently supported export paths: main entry point (i.e. `@itwin/appui-react`), `package.json` subpath (i.e. `@itwin/appui-react/package.json`). Additional export paths are available until next major version to facilitate the **AppUI 5.0** adoption: ESM submodule (i.e. `@itwin/appui-react/esm`), CJS submodule (i.e. `@itwin/appui-react/cjs`), all SCSS files are exported by using `sass` custom condition (i.e. `@itwin/core-react/lib/cjs/core-react/typography`).