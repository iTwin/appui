--- conflicted
+++ resolved
@@ -1,19 +1,13 @@
 # NextVersion <!-- omit from toc -->
 
-<<<<<<< HEAD
-=======
 Table of contents:
 
 - [@itwin/appui-react](#itwinappui-react)
   - [Fixes](#fixes)
 
->>>>>>> 13f1dbda
 ## @itwin/appui-react
 
 ### Fixes
 
-<<<<<<< HEAD
 - Fix `zustand` deprecation warning by replacing `useStore` with `useStoreWithEqualityFn`.
-=======
-- Can now pass a blank array into `allowedPanelTargets` that will prevent widget from being able to to dock to any target.
->>>>>>> 13f1dbda
+- Can now pass a blank array into `allowedPanelTargets` that will prevent widget from being able to to dock to any target.