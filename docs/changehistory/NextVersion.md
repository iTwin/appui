# NextVersion <!-- omit from toc -->

Table of contents:

- [@itwin/appui-react](#itwinappui-react)
  - [Deprecations](#deprecations)
  - [Additions](#additions)
  - [Changes](#changes)
  - [Fixes](#fixes)
- [@itwin/components-react](#itwincomponents-react)
  - [Deprecations](#deprecations-1)
  - [Additions](#additions-1)
  - [Changes](#changes-1)
  - [Fixes](#fixes-1)
- [@itwin/core-react](#itwincore-react)
  - [Deprecations](#deprecations-2)
<<<<<<< HEAD
  - [Additions](#additions-1)
=======
  - [Additions](#additions-2)
>>>>>>> 1b595317
  - [Changes](#changes-2)

## @itwin/appui-react

### Deprecations

- Deprecated all APIs associated with `ConfigurableUiControl` class. It is recommended for applications to continue using `classId` to specify content via content control APIs until all tools and UI elements that are used with that specific content control are refactored. [#888](https://github.com/iTwin/appui/pull/888)

  - `AccuDrawWidgetControl` class. Use `AccuDrawWidget` component instead.
  - `CubeNavigationAidControl` class. Use `@itwin/imodel-components-react#CubeNavigationAid` component instead.
  - `DrawingNavigationAidControl` class. Use `@itwin/imodel-components-react#DrawingNavigationAid` component instead.
  - `SheetNavigationAidControl` class. Use `SheetNavigationAid` component instead.
  - `StandardRotationNavigationAidControl` class. Use `StandardRotationNavigationAid` component instead.
  - `StatusBarWidgetComposerControl` class. Use `StatusBarComposer` component instead.
  - `IModelViewportControl` class and `IModelViewportControlOptions` interface and `ViewOverlayProps.featureOptions` property. Use `@itwin/imodel-components-react#ViewportComponent` component instead.

    `IModelViewportControlOptions` previously specified through `applicationData` property of `ContentProps` interface can be passed as props to `ViewportComponent` component.

    ```tsx
    // Before
    const content = {
      id: `viewport-1`,
      classId: IModelViewportControl,
      applicationData: {
        viewState: UiFramework.getDefaultViewState,
        iModelConnection: UiFramework.getIModelConnection,
      },
    } satisfies ContentProps;

    // After
    function ViewportContent() {
      const [iModel] = React.useState(UiFramework.getIModelConnection());
      const [viewState] = React.useState(UiFramework.getDefaultViewState());
      return <ViewportComponent viewState={viewState} imodel={iModel} />;
    }

    const content = {
      id: `viewport-1`,
      classId: "",
      content: <ViewportContent />,
    } satisfies ContentProps;
    ```

    `DefaultViewOverlay` previously configured through `IModelViewportControlOptions` can be rendered as a sibling of `ViewportComponent` component. Configuration specified through `applicationData.featureOptions.defaultViewOverlay` can be passed as props to `DefaultViewOverlay` component.

    ```tsx
    // Before
    const content = {
      id: `viewport-1`,
      classId: IModelViewportControl,
      applicationData: {
        featureOptions: {
          defaultViewOverlay: {
            enableScheduleAnimationViewOverlay: true,
          },
        },
      },
    } satisfies ContentProps;

    // After
    function ViewportContent() {
      const [viewport, setViewport] = React.useState<ScreenViewport>();

      return (
        <>
          <ViewportComponent viewportRef={(v) => setViewport(v)} />
          {viewport && (
            <DefaultViewOverlay viewport={viewport} scheduleAnimation={true} />
          )}
        </>
      );
    }

    const content = {
      id: `viewport-1`,
      classId: "",
      content: <ViewportContent />,
    } satisfies ContentProps;
    ```

    To replicate `IModelViewportControlOptions.supplyViewOverlay` behavior you could use a render prop:

    ```tsx
    // Before
    const content = {
      id: `viewport-1`,
      classId: IModelViewportControl,
      applicationData: {
        supplyViewOverlay: () => <>Custom view overlay</>,
      },
    } satisfies ContentProps;

    // After
    function ViewportContent(props: {
      renderViewOverlay?: (viewport: ScreenViewport) => React.ReactNode;
    }) {
      const [viewport, setViewport] = React.useState<ScreenViewport>();
      return (
        <>
          <ViewportComponent viewportRef={(v) => setViewport(v)} />
          {viewport && props.renderViewOverlay?.(viewport)}
        </>
      );
    }

    const content = {
      id: `viewport-1`,
      classId: "",
      content: (
        <ViewportContent renderViewOverlay={() => <>Custom view overlay</>} />
      ),
    } satisfies ContentProps;
    ```

  - `ConfigurableUiContentProps.viewOverlay` property. Components used in `ContentProps.content` should control view overlay visibility.
  - `ViewportContentControl` class. `NavigationAidHost` component used this class to render navigation aid specific to activated content control and would handle view selection changes. `NavigationAidHost` is updated to render a default navigation aid depending on the active viewport view when content control is not used (`ContentProps.classId` is set to an empty string). If a custom navigation aid is needed, applications can provide a custom component via `navigationAid` prop of `ViewToolWidgetComposer` or `navigationAidHost` prop of `NavigationWidgetComposer` components.
  - `FloatingContentControl` class. Use `UiItemsProvider` to provide a floating `Widget` instead. Additionally, use `ContentOverlay` component to display the active content indicator.
  - `FloatingViewportContent` component, `useFloatingViewport` hook, `FloatingViewportContentControl` class and related type `FloatingViewportContentProps`. Wrap `@itwin/imodel-components-react#ViewportComponent` component with a `ContentOverlay` instead.
  - `FloatingViewportContentWrapper` component and related props type `FloatingViewportContentWrapperProps`. Use `ContentOverlay` component to display the active content indicator instead.
  - Base classes `ConfigurableBase`, `ConfigurableUiElement`, `NavigationAidControl`, `ConfigurableUiControl`, `ContentControl`, `StatusBarWidgetControl`, `WidgetControl`, properties `WidgetDef.classId`, `WidgetDef.getWidgetControl`, `WidgetDef.widgetControl`, `UiFramework.controls`, and related types `FrameworkControls`, `ConfigurableCreateInfo`, `ConfigurableUiControlConstructor`, `ConfigurableUiControlType`, `SupportsViewSelectorChange`. Use React components returned by the control instead when defining content in a content group and see inline documentation for suggested replacements.
  - `activeContent`, `oldContent` properties of `ActiveContentChangedEventArgs` interface. Use `id` property to identify the activated and deactivated contents instead.
  - `getContentControl`,`getContentControlById`, `getContentControls`, `getContentNodes`, `getControlFromElement` methods of `ContentGroup` class. Use `contentPropsList` property instead.
  - `fillLayoutContainer` method and `rootSplit` getter of `ContentLayoutDef` class that are used internally only.
  - `applicationData`, `classId` properties of `ContentProps` interface. Use `content` property to specify a React node instead.
  - `addFloatingContentControl`, `contentSupportsCamera`, `dropFloatingContentControl`, `getActive`, `getActiveContentControl`, `isContent3dView`,`isContentDrawingView`, `isContentOrthographicView`, `isContentSheetView`, `isContentSpatialView`, `refreshActive`, `setActive` methods of `FrameworkContent`. See inline documentation for suggested replacements.
  - `ToolInformation`, `ToolUiProvider` classes, `activeToolInformation` property of `FrameworkFrontstages` interface without a replacement. New APIs will be added in the future based on submitted use-cases. For simple scenarios, use `IModelApp.toolAdmin` APIs instead.
  - `onContentControlActivatedEvent` property of `FrameworkFrontstages` interface. Use `FrameworkContent.onActiveContentChangedEvent` instead.
  - `SyncUiEventId.ContentControlActivated` enum value. Use `SyncUiEventId.ActiveContentChanged` instead.
  - `addFloatingContentControl`, `contentControls`, `dropFloatingContentControl`, `setActiveView`, `setActiveViewFromViewport`, of `FrontstageDef` class. See inline documentation for suggested replacements.
  - `StatusBarFieldId` type which is not used in AppUI packages.
  - `StatusBarProps` interface of a deprecated `StatusBar` component.
  - `ViewSelector.onViewSelectorChangedEvent` property. Use `onViewSelected` prop of `ViewSelector` component instead.

- Deprecated properties that have `BadgeType` as type and added replacement properties that use the new `BadgeKind` type. [#899](https://github.com/iTwin/appui/pull/899)

  - `badge` property in `CommonBackstageItem`, `CommonStatusBarItem`, `CommonToolbarItem`, `Widget`. Use `badgeKind` property instead.
  - `badgeType` property in `CursorMenuItemProps`, `FrameworkKeyboardShortcut`, `ItemDefBase`, `ItemProps`, `KeyboardShortcutProps`. Use `badgeKind` property instead.
  - `badgeType` getter in `WidgetDef`. Use `badgeKind` getter instead.

- Deprecated APIs that were using `IconSpec` type. Even though `ReactNode` is defined in an `IconSpec` union type, deprecations are needed to prevent unintentional issues when a `string` is interpreted as a dataURI or web font icon class name. [#901](https://github.com/iTwin/appui/pull/901)

  - `AccuDrawUiSettings.angleIcon`, `AccuDrawUiSettings.distanceIcon`, `AccuDrawUiSettings.xIcon`, `AccuDrawUiSettings.yIcon`, `AccuDrawUiSettings.zIcon`, `Widget.icon`, `StatusBarActionItem.icon`, `StatusBarLabelItem.icon`, `ToolbarActionItem.icon`, `ToolbarCustomItem.icon`, `ToolbarGroupItem.icon` `BackstageAppButton.icon`, `CardInfo.iconSpec`, `FrameworkKeyboardShortcut.iconSpec`, `ListPickerProps.iconSpec`, `SheetCardProps.iconSpec`, `KeyboardShortcutProps.icon`, `KeyboardShortcutProps.iconSpec`, `CursorMenuItemProps.icon`, `CursorMenuItemProps.iconSpec` properties. `iconSpec` getter and setter of `WidgetDef` class. See inline documentation for suggested replacements, usually it's just a property rename in the format of `iconSpec` -> `icon` or `icon` -> `iconNode`.
  - Functions of `BackstageItemUtilities`, `StatusBarItemUtilities`, `ToolbarItemUtilities`. Use function overloads that take a single argument object instead.

  ```tsx
  // Before
  ToolbarItemUtilities.createActionItem(
    "item1",
    0,
    <SvgPlaceholder />,
    "Item 1",
    () => {},
    {
      isHidden: new ConditionalBooleanValue(fn, [eventId]),
    }
  );

  // After
  ToolbarItemUtilities.createActionItem({
    id: "item1",
    icon: <SvgPlaceholder />,
    label: "Item 1",
    isHidden: new ConditionalBooleanValue(fn, [eventId]),
  });
  ```

  - `getIconClassName`, `getIconSpecFromDetails` methods of `MessageManager` class. Use [iTwinUI icons](https://itwinui.bentley.com} instead.
  - `PropsHelper` class that is used internally. Use your custom helper functions instead.

- `CalculatorPopup` component and related props type `CalculatorPopupProps`. Use `Calculator` component with [iTwinUI Popover](https://itwinui.bentley.com/docs/popover) or `AccuDrawPopupManager.showCalculator` method instead. [#901](https://github.com/iTwin/appui/pull/901)
- `InputFieldMessage` component. Use `MessageManager.displayInputFieldMessage` method instead. [#901](https://github.com/iTwin/appui/pull/901)
- Deprecated `relativePosition` property in `ToolbarPopupProps`, `CardPopupProps` and `CursorPopupProps` in favor of `placement` property. [#907](https://github.com/iTwin/appui/pull/907)
- Deprecated `orientation` property in `CardPopupProps`. This property is not used by the `CardPopup` component. [#907](https://github.com/iTwin/appui/pull/907)
- Deprecated `showToolbar`, `showHTMLElement`, `hideHTMLElement` and `showCard` methods from `PopupManager`. Use `displayToolbar`, `showComponent`, `hideComponent` and `displayCard` methods of `PopupManager` instead. [#907](https://github.com/iTwin/appui/pull/907)

### Additions

- Added additional APIs to support `ConfigurableUiControl` deprecation in backwards compatible way. [#888](https://github.com/iTwin/appui/pull/888)
  - `id` property to `ActiveContentChangedEventArgs` interface to replace exiting React node properties.
  - `ContentOverlay` component to render the active content indicator in components outside of frontstage content group i.e. widgets.
  - `content` property to `ContentProps` interface to replace existing `classId` property.
  - `getActiveId`, `setActiveId` properties to `FrameworkContent` to replace existing control based APIs.
  - `onViewSelected` to `ViewSelectorProps` to replace the static event.
  - `solarTimeline`, `analysisTimeline`, `scheduleAnimation` props to `DefaultViewOverlay` component to replace existing `applicationData.featureOptions.defaultViewOverlay` property.
  - `navigationAid` prop to `ViewToolWidgetComposer` to override the default navigation aid.
- Added replacement properties that allow specifying the badge type in components using string values from `BadgeKind`. [#899](https://github.com/iTwin/appui/pull/899)
  - `badgeKind` property in `CommonBackstageItem`, `CommonStatusBarItem`, `CommonToolbarItem`, `Widget`, `CursorMenuItemProps`, `FrameworkKeyboardShortcut`, `ItemDefBase`, `ItemProps`, `KeyboardShortcutProps`.
  - `badgeKind` getter in `WidgetDef`.
- Added `LocalStateStorage`, `SettingsManager` classes, `UiStateStorageStatus` enum and `UiStateStorage`, `UiStateStorageResult`, `RectangleProps`, `SizeProps`, `SettingsTabEntry`, `SettingsTabsProvider` interfaces previously accessible from `@itwin/core-react` package. [#901](https://github.com/iTwin/appui/pull/901)
- Added additional APIs to facilitate `IconSpec` deprecation. [#901](https://github.com/iTwin/appui/pull/901)
  - `angleIconNode`, `distanceIconNode`, `xIconNode`, `yIconNode`, `zIconNode` properties to `AccuDrawUiSettings` interface.
  - Function overloads to `BackstageItemUtilities`, `StatusBarItemUtilities`, `ToolbarItemUtilities`
  - `icon` to `CardInfo`, `ListPickerProps`, `SheetCardProps` interfaces.
  - `iconNode` to `CommonToolbarItem`, `CursorMenuItemProps`, `FrameworkKeyboardShortcut`, `KeyboardShortcutProps`, `StatusBarActionItem`, `StatusBarLabelItem`, `Widget` interfaces and `BackstageAppButton` component.
  - `useConditionalValue` hook.

### Changes

- Bump `AccuDrawWidget`, `SheetNavigationAid`, `StandardRotationNavigationAid` components to `@public`. [#888](https://github.com/iTwin/appui/pull/888)
- No more transitions when toggling themes. [#905](https://github.com/iTwin/appui/pull/905)

### Fixes

- Fixed `AccuDrawInputField` to correctly specify keyboard event modifiers in `UiFramework.keyboardShortcuts.processKey()`. [#894](https://github.com/iTwin/appui/pull/894)
<<<<<<< HEAD
- Fixes the unintentional "flying-in" of floating elements like Tooltips and ComboBox menus when the page first loads. [#905](https://github.com/iTwin/appui/pull/905)
- Fixed standard content tools throwing uncaught exception with transient elements. [#934](https://github.com/iTwin/appui/pull/934)
=======
- Fixed icon alignment and warning status color of notification manager in `MessageCenterField` component. [#901](https://github.com/iTwin/appui/pull/901)
- Fixed the unintentional "flying-in" of floating elements like Tooltips and ComboBox menus when the page first loads. [#905](https://github.com/iTwin/appui/pull/905)
- Fixed `ToolAssistanceField` icon size. [#937](https://github.com/iTwin/appui/pull/937)
>>>>>>> 1b595317

## @itwin/components-react

### Deprecations

- Deprecated `PopupItem`, `PopupItemProps`, `PopupItemWithDrag`, `PopupItemWithDragProps`, `ToolbarPopupContext`, `ToolbarPopupContextProps`, `useToolbarPopupContext`. These components, context and hook are used internally to construct toolbars. [#899](https://github.com/iTwin/appui/pull/899)

### Additions

- Added `CheckBoxState`, `Orientation`, `TimeFormat` enums and `LocalizationProvider` component previously accessible from `@itwin/core-react` package. [#901](https://github.com/iTwin/appui/pull/901)

### Changes

- Property grid array items' description will be shown next to the index when the items are non-primitive. [#890](https://github.com/iTwin/appui/pull/890)
- Updated `VirtualizedPropertyGrid` to automatically close property editors when data changes. [#920](https://github.com/iTwin/appui/pull/920)

### Fixes

- Fixed `activeMatchIndex` not working correctly on adjacent matches in `HighlightedText`. [#898](https://github.com/iTwin/appui/pull/898)
- Fixed widget tab styling to match the SVG and CSS icon size. [#901](https://github.com/iTwin/appui/pull/901)

## @itwin/core-react

### Deprecations

- Deprecated `BadgeType` which is used as a type for properties and it is replaced by internal `BadgeKind` type. [#899](https://github.com/iTwin/appui/pull/899)
- Deprecated `badgeType` property in `ContextMenuItemProps`. Use `badgeKind` property instead. [#899](https://github.com/iTwin/appui/pull/899)
- Deprecated all remaining APIs of `@itwin/core-react` package. `@itwin/core-react` package is now considered deprecated and usage of this package should be avoided. Existing APIs will continue to work as expected as described in [API deprecation policy](https://www.itwinjs.org/learning/api-support-policies/#api-deprecation-policy). Package will be removed entirely with `AppUI 6.0` version release. [#901](https://github.com/iTwin/appui/pull/901)

  - `CheckBoxState`, `Orientation`, `TimeFormat` enums and `LocalizationProvider` component are now accessible from `@itwin/components-react` package.
  - `LocalStateStorage`, `SettingsManager` classes, `UiStateStorageStatus` enum and `UiStateStorage`, `UiStateStorageResult`, `RectangleProps`, `SizeProps`, `SettingsTabEntry`, `SettingsTabsProvider` interfaces are now accessible from `@itwin/appui-react` package.
  - `UiStateEntry` class. Use `UiStateStorage` APIs instead.
  - `AutoSuggest` component and related types `AutoSuggestProps`, `AutoSuggestData`, `AsyncGetAutoSuggestDataFunc`, `GetAutoSuggestDataFunc`. Use [iTwinUI](https://itwinui.bentley.com) components instead. I.e. [ComboBox](https://itwinui.bentley.com/docs/combobox) can be used in most cases by providing a custom `filterFunction` in order to hide a dropdown menu via `dropdownMenuProps.style` and handling of input value via `inputProps.onChange`. Alternatively, please [upvote an existing](https://github.com/iTwin/iTwinUI/issues) or file a new [feature request](https://github.com/iTwin/iTwinUI/issues/new/choose) if additional customization is needed.
  - `ContextMenu`, `ContextMenuItem`, `ContextSubMenu`, `ContextMenuDivider`, `GlobalContextMenu`, `PopupContextMenu` components, `ContextMenuDirection` enum and related types `ContextMenuProps`, `ContextMenuItemProps`, `ContextSubMenuProps`, `GlobalContextMenuProps`, `PopupContextMenuProps`. Use [iTwinUI DropdownMenu](https://itwinui.bentley.com/docs/dropdownmenu) component instead. In most cases, you will need to control visibility manually via `visible` prop. Additionally, if you need to position the menu i.e. based on the current mouse position, you can create a hidden target for the `DropdownMenu`.

    ```tsx
    <DropdownMenu
      visible={true}
      // ...
    >
      <div
        style={{
          visibility: "hidden",
          position: "absolute",
          left: 50,
          top: 200,
        }}
      />
    </DropdownMenu>
    ```

  - `IconSpec` type. Use `React.ReactNode` type instead. Even though the `React.ReactNode` is a subset of `IconSpec` it is recommended to deprecate all existing properties/APIs that were using the `IconSpec` type when moving to a suggested replacement. Main motivation for that is because `string` type is a subset of `React.ReactNode` and had a separate value handling i.e. rendering CSS icons instead of simply rendering a string value.

    ```tsx
    // Before
    interface ComponentProps {
      iconSpec?: IconSpec;
    }

    <Component iconSpec="icon-placeholder" />;

    // After
    interface ComponentProps {
      icon?: React.ReactNode;
    }

    <Component icon={<SvgPlaceholder />} />;
    ```

  - `Icon` component and related `IconProps` type. This component was mostly used internally to render all supported types of `IconSpec`. Instead use SVG icons directly from `@itwin/itwinui-icons-react` package.

    ```tsx
    // Before
    <Icon iconSpec={<SvgPlaceholder>} />;
    <Icon iconSpec="icon-placeholder" />;

    // After
    <SvgPlaceholder />;
    ```

    To continue using the outdated CSS icons package:

    ```tsx
    // Before
    <Icon iconSpec="icon-placeholder" />

    // After
    <i className="icon icon-placeholder" />
    ```

  - `ConditionalIconItem` class. Use `React.ReactNode` type instead. Consumers should use conditional rendering to render different icons. Additionally, a newly added `@itwin/appui-react#useConditionalValue` hook can be used if the consumer prefers to continue using the sync UI events.

    ```tsx
    // Before
    <Component
      iconSpec={
        new ConditionalIconItem(
          () => (view.is2d ? <Svg2D /> : <Svg3D />),
          [eventId]
        )
      }
    />;

    // After
    const is2d = useConditionalValue(() => view.is2d, [eventId]);
    <Component icon={icon2d ? <Svg2D /> : <Svg3D />} />;
    ```

  - `NodeCheckboxRenderer`, `NodeCheckboxRenderProps` types. Types are inlined in the component props definition. For advanced use-cases use `React.ComponentProps` type helper instead.
  - `RenderPropsArgs` interface. Props of a deprecated component `ElementResizeObserver`.
  - `SettingsContainer` component and props type `SettingsContainerProps`. Component is used internally by `SettingsModalFrontstage`. Use [iTwinUI](https://itwinui.bentley.com) components to build a custom solution instead or file a [feature request](https://github.com/iTwin/appui/issues/new/choose).
  - `UiCore` class. It is recommended for applications to continue using `UiCore` initializer until the package is removed entirely to avoid unexpected behavior in dependencies.
  - `useCrossOriginPopup` hook. Without a replacement, build a custom solution instead.
  - `useSaveBeforeActivatingNewSettingsTab`, `useSaveBeforeClosingSettingsContainer` hooks. Use `SettingsManager` APIs instead.

### Additions

- Added `badgeKind` property to `ContextMenuItemProps`. It allows specifying the badge type using string values from `BadgeKind`. [#899](https://github.com/iTwin/appui/pull/899)
- Added `Deprecated` badge. It can only be accessed by using `badgeKind` properties in components. [#899](https://github.com/iTwin/appui/pull/899)

### Changes

- Removed styling for the `theme-transition` class. [#890](https://github.com/iTwin/appui/pull/890)<|MERGE_RESOLUTION|>--- conflicted
+++ resolved
@@ -14,11 +14,7 @@
   - [Fixes](#fixes-1)
 - [@itwin/core-react](#itwincore-react)
   - [Deprecations](#deprecations-2)
-<<<<<<< HEAD
-  - [Additions](#additions-1)
-=======
   - [Additions](#additions-2)
->>>>>>> 1b595317
   - [Changes](#changes-2)
 
 ## @itwin/appui-react
@@ -223,14 +219,10 @@
 ### Fixes
 
 - Fixed `AccuDrawInputField` to correctly specify keyboard event modifiers in `UiFramework.keyboardShortcuts.processKey()`. [#894](https://github.com/iTwin/appui/pull/894)
-<<<<<<< HEAD
-- Fixes the unintentional "flying-in" of floating elements like Tooltips and ComboBox menus when the page first loads. [#905](https://github.com/iTwin/appui/pull/905)
-- Fixed standard content tools throwing uncaught exception with transient elements. [#934](https://github.com/iTwin/appui/pull/934)
-=======
 - Fixed icon alignment and warning status color of notification manager in `MessageCenterField` component. [#901](https://github.com/iTwin/appui/pull/901)
 - Fixed the unintentional "flying-in" of floating elements like Tooltips and ComboBox menus when the page first loads. [#905](https://github.com/iTwin/appui/pull/905)
 - Fixed `ToolAssistanceField` icon size. [#937](https://github.com/iTwin/appui/pull/937)
->>>>>>> 1b595317
+- Fixed standard content tools throwing uncaught exception with transient elements. [#934](https://github.com/iTwin/appui/pull/934)
 
 ## @itwin/components-react
 
