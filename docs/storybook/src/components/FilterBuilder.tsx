/*---------------------------------------------------------------------------------------------
 * Copyright (c) Bentley Systems, Incorporated. All rights reserved.
 * See LICENSE.md in the project root for license terms and full copyright notice.
 *--------------------------------------------------------------------------------------------*/
import { PropertyValueFormat } from "@itwin/appui-abstract";
import { UiFramework } from "@itwin/appui-react";
import {
  PropertyFilterBuilderProps,
  PropertyFilterBuilderRenderer,
  usePropertyFilterBuilder,
} from "@itwin/components-react";
import { IModelApp } from "@itwin/core-frontend";
import { Button } from "@itwin/itwinui-react";
import React from "react";

export function FilterBuilderStory(props: FilterBuilderComponentProps) {
  return (
    <Initialized>
      <FilterBuilderComponent {...props} />
    </Initialized>
  );
}

type FilterBuilderComponentProps = Pick<
  PropertyFilterBuilderProps,
  "properties" | "initialFilter"
>;

function FilterBuilderComponent({
  initialFilter,
  ...props
}: FilterBuilderComponentProps) {
  const { rootGroup, actions, buildFilter } = usePropertyFilterBuilder({
    initialFilter,
<<<<<<< HEAD
  });
=======
    ruleValidator: ({ value }) => {
      if (
        value?.valueFormat === PropertyValueFormat.Primitive &&
        value.value === "invalid"
      ) {
        return "Invalid Value";
      }
      return undefined;
    },
  });

  React.useEffect(() => {
    console.log(buildFilter());
  }, [buildFilter]);
>>>>>>> 64d0e236

  return (
    <div style={{ padding: "10px" }}>
      <PropertyFilterBuilderRenderer
        {...props}
        actions={actions}
        rootGroup={rootGroup}
      />
      <Button onClick={() => buildFilter()}>Validate</Button>
    </div>
  );
}

function Initialized({ children }: React.PropsWithChildren<unknown>) {
  const [initialized, setInitialized] = React.useState(false);
  React.useEffect(() => {
    void (async function () {
      await IModelApp.startup();
      await UiFramework.initialize(undefined);
      setInitialized(true);
    })();
  }, []);
  if (!initialized) return null;
  return <>{children}</>;
}<|MERGE_RESOLUTION|>--- conflicted
+++ resolved
@@ -32,9 +32,6 @@
 }: FilterBuilderComponentProps) {
   const { rootGroup, actions, buildFilter } = usePropertyFilterBuilder({
     initialFilter,
-<<<<<<< HEAD
-  });
-=======
     ruleValidator: ({ value }) => {
       if (
         value?.valueFormat === PropertyValueFormat.Primitive &&
@@ -49,7 +46,6 @@
   React.useEffect(() => {
     console.log(buildFilter());
   }, [buildFilter]);
->>>>>>> 64d0e236
 
   return (
     <div style={{ padding: "10px" }}>
