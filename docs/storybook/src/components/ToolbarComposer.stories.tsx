/*---------------------------------------------------------------------------------------------
 * Copyright (c) Bentley Systems, Incorporated. All rights reserved.
 * See LICENSE.md in the project root for license terms and full copyright notice.
 *--------------------------------------------------------------------------------------------*/
import { action } from "@storybook/addon-actions";
import type { Meta, StoryObj } from "@storybook/react";
<<<<<<< HEAD
import {
  BadgeType,
  ConditionalBooleanValue,
  ConditionalStringValue,
} from "@itwin/appui-abstract";
=======
import { BadgeType } from "@itwin/core-react";
>>>>>>> 5d244fe4
import {
  CommandItemDef,
  SyncUiEventDispatcher,
  ToolbarHelper,
  ToolbarItemUtilities,
  ToolbarOrientation,
  ToolbarUsage,
} from "@itwin/appui-react";
import { ConditionalIconItem, IconHelper } from "@itwin/core-react";
import {
  Svg2D,
  Svg3D,
  SvgActivity,
  SvgAirplane,
  SvgAndroid,
  SvgClipboard,
  SvgExport,
} from "@itwin/itwinui-icons-react";
import { StoryComponent } from "./ToolbarComposer";
import { AppUiDecorator, InitializerDecorator } from "../Decorators";
import { withResizer } from "../../.storybook/addons/Resizer";

const meta = {
  title: "Components/ToolbarComposer",
  component: StoryComponent,
  tags: ["autodocs"],
  decorators: [withResizer, AppUiDecorator, InitializerDecorator],
  args: {
    newToolbars: false,
    orientation: ToolbarOrientation.Horizontal,
    usage: ToolbarUsage.ContentManipulation,
  },
  parameters: {
    layout: "centered",
  },
} satisfies Meta<typeof StoryComponent>;

export default meta;
type Story = StoryObj<typeof meta>;

const { getVal, bump } = createBumpEvent();
const items = createItems();

export const ActionItem: Story = {
  args: {
    items: [
      {
        ...items.action1,
        execute: () => {
          bump();
          items.action1.execute();
        },
      },
      {
        ...items.action2,
        icon: new ConditionalIconItem(
          () => (getVal() % 2 === 0 ? <Svg3D /> : <Svg2D />),
          ["bump"]
        ),
        label: new ConditionalStringValue(
          () => `Item 2 (${getVal()})`,
          ["bump"]
        ),
        isDisabled: new ConditionalBooleanValue(
          () => getVal() % 2 === 1,
          ["bump"]
        ),
        description: new ConditionalStringValue(
          () => `Conditional item. Click 'Item 1' to toggle. (${getVal()}).`,
          ["bump"]
        ),
      },
      ToolbarHelper.createToolbarItemFromItemDef(
        125,
        new CommandItemDef({
          iconSpec: <SvgActivity />,
          label: "Item 3",
          execute: action("Item 3"),
        })
      ),
      ToolbarHelper.createToolbarItemFromItemDef(
        127,
        new CommandItemDef({
          iconSpec: <SvgClipboard />,
          label: "Item 4",
          execute: action("Item 4"),
        }),
        {
          ...createAbstractReactIcon(),
        }
      ),
      ToolbarHelper.createToolbarItemFromItemDef(
        130,
        new CommandItemDef({
          iconSpec: <SvgAirplane />,
          label: "Item 5",
          execute: action("Item 5"),
        }),
        {
          description: "Conditional icon overrides.",
          isDisabled: true,
          ...createAbstractConditionalIcon(),
        }
      ),
      ...ToolbarHelper.createToolbarItemsFromItemDefs(
        [
          new CommandItemDef({
            iconSpec: <SvgActivity />,
            label: "Item 6",
            execute: action("Item 6"),
          }),
          new CommandItemDef({
            iconSpec: <SvgClipboard />,
            label: "Item 7",
            execute: action("Item 7"),
          }),
        ],
        200
      ),
    ],
  },
};

export const GroupItem: Story = {
  args: {
    items: [items.group1, items.group2, items.group3],
  },
};

export const CustomItem: Story = {
  args: {
    items: [items.custom1, items.custom2, items.custom3],
  },
};

export const Badge: Story = {
  args: {
    items: [
      {
        ...items.action1,
        description: "TechnicalPreview badge",
        badge: BadgeType.TechnicalPreview,
      },
      {
        ...items.group1,
        description: "TechnicalPreview badge",
        badge: BadgeType.TechnicalPreview,
      },
      {
        ...items.custom1,
        description: "TechnicalPreview badge",
        badge: BadgeType.TechnicalPreview,
      },
      {
        ...items.action2,
        description: "New badge",
        badge: BadgeType.New,
      },
      {
        ...items.group2,
        description: "New badge",
        badge: BadgeType.New,
        items: items.group2.items.map((item, index) => {
          const badges = [BadgeType.New, BadgeType.TechnicalPreview];
          const badgeIndex = index % badges.length;
          const badge = badges[badgeIndex];
          return {
            ...item,
            badge,
          };
        }),
      },
      {
        ...items.custom2,
        description: "New badge",
        badge: BadgeType.New,
      },
      {
        ...items.action3,
        description: "No badge",
        badge: BadgeType.None,
      },
    ],
  },
};

export const Disabled: Story = {
  args: {
    items: [
      {
        ...items.action1,
        isDisabled: true,
      },
      {
        ...items.group1,
        isDisabled: true,
      },
      {
        ...items.group2,
        items: items.group2.items.map((item) => ({
          ...item,
          isDisabled: true,
        })),
      },
      {
        ...items.custom1,
        isDisabled: true,
      },
    ],
  },
};

function createAbstractReactIcon() {
  const internalData = new Map();
  const icon = IconHelper.getIconData(<SvgExport />, internalData);
  return {
    internalData,
    icon,
  };
}

function createAbstractConditionalIcon() {
  const internalData = new Map();
  const icon = IconHelper.getIconData(
    new ConditionalIconItem(() => <SvgExport />, [], <SvgExport />),
    internalData
  );
  return {
    internalData,
    icon,
  };
}

function createItems() {
  const action1 = ToolbarItemUtilities.createActionItem(
    "item1",
    100,
    <Svg2D />,
    "Item 1",
    action("Item 1")
  );
  const action2 = ToolbarItemUtilities.createActionItem(
    "item2",
    100,
    <Svg3D />,
    "Item 2",
    action("Item 2")
  );
  const action3 = ToolbarItemUtilities.createActionItem(
    "item3",
    100,
    <SvgAndroid />,
    "Item 3",
    action("Item 3")
  );

  const group1 = ToolbarItemUtilities.createGroupItem(
    "group1",
    100,
    <SvgActivity />,
    "Group 1",
    [action1, action2]
  );

  const group2_2 = ToolbarItemUtilities.createGroupItem(
    "group2_2",
    100,
    <SvgAirplane />,
    "Group 2_2",
    [action2]
  );
  const group2_1 = ToolbarItemUtilities.createGroupItem(
    "group2_1",
    100,
    <SvgAndroid />,
    "Group 2_1",
    [action1, group2_2]
  );
  const group2 = ToolbarItemUtilities.createGroupItem(
    "group2",
    100,
    <SvgClipboard />,
    "Group 2",
    [action1, action2, group2_1]
  );

  const group3 = ToolbarItemUtilities.createGroupItem(
    "group3",
    100,
    <SvgExport />,
    "Group 3",
    Array.from({ length: 10 }, (_, i) => {
      const item = [action1, action2, action3][i % 3];
      return {
        ...item,
        id: `${item.id}_${i}`,
        label: `${item.label} (${i})`,
        itemPriority: i,
      };
    })
  );

  const custom1 = ToolbarItemUtilities.createCustomItem(
    "custom1",
    100,
    <Svg2D />,
    "Custom 1",
    <div>Custom panel content 1</div>
  );
  const custom2 = ToolbarItemUtilities.createCustomItem(
    "custom2",
    100,
    <Svg3D />,
    "Custom 2",
    <div>Custom panel content 2</div>
  );
  const custom3 = ToolbarItemUtilities.createCustomItem(
    "custom3",
    100,
    <SvgActivity />,
    "Custom 3",
    <div>Custom panel content 3</div>
  );

  return {
    action1,
    action2,
    action3,
    /** Group item. */
    group1,
    /** Group item with nested groups. */
    group2,
    /** Group item with multiple columns. */
    group3,
    custom1,
    custom2,
    custom3,
  };
}

function createBumpEvent() {
  let i = 10;
  const bump = () => {
    i++;
    SyncUiEventDispatcher.dispatchSyncUiEvent("bump");
  };
  return {
    getVal: () => i,
    bump,
  };
}<|MERGE_RESOLUTION|>--- conflicted
+++ resolved
@@ -4,15 +4,10 @@
  *--------------------------------------------------------------------------------------------*/
 import { action } from "@storybook/addon-actions";
 import type { Meta, StoryObj } from "@storybook/react";
-<<<<<<< HEAD
 import {
-  BadgeType,
   ConditionalBooleanValue,
   ConditionalStringValue,
 } from "@itwin/appui-abstract";
-=======
-import { BadgeType } from "@itwin/core-react";
->>>>>>> 5d244fe4
 import {
   CommandItemDef,
   SyncUiEventDispatcher,
@@ -21,7 +16,7 @@
   ToolbarOrientation,
   ToolbarUsage,
 } from "@itwin/appui-react";
-import { ConditionalIconItem, IconHelper } from "@itwin/core-react";
+import { BadgeType, ConditionalIconItem, IconHelper } from "@itwin/core-react";
 import {
   Svg2D,
   Svg3D,
