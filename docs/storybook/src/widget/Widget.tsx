--- conflicted
+++ resolved
@@ -18,32 +18,26 @@
   return <>Widget {id} content </>;
 }
 
-function createProvider(widgets: Widget[]): UiItemsProvider {
+function createProvider(widgets: WidgetStoryProps["widgets"]): UiItemsProvider {
   return {
     id: "widgets",
-<<<<<<< HEAD
     provideWidgets: () => {
-      return Array.from({ length: 3 }, (_, index) => {
-        if (index === 0) {
-          return props;
-        }
-
+      return Array.from({ length: widgets.length }, (_, index) => {
+        const widget = widgets[index];
         const id = `w${index + 1}`;
         return {
           id,
           label: `Widget ${index + 1}`,
           content: <StoryWidget id={id} />,
+          ...widget,
         } satisfies Widget;
       });
     },
-=======
-    provideWidgets: () => widgets,
->>>>>>> a2fe26e3
   };
 }
 
 interface WidgetStoryProps {
-  widgets: Widget[];
+  widgets: Partial<Widget>[];
 }
 
 /** [Widget](https://www.itwinjs.org/reference/appui-react/widget/widget) interface allows you to configure the widget. */
