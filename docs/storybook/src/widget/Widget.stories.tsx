/*---------------------------------------------------------------------------------------------
 * Copyright (c) Bentley Systems, Incorporated. All rights reserved.
 * See LICENSE.md in the project root for license terms and full copyright notice.
 *--------------------------------------------------------------------------------------------*/
import type { Meta, StoryObj } from "@storybook/react";
<<<<<<< HEAD
import { WidgetState } from "@itwin/appui-react";
import { BadgeType } from "@itwin/core-react";
import { SvgPlaceholder } from "@itwin/itwinui-icons-react";
=======
import { BadgeType } from "@itwin/core-react";
import { Widget, WidgetState } from "@itwin/appui-react";
>>>>>>> a2fe26e3
import { AppUiDecorator } from "../Decorators";
import { Page } from "../AppUiStory";
import { StoryWidget, WidgetStory } from "./Widget";

const meta = {
  title: "Widget/Widget",
  component: WidgetStory,
  tags: ["autodocs"],
  decorators: [AppUiDecorator],
  parameters: {
    docs: {
      page: () => <Page />,
    },
  },
} satisfies Meta<typeof WidgetStory>;

export default meta;
type Story = StoryObj<typeof meta>;

const widgets = createWidgets();

export const Default: Story = {
  args: { widgets: [widgets.widget1, widgets.widget2] },
};

export const Unloaded: Story = {
  args: {
    widgets: [
      { ...widgets.widget1, defaultState: WidgetState.Unloaded },
      widgets.widget2,
    ],
  },
};

export const Floating: Story = {
  args: {
    widgets: [
      { ...widgets.widget1, defaultState: WidgetState.Floating },
      widgets.widget2,
    ],
  },
};

export const Badge: Story = {
  args: {
    widgets: [
      { ...widgets.widget1, badge: BadgeType.TechnicalPreview },
      { ...widgets.widget2, badgeKind: "deprecated" },
      widgets.widget3,
    ],
  },
};

<<<<<<< HEAD
export const Icon: Story = {
  args: {
    iconNode: <SvgPlaceholder />,
  },
};

export const CSSIcon: Story = {
  args: {
    iconNode: <i className="icon icon-placeholder" />,
  },
};

export const IconSpec: Story = {
  name: "Icon Spec (deprecated)",
  args: {
    icon: "icon-placeholder",
  },
};

export const IconSpecNode: Story = {
  name: "Icon Spec Node (deprecated)",
  args: {
    icon: <SvgPlaceholder />,
  },
};
=======
function createWidgets() {
  const widget1: Widget = {
    id: "w1",
    label: "Widget 1",
    content: <StoryWidget id="w1" />,
  };

  const widget2: Widget = {
    id: "w2",
    label: "Widget 2",
    content: <StoryWidget id="w2" />,
  };

  const widget3: Widget = {
    id: "w3",
    label: "Widget 3",
    content: <StoryWidget id="w3" />,
  };

  return { widget1, widget2, widget3 };
}
>>>>>>> a2fe26e3
<|MERGE_RESOLUTION|>--- conflicted
+++ resolved
@@ -3,17 +3,12 @@
  * See LICENSE.md in the project root for license terms and full copyright notice.
  *--------------------------------------------------------------------------------------------*/
 import type { Meta, StoryObj } from "@storybook/react";
-<<<<<<< HEAD
 import { WidgetState } from "@itwin/appui-react";
 import { BadgeType } from "@itwin/core-react";
 import { SvgPlaceholder } from "@itwin/itwinui-icons-react";
-=======
-import { BadgeType } from "@itwin/core-react";
-import { Widget, WidgetState } from "@itwin/appui-react";
->>>>>>> a2fe26e3
 import { AppUiDecorator } from "../Decorators";
 import { Page } from "../AppUiStory";
-import { StoryWidget, WidgetStory } from "./Widget";
+import { WidgetStory } from "./Widget";
 
 const meta = {
   title: "Widget/Widget",
@@ -25,91 +20,60 @@
       page: () => <Page />,
     },
   },
+  args: {
+    widgets: [{}, {}],
+  },
 } satisfies Meta<typeof WidgetStory>;
 
 export default meta;
 type Story = StoryObj<typeof meta>;
 
-const widgets = createWidgets();
-
-export const Default: Story = {
-  args: { widgets: [widgets.widget1, widgets.widget2] },
-};
+export const Default: Story = {};
 
 export const Unloaded: Story = {
   args: {
-    widgets: [
-      { ...widgets.widget1, defaultState: WidgetState.Unloaded },
-      widgets.widget2,
-    ],
+    widgets: [{ defaultState: WidgetState.Unloaded }, {}],
   },
 };
 
 export const Floating: Story = {
   args: {
-    widgets: [
-      { ...widgets.widget1, defaultState: WidgetState.Floating },
-      widgets.widget2,
-    ],
+    widgets: [{ defaultState: WidgetState.Floating }, {}],
   },
 };
 
 export const Badge: Story = {
   args: {
     widgets: [
-      { ...widgets.widget1, badge: BadgeType.TechnicalPreview },
-      { ...widgets.widget2, badgeKind: "deprecated" },
-      widgets.widget3,
+      { badge: BadgeType.TechnicalPreview },
+      { badgeKind: "deprecated" },
+      {},
     ],
   },
 };
 
-<<<<<<< HEAD
 export const Icon: Story = {
   args: {
-    iconNode: <SvgPlaceholder />,
+    widgets: [{ iconNode: <SvgPlaceholder /> }, {}, {}],
   },
 };
 
 export const CSSIcon: Story = {
   args: {
-    iconNode: <i className="icon icon-placeholder" />,
+    widgets: [{ iconNode: <i className="icon icon-placeholder" /> }, {}, {}],
   },
 };
 
 export const IconSpec: Story = {
   name: "Icon Spec (deprecated)",
   args: {
-    icon: "icon-placeholder",
+    widgets: [{ icon: "icon-placeholder" }, {}, {}],
   },
 };
 
 export const IconSpecNode: Story = {
   name: "Icon Spec Node (deprecated)",
   args: {
-    icon: <SvgPlaceholder />,
+    widgets: [{ icon: <SvgPlaceholder /> }, {}, {}],
   },
-};
-=======
-function createWidgets() {
-  const widget1: Widget = {
-    id: "w1",
-    label: "Widget 1",
-    content: <StoryWidget id="w1" />,
-  };
-
-  const widget2: Widget = {
-    id: "w2",
-    label: "Widget 2",
-    content: <StoryWidget id="w2" />,
-  };
-
-  const widget3: Widget = {
-    id: "w3",
-    label: "Widget 3",
-    content: <StoryWidget id="w3" />,
-  };
-
-  return { widget1, widget2, widget3 };
-}
->>>>>>> a2fe26e3
+};