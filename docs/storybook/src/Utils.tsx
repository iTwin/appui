/*---------------------------------------------------------------------------------------------
 * Copyright (c) Bentley Systems, Incorporated. All rights reserved.
 * See LICENSE.md in the project root for license terms and full copyright notice.
 *--------------------------------------------------------------------------------------------*/
import { StandardContentLayouts } from "@itwin/appui-abstract";
import {
  FrontstageConfig,
  StagePanelLocation,
  StagePanelSection,
  StageUsage,
  StandardFrontstageProps,
  StandardFrontstageProvider,
  Widget,
} from "@itwin/appui-react";
import { createContentControl } from "./createContentControl";

class StoryFrontstageProvider extends StandardFrontstageProvider {
  private _contentManipulation: FrontstageConfig["contentManipulation"];

  public constructor(
    props: StandardFrontstageProps &
      Pick<FrontstageConfig, "contentManipulation">
  ) {
    super(props);

    this._contentManipulation = props.contentManipulation;
  }

  public override frontstageConfig(): FrontstageConfig {
    const config = super.frontstageConfig();
    return {
      ...config,
      contentManipulation:
        this._contentManipulation ?? config.contentManipulation,
    };
  }
}

export function createFrontstageProvider(
<<<<<<< HEAD
  overrides?: Partial<StandardFrontstageProps> & {
    content?: React.ReactNode;
    contentManipulation?: React.ReactNode;
  }
) {
  return new (class extends StandardFrontstageProvider {
    public override frontstageConfig(): FrontstageConfig {
      const config = super.frontstageConfig();
      return config;
    }
  })({
=======
  overrides?: Partial<ConstructorParameters<typeof StoryFrontstageProvider>[0]>
) {
  return new StoryFrontstageProvider({
>>>>>>> d4953730
    id: "main-frontstage",
    usage: StageUsage.Private,
    version: Math.random(),
    contentGroupProps: {
      id: "ContentGroup",
      layout: StandardContentLayouts.singleView,
      contents: [
        {
          id: "Content",
          classId: createContentControl(
            overrides?.content ?? (
              <h1
                style={{
                  display: "flex",
                  height: "100%",
                  justifyContent: "center",
                  alignItems: "center",
                }}
              >
                Content
              </h1>
            )
          ),
        },
      ],
    },
    hideStatusBar: true,
    hideToolSettings: true,
    hideNavigationAid: true,
    ...overrides,
  });
}

export function removeProperty() {
  return {
    table: {
      disable: true,
    },
  };
}

export function createWidget(id: number, overrides?: Partial<Widget>): Widget {
  return {
    id: `w${id}`,
    label: `Widget ${id}`,
    content: <>Widget {id} content</>,
    layouts: {
      standard: {
        location: StagePanelLocation.Left,
        section: StagePanelSection.Start,
      },
    },
    ...overrides,
  };
}<|MERGE_RESOLUTION|>--- conflicted
+++ resolved
@@ -14,46 +14,24 @@
 } from "@itwin/appui-react";
 import { createContentControl } from "./createContentControl";
 
-class StoryFrontstageProvider extends StandardFrontstageProvider {
-  private _contentManipulation: FrontstageConfig["contentManipulation"];
-
-  public constructor(
-    props: StandardFrontstageProps &
-      Pick<FrontstageConfig, "contentManipulation">
-  ) {
-    super(props);
-
-    this._contentManipulation = props.contentManipulation;
-  }
-
-  public override frontstageConfig(): FrontstageConfig {
-    const config = super.frontstageConfig();
-    return {
-      ...config,
-      contentManipulation:
-        this._contentManipulation ?? config.contentManipulation,
-    };
-  }
-}
-
 export function createFrontstageProvider(
-<<<<<<< HEAD
   overrides?: Partial<StandardFrontstageProps> & {
     content?: React.ReactNode;
-    contentManipulation?: React.ReactNode;
+    contentManipulation?: FrontstageConfig["contentManipulation"];
   }
 ) {
   return new (class extends StandardFrontstageProvider {
     public override frontstageConfig(): FrontstageConfig {
       const config = super.frontstageConfig();
-      return config;
+
+      const contentManipulation =
+        overrides?.contentManipulation ?? config.contentManipulation;
+      return {
+        ...config,
+        contentManipulation,
+      };
     }
   })({
-=======
-  overrides?: Partial<ConstructorParameters<typeof StoryFrontstageProvider>[0]>
-) {
-  return new StoryFrontstageProvider({
->>>>>>> d4953730
     id: "main-frontstage",
     usage: StageUsage.Private,
     version: Math.random(),
