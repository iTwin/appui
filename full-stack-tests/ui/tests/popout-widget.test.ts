/*---------------------------------------------------------------------------------------------
 * Copyright (c) Bentley Systems, Incorporated. All rights reserved.
 * See LICENSE.md in the project root for license terms and full copyright notice.
 *--------------------------------------------------------------------------------------------*/
import { test, expect, Locator, BrowserContext } from "@playwright/test";
import assert from "assert";
import {
  WidgetState,
  expectSavedFrontstageState,
  floatingWidgetLocator,
  openFrontstage,
  panelSectionLocator,
  popoutButtonLocator,
  setWidgetState,
  tabLocator,
  trackWidgetLifecycle,
  widgetLocator,
} from "./Utils";

test.describe("popout widget", () => {
  test.beforeEach(async ({ page, baseURL }) => {
    assert(baseURL);
    await page.goto(`${baseURL}?frontstage=appui-test-providers:WidgetApi`);
  });

  test("should popout a widget", async ({ context, page }) => {
    const widget = floatingWidgetLocator({
      page,
      id: "appui-test-providers:ViewAttributesWidget",
    });
    const tab = tabLocator(page, "View Attributes");
    await expect(tab).toBeVisible();

    const popoutPage = await popoutWidget(context, widget);
    await expect(popoutPage).toHaveTitle(/View Attributes/);

    await expect(tab).not.toBeVisible();
    expect(await popoutPage.title()).toEqual("View Attributes");
  });

  test("should apply styles to popout", async ({ context, page }) => {
    const widget = floatingWidgetLocator({
      page,
      id: "appui-test-providers:ViewAttributesWidget",
    });
    const tab = tabLocator(page, "View Attributes");
    await expect(tab).toBeVisible();

    const popoutPage = await popoutWidget(context, widget);
    await expect(popoutPage.locator("body")).toHaveScreenshot();
  });

  test("should float a popout widget (after frontstage change)", async ({
    context,
    page,
  }) => {
    const tab = tabLocator(page, "View Attributes");
    const widget = widgetLocator({ tab });

    const popoutPage = await popoutWidget(context, widget);
    await expect.poll(async () => popoutPage.isClosed()).toBe(false);

    await openFrontstage(page, "appui-test-app:main-stage");
    await expect.poll(async () => popoutPage.isClosed()).toBe(true);

    await openFrontstage(page, "appui-test-providers:WidgetApi");
    await expect.poll(async () => popoutPage.isClosed()).toBe(true);

    const floatingWidget = floatingWidgetLocator({ tab });
    await expect(floatingWidget).toBeVisible();
  });

  test("should dock a popout widget (after frontstage change)", async ({
    context,
    page,
  }) => {
    const tab = tabLocator(page, "WT-2");
    const widget = widgetLocator({ tab });

    const popoutPage = await popoutWidget(context, widget);
    await expect.poll(async () => popoutPage.isClosed()).toBe(false);

    await openFrontstage(page, "appui-test-app:main-stage");
    await expect.poll(async () => popoutPage.isClosed()).toBe(true);

    await openFrontstage(page, "appui-test-providers:WidgetApi");
    await expect.poll(async () => popoutPage.isClosed()).toBe(true);

    const locator = panelSectionLocator(page, "top", 1, { has: tab });
    await expect(locator).toBeVisible();
  });

  test("should maintain popout widget bounds", async ({ context, page }) => {
    const tab = tabLocator(page, "View Attributes");
    const widget = widgetLocator({ tab });

    // Popout the widget w/ default size.
    let popoutPage = await popoutWidget(context, widget);
    await expect(popoutPage).toHaveTitle(/View Attributes/);

    expect(popoutPage.viewportSize()).toEqual({
      height: 270,
      width: 218,
    });

    // Update widget size and close the popout.
    await popoutPage.setViewportSize({
      height: 400,
      width: 300,
    });
    await popoutPage.close({ runBeforeUnload: true });

    // TODO: ATM need to activate the tab, since the widget is not floating after window is closed
    await tab.click();
    await expect(tab).toHaveClass(/nz-active/);

    popoutPage = await popoutWidget(context, widget);
    expect(popoutPage.viewportSize()).toEqual({
      height: 400,
      width: 300,
    });
  });

  test("should maintain popout widget bounds (after reload)", async ({
    context,
    page,
  }) => {
    const tab = tabLocator(page, "View Attributes");
    const widget = widgetLocator({ tab });

    let popoutPage = await popoutWidget(context, widget);
    await expect(popoutPage).toHaveTitle(/View Attributes/);

    // Update widget size and close the popout.
    await popoutPage.setViewportSize({
      height: 400,
      width: 300,
    });
    await popoutPage.close({ runBeforeUnload: true });

    await expectSavedFrontstageState(context, (state) => {
      return (
        state.nineZone.widgets["appui-test-providers:ViewAttributesWidget"]
          ?.activeTabId === "appui-test-providers:ViewAttributesWidget" &&
        !!state.nineZone.savedTabs.byId[
          "appui-test-providers:ViewAttributesWidget"
        ]
      );
    });

    await page.reload();

    popoutPage = await popoutWidget(context, widget);
    expect(popoutPage.viewportSize()).toEqual({
      height: 400,
      width: 300,
    });
  });

  test("should close a popout (when floating a widget)", async ({
    context,
    page,
  }) => {
    const widget = floatingWidgetLocator({
      page,
      id: "appui-test-providers:ViewAttributesWidget",
    });

    const popoutPage = await popoutWidget(context, widget);
    await popoutPage.waitForLoadState(); // TODO: childWindow is only added after 'load' event
    await expect.poll(async () => popoutPage.isClosed()).toBe(false);

    await setWidgetState(
      page,
      "appui-test-providers:ViewAttributesWidget",
      WidgetState.Floating
    );
    await expect.poll(async () => popoutPage.isClosed()).toBe(true);
  });

  test("should unmount when popped out widget is closed", async ({
    context,
    page,
  }) => {
    const id = "appui-test-providers:PopoutMountUnmountWidget";
    const widget = floatingWidgetLocator({
      page,
      id,
    });
    await expect(widget).toBeVisible();
    const widgetLifecycle = trackWidgetLifecycle(page, id);
    const popoutPage = await popoutWidget(context, widget);
    await expect.poll(async () => popoutPage.isClosed()).toBe(false);

    await popoutPage.close();

<<<<<<< HEAD
    await expect.poll(async () => widgetLifecycle.mountCount).toBe(1);
    await expect.poll(async () => widgetLifecycle.unMountCount).toBe(1);
=======
    expect(widgetLifecycle.mountCount).toBe(0);
    expect(widgetLifecycle.unMountCount).toBe(0);
>>>>>>> 857067cb
  });
});

async function popoutWidget(context: BrowserContext, widget: Locator) {
  const popoutButton = popoutButtonLocator(widget);
  const [popoutPage] = await Promise.all([
    context.waitForEvent("page"),
    popoutButton.click(),
  ]);
  await popoutPage.waitForLoadState(); // TODO: childWindow is only added after 'load' event
  return popoutPage;
}<|MERGE_RESOLUTION|>--- conflicted
+++ resolved
@@ -194,13 +194,8 @@
 
     await popoutPage.close();
 
-<<<<<<< HEAD
     await expect.poll(async () => widgetLifecycle.mountCount).toBe(1);
     await expect.poll(async () => widgetLifecycle.unMountCount).toBe(1);
-=======
-    expect(widgetLifecycle.mountCount).toBe(0);
-    expect(widgetLifecycle.unMountCount).toBe(0);
->>>>>>> 857067cb
   });
 });
 
