// DO NOT ADD COMMENTS IN THIS FILE.  They will be lost when the Rush tool resaves it.
{
  "$schema": "https://developer.microsoft.com/json-schemas/rush/v5/approved-packages.schema.json",
  "packages": [
    {
      "name": "@axe-core/react",
      "allowedCategories": [ "internal" ]
    },
    {
      "name": "@bentley/icons-generic",
      "allowedCategories": [ "frontend", "internal" ]
    },
    {
      "name": "@bentley/icons-generic-webfont",
      "allowedCategories": [ "internal" ]
    },
    {
      "name": "@bentley/react-scripts",
      "allowedCategories": [ "internal" ]
    },
    {
      "name": "@itwin/appui-abstract",
      "allowedCategories": [ "frontend", "internal" ]
    },
    {
      "name": "@itwin/appui-layout-react",
      "allowedCategories": [ "frontend", "internal" ]
    },
    {
      "name": "@itwin/appui-react",
      "allowedCategories": [ "internal" ]
    },
    {
      "name": "@itwin/appui-test-providers",
      "allowedCategories": [ "internal" ]
    },
    {
      "name": "@itwin/browser-authorization",
      "allowedCategories": [ "internal" ]
    },
    {
      "name": "@itwin/build-tools",
      "allowedCategories": [ "frontend", "internal" ]
    },
    {
      "name": "@itwin/components-react",
      "allowedCategories": [ "frontend", "internal" ]
    },
    {
      "name": "@itwin/core-backend",
      "allowedCategories": [ "internal" ]
    },
    {
      "name": "@itwin/core-bentley",
      "allowedCategories": [ "frontend", "internal" ]
    },
    {
      "name": "@itwin/core-common",
      "allowedCategories": [ "frontend", "internal" ]
    },
    {
      "name": "@itwin/core-electron",
      "allowedCategories": [ "internal" ]
    },
    {
      "name": "@itwin/core-frontend",
      "allowedCategories": [ "frontend", "internal" ]
    },
    {
      "name": "@itwin/core-geometry",
      "allowedCategories": [ "frontend", "internal" ]
    },
    {
      "name": "@itwin/core-i18n",
      "allowedCategories": [ "frontend" ]
    },
    {
      "name": "@itwin/core-mobile",
      "allowedCategories": [ "internal" ]
    },
    {
      "name": "@itwin/core-orbitgt",
      "allowedCategories": [ "frontend", "internal" ]
    },
    {
      "name": "@itwin/core-quantity",
      "allowedCategories": [ "frontend", "internal" ]
    },
    {
      "name": "@itwin/core-react",
      "allowedCategories": [ "frontend", "internal" ]
    },
    {
      "name": "@itwin/core-telemetry",
      "allowedCategories": [ "frontend" ]
    },
    {
      "name": "@itwin/ecschema-metadata",
      "allowedCategories": [ "frontend", "internal" ]
    },
    {
      "name": "@itwin/ecschema-rpcinterface-common",
      "allowedCategories": [ "internal" ]
    },
    {
      "name": "@itwin/ecschema-rpcinterface-impl",
      "allowedCategories": [ "internal" ]
    },
    {
      "name": "@itwin/editor-backend",
      "allowedCategories": [ "internal" ]
    },
    {
      "name": "@itwin/electron-authorization",
      "allowedCategories": [ "internal" ]
    },
    {
      "name": "@itwin/eslint-plugin",
      "allowedCategories": [ "frontend", "internal" ]
    },
    {
      "name": "@itwin/express-server",
      "allowedCategories": [ "internal" ]
    },
    {
      "name": "@itwin/frontend-devtools",
      "allowedCategories": [ "internal" ]
    },
    {
      "name": "@itwin/hypermodeling-frontend",
      "allowedCategories": [ "internal" ]
    },
    {
      "name": "@itwin/imodel-browser-react",
      "allowedCategories": [ "internal" ]
    },
    {
      "name": "@itwin/imodel-components-react",
      "allowedCategories": [ "frontend", "internal" ]
    },
    {
      "name": "@itwin/imodels-access-backend",
      "allowedCategories": [ "internal" ]
    },
    {
      "name": "@itwin/imodels-access-frontend",
      "allowedCategories": [ "internal" ]
    },
    {
      "name": "@itwin/imodels-client-authoring",
      "allowedCategories": [ "internal" ]
    },
    {
      "name": "@itwin/imodels-client-management",
      "allowedCategories": [ "internal" ]
    },
    {
      "name": "@itwin/itwins-client",
      "allowedCategories": [ "internal" ]
    },
    {
      "name": "@itwin/itwinui-icons",
      "allowedCategories": [ "frontend" ]
    },
    {
      "name": "@itwin/itwinui-icons-react",
      "allowedCategories": [ "frontend", "internal" ]
    },
    {
      "name": "@itwin/itwinui-illustrations-react",
      "allowedCategories": [ "frontend" ]
    },
    {
      "name": "@itwin/itwinui-react",
      "allowedCategories": [ "frontend", "internal" ]
    },
    {
      "name": "@itwin/itwinui-variables",
      "allowedCategories": [ "frontend", "internal" ]
    },
    {
      "name": "@itwin/map-layers",
      "allowedCategories": [ "internal" ]
    },
    {
      "name": "@itwin/map-layers-auth",
      "allowedCategories": [ "internal" ]
    },
    {
      "name": "@itwin/presentation-common",
      "allowedCategories": [ "internal" ]
    },
    {
      "name": "@itwin/reality-data-client",
      "allowedCategories": [ "internal" ]
    },
    {
      "name": "@itwin/webgl-compatibility",
      "allowedCategories": [ "frontend", "internal" ]
    },
    {
      "name": "@originjs/vite-plugin-commonjs",
      "allowedCategories": [ "internal" ]
    },
    {
      "name": "@playwright/test",
      "allowedCategories": [ "internal" ]
    },
    {
      "name": "@reduxjs/toolkit",
      "allowedCategories": [ "internal" ]
    },
    {
      "name": "@storybook/addon-essentials",
      "allowedCategories": [ "internal" ]
    },
    {
      "name": "@storybook/addon-interactions",
      "allowedCategories": [ "internal" ]
    },
    {
      "name": "@storybook/addon-links",
      "allowedCategories": [ "internal" ]
    },
    {
      "name": "@storybook/blocks",
      "allowedCategories": [ "internal" ]
    },
    {
      "name": "@storybook/manager-api",
      "allowedCategories": [ "internal" ]
    },
    {
      "name": "@storybook/react",
      "allowedCategories": [ "internal" ]
    },
    {
      "name": "@storybook/react-vite",
      "allowedCategories": [ "internal" ]
    },
    {
      "name": "@storybook/testing-library",
      "allowedCategories": [ "internal" ]
    },
    {
      "name": "@storybook/theming",
      "allowedCategories": [ "internal" ]
    },
    {
      "name": "@testing-library/dom",
      "allowedCategories": [ "frontend" ]
    },
    {
      "name": "@testing-library/react",
      "allowedCategories": [ "frontend" ]
    },
    {
      "name": "@testing-library/react-hooks",
      "allowedCategories": [ "frontend" ]
    },
    {
      "name": "@testing-library/user-event",
      "allowedCategories": [ "frontend" ]
    },
    {
      "name": "@typescript-eslint/eslint-plugin",
      "allowedCategories": [ "internal" ]
    },
    {
      "name": "@typescript-eslint/parser",
      "allowedCategories": [ "internal" ]
    },
    {
      "name": "@vitejs/plugin-react",
      "allowedCategories": [ "internal" ]
    },
    {
      "name": "chai",
      "allowedCategories": [ "frontend" ]
    },
    {
      "name": "chai-as-promised",
      "allowedCategories": [ "frontend" ]
    },
    {
      "name": "chai-jest-snapshot",
      "allowedCategories": [ "frontend" ]
    },
    {
      "name": "chai-string",
      "allowedCategories": [ "frontend" ]
    },
    {
<<<<<<< HEAD
      "name": "ast-types",
      "allowedCategories": [ "tools" ]
    },
    {
      "name": "autoprefixer",
      "allowedCategories": [ "internal" ]
=======
      "name": "chai-subset",
      "allowedCategories": [ "frontend" ]
>>>>>>> 8c9b9b49
    },
    {
      "name": "classnames",
      "allowedCategories": [ "frontend", "internal" ]
    },
    {
      "name": "cpx2",
      "allowedCategories": [ "frontend", "internal" ]
    },
    {
      "name": "cross-env",
      "allowedCategories": [ "internal" ]
    },
    {
      "name": "dompurify",
      "allowedCategories": [ "frontend" ]
    },
    {
      "name": "dotenv",
      "allowedCategories": [ "internal" ]
    },
    {
      "name": "dotenv-expand",
      "allowedCategories": [ "internal" ]
    },
    {
      "name": "electron",
      "allowedCategories": [ "internal" ]
    },
    {
      "name": "eslint",
      "allowedCategories": [ "frontend", "internal" ]
    },
    {
      "name": "eslint-config-prettier",
      "allowedCategories": [ "frontend", "internal" ]
    },
    {
      "name": "eslint-plugin-react-hooks",
      "allowedCategories": [ "internal" ]
    },
    {
      "name": "eslint-plugin-react-refresh",
      "allowedCategories": [ "internal" ]
    },
    {
      "name": "eslint-plugin-storybook",
      "allowedCategories": [ "internal" ]
    },
    {
      "name": "faker",
      "allowedCategories": [ "frontend" ]
    },
    {
      "name": "glob",
      "allowedCategories": [ "tools" ]
    },
    {
      "name": "ignore-styles",
      "allowedCategories": [ "frontend" ]
    },
    {
      "name": "immer",
      "allowedCategories": [ "frontend" ]
    },
    {
      "name": "internal-tools",
      "allowedCategories": [ "internal" ]
    },
    {
      "name": "jest",
      "allowedCategories": [ "tools" ]
    },
    {
      "name": "jscodeshift",
      "allowedCategories": [ "tools" ]
    },
    {
      "name": "jsdom",
      "allowedCategories": [ "frontend" ]
    },
    {
      "name": "jsdom-global",
      "allowedCategories": [ "frontend" ]
    },
    {
      "name": "linkify-it",
      "allowedCategories": [ "frontend" ]
    },
    {
      "name": "lodash",
      "allowedCategories": [ "frontend" ]
    },
    {
      "name": "mocha",
      "allowedCategories": [ "frontend", "internal" ]
    },
    {
      "name": "npm-run-all",
      "allowedCategories": [ "frontend", "internal" ]
    },
    {
      "name": "null-loader",
      "allowedCategories": [ "internal" ]
    },
    {
      "name": "nyc",
      "allowedCategories": [ "frontend" ]
    },
    {
      "name": "postcss",
      "allowedCategories": [ "tools" ]
    },
    {
      "name": "postcss-scss",
      "allowedCategories": [ "tools" ]
    },
    {
      "name": "postcss-value-parser",
      "allowedCategories": [ "tools" ]
    },
    {
      "name": "prop-types",
      "allowedCategories": [ "internal" ]
    },
    {
      "name": "raf",
      "allowedCategories": [ "frontend" ]
    },
    {
      "name": "react",
      "allowedCategories": [ "frontend", "internal" ]
    },
    {
      "name": "react-autosuggest",
      "allowedCategories": [ "frontend" ]
    },
    {
      "name": "react-dom",
      "allowedCategories": [ "frontend", "internal" ]
    },
    {
      "name": "react-error-boundary",
      "allowedCategories": [ "frontend" ]
    },
    {
      "name": "react-highlight-words",
      "allowedCategories": [ "frontend" ]
    },
    {
      "name": "react-redux",
      "allowedCategories": [ "frontend", "internal" ]
    },
    {
      "name": "react-test-renderer",
      "allowedCategories": [ "frontend" ]
    },
    {
      "name": "react-transition-group",
      "allowedCategories": [ "frontend" ]
    },
    {
      "name": "react-window",
      "allowedCategories": [ "frontend" ]
    },
    {
      "name": "redux",
      "allowedCategories": [ "frontend", "internal" ]
    },
    {
      "name": "resize-observer-polyfill",
      "allowedCategories": [ "frontend" ]
    },
    {
      "name": "rimraf",
      "allowedCategories": [ "frontend", "internal" ]
    },
    {
      "name": "rxjs",
      "allowedCategories": [ "frontend" ]
    },
    {
      "name": "serve",
      "allowedCategories": [ "internal" ]
    },
    {
      "name": "shortid",
      "allowedCategories": [ "frontend" ]
    },
    {
      "name": "sinon",
      "allowedCategories": [ "frontend" ]
    },
    {
      "name": "sinon-chai",
      "allowedCategories": [ "frontend" ]
    },
    {
      "name": "storybook",
      "allowedCategories": [ "internal" ]
    },
    {
      "name": "ts-jest",
      "allowedCategories": [ "tools" ]
    },
    {
      "name": "ts-key-enum",
      "allowedCategories": [ "frontend", "internal" ]
    },
    {
      "name": "ts-node",
      "allowedCategories": [ "frontend", "tools" ]
    },
    {
      "name": "typemoq",
      "allowedCategories": [ "frontend" ]
    },
    {
      "name": "typescript",
      "allowedCategories": [ "frontend", "internal", "tools" ]
    },
    {
      "name": "vite",
      "allowedCategories": [ "internal" ]
    },
    {
      "name": "vite-plugin-static-copy",
      "allowedCategories": [ "internal" ]
    },
    {
      "name": "webpack",
      "allowedCategories": [ "internal" ]
    },
    {
      "name": "yargs",
      "allowedCategories": [ "internal", "tools" ]
    },
    {
      "name": "zustand",
      "allowedCategories": [ "frontend" ]
    }
  ]
}<|MERGE_RESOLUTION|>--- conflicted
+++ resolved
@@ -4,544 +4,917 @@
   "packages": [
     {
       "name": "@axe-core/react",
-      "allowedCategories": [ "internal" ]
+      "allowedCategories": [
+        "internal"
+      ]
     },
     {
       "name": "@bentley/icons-generic",
-      "allowedCategories": [ "frontend", "internal" ]
+      "allowedCategories": [
+        "frontend",
+        "internal"
+      ]
     },
     {
       "name": "@bentley/icons-generic-webfont",
-      "allowedCategories": [ "internal" ]
+      "allowedCategories": [
+        "internal"
+      ]
     },
     {
       "name": "@bentley/react-scripts",
-      "allowedCategories": [ "internal" ]
+      "allowedCategories": [
+        "internal"
+      ]
     },
     {
       "name": "@itwin/appui-abstract",
-      "allowedCategories": [ "frontend", "internal" ]
+      "allowedCategories": [
+        "frontend",
+        "internal"
+      ]
     },
     {
       "name": "@itwin/appui-layout-react",
-      "allowedCategories": [ "frontend", "internal" ]
+      "allowedCategories": [
+        "frontend",
+        "internal"
+      ]
     },
     {
       "name": "@itwin/appui-react",
-      "allowedCategories": [ "internal" ]
+      "allowedCategories": [
+        "internal"
+      ]
     },
     {
       "name": "@itwin/appui-test-providers",
-      "allowedCategories": [ "internal" ]
+      "allowedCategories": [
+        "internal"
+      ]
     },
     {
       "name": "@itwin/browser-authorization",
-      "allowedCategories": [ "internal" ]
+      "allowedCategories": [
+        "internal"
+      ]
     },
     {
       "name": "@itwin/build-tools",
-      "allowedCategories": [ "frontend", "internal" ]
+      "allowedCategories": [
+        "frontend",
+        "internal"
+      ]
     },
     {
       "name": "@itwin/components-react",
-      "allowedCategories": [ "frontend", "internal" ]
+      "allowedCategories": [
+        "frontend",
+        "internal"
+      ]
     },
     {
       "name": "@itwin/core-backend",
-      "allowedCategories": [ "internal" ]
+      "allowedCategories": [
+        "internal"
+      ]
     },
     {
       "name": "@itwin/core-bentley",
-      "allowedCategories": [ "frontend", "internal" ]
+      "allowedCategories": [
+        "frontend",
+        "internal"
+      ]
     },
     {
       "name": "@itwin/core-common",
-      "allowedCategories": [ "frontend", "internal" ]
+      "allowedCategories": [
+        "frontend",
+        "internal"
+      ]
     },
     {
       "name": "@itwin/core-electron",
-      "allowedCategories": [ "internal" ]
+      "allowedCategories": [
+        "internal"
+      ]
     },
     {
       "name": "@itwin/core-frontend",
-      "allowedCategories": [ "frontend", "internal" ]
+      "allowedCategories": [
+        "frontend",
+        "internal"
+      ]
     },
     {
       "name": "@itwin/core-geometry",
-      "allowedCategories": [ "frontend", "internal" ]
+      "allowedCategories": [
+        "frontend",
+        "internal"
+      ]
     },
     {
       "name": "@itwin/core-i18n",
-      "allowedCategories": [ "frontend" ]
+      "allowedCategories": [
+        "frontend"
+      ]
     },
     {
       "name": "@itwin/core-mobile",
-      "allowedCategories": [ "internal" ]
+      "allowedCategories": [
+        "internal"
+      ]
     },
     {
       "name": "@itwin/core-orbitgt",
-      "allowedCategories": [ "frontend", "internal" ]
+      "allowedCategories": [
+        "frontend",
+        "internal"
+      ]
     },
     {
       "name": "@itwin/core-quantity",
-      "allowedCategories": [ "frontend", "internal" ]
+      "allowedCategories": [
+        "frontend",
+        "internal"
+      ]
     },
     {
       "name": "@itwin/core-react",
-      "allowedCategories": [ "frontend", "internal" ]
+      "allowedCategories": [
+        "frontend",
+        "internal"
+      ]
     },
     {
       "name": "@itwin/core-telemetry",
-      "allowedCategories": [ "frontend" ]
+      "allowedCategories": [
+        "frontend"
+      ]
     },
     {
       "name": "@itwin/ecschema-metadata",
-      "allowedCategories": [ "frontend", "internal" ]
+      "allowedCategories": [
+        "frontend",
+        "internal"
+      ]
     },
     {
       "name": "@itwin/ecschema-rpcinterface-common",
-      "allowedCategories": [ "internal" ]
+      "allowedCategories": [
+        "internal"
+      ]
     },
     {
       "name": "@itwin/ecschema-rpcinterface-impl",
-      "allowedCategories": [ "internal" ]
+      "allowedCategories": [
+        "internal"
+      ]
     },
     {
       "name": "@itwin/editor-backend",
-      "allowedCategories": [ "internal" ]
+      "allowedCategories": [
+        "internal"
+      ]
     },
     {
       "name": "@itwin/electron-authorization",
-      "allowedCategories": [ "internal" ]
+      "allowedCategories": [
+        "internal"
+      ]
     },
     {
       "name": "@itwin/eslint-plugin",
-      "allowedCategories": [ "frontend", "internal" ]
+      "allowedCategories": [
+        "frontend",
+        "internal"
+      ]
     },
     {
       "name": "@itwin/express-server",
-      "allowedCategories": [ "internal" ]
+      "allowedCategories": [
+        "internal"
+      ]
     },
     {
       "name": "@itwin/frontend-devtools",
-      "allowedCategories": [ "internal" ]
+      "allowedCategories": [
+        "internal"
+      ]
     },
     {
       "name": "@itwin/hypermodeling-frontend",
-      "allowedCategories": [ "internal" ]
+      "allowedCategories": [
+        "internal"
+      ]
     },
     {
       "name": "@itwin/imodel-browser-react",
-      "allowedCategories": [ "internal" ]
+      "allowedCategories": [
+        "internal"
+      ]
     },
     {
       "name": "@itwin/imodel-components-react",
-      "allowedCategories": [ "frontend", "internal" ]
+      "allowedCategories": [
+        "frontend",
+        "internal"
+      ]
     },
     {
       "name": "@itwin/imodels-access-backend",
-      "allowedCategories": [ "internal" ]
+      "allowedCategories": [
+        "internal"
+      ]
     },
     {
       "name": "@itwin/imodels-access-frontend",
-      "allowedCategories": [ "internal" ]
+      "allowedCategories": [
+        "internal"
+      ]
     },
     {
       "name": "@itwin/imodels-client-authoring",
-      "allowedCategories": [ "internal" ]
+      "allowedCategories": [
+        "internal"
+      ]
     },
     {
       "name": "@itwin/imodels-client-management",
-      "allowedCategories": [ "internal" ]
+      "allowedCategories": [
+        "internal"
+      ]
     },
     {
       "name": "@itwin/itwins-client",
-      "allowedCategories": [ "internal" ]
+      "allowedCategories": [
+        "internal"
+      ]
     },
     {
       "name": "@itwin/itwinui-icons",
-      "allowedCategories": [ "frontend" ]
+      "allowedCategories": [
+        "frontend"
+      ]
     },
     {
       "name": "@itwin/itwinui-icons-react",
-      "allowedCategories": [ "frontend", "internal" ]
+      "allowedCategories": [
+        "frontend",
+        "internal"
+      ]
     },
     {
       "name": "@itwin/itwinui-illustrations-react",
-      "allowedCategories": [ "frontend" ]
+      "allowedCategories": [
+        "frontend"
+      ]
     },
     {
       "name": "@itwin/itwinui-react",
-      "allowedCategories": [ "frontend", "internal" ]
+      "allowedCategories": [
+        "frontend",
+        "internal"
+      ]
     },
     {
       "name": "@itwin/itwinui-variables",
-      "allowedCategories": [ "frontend", "internal" ]
+      "allowedCategories": [
+        "frontend",
+        "internal"
+      ]
     },
     {
       "name": "@itwin/map-layers",
-      "allowedCategories": [ "internal" ]
+      "allowedCategories": [
+        "internal"
+      ]
     },
     {
       "name": "@itwin/map-layers-auth",
-      "allowedCategories": [ "internal" ]
+      "allowedCategories": [
+        "internal"
+      ]
     },
     {
       "name": "@itwin/presentation-common",
-      "allowedCategories": [ "internal" ]
+      "allowedCategories": [
+        "internal"
+      ]
     },
     {
       "name": "@itwin/reality-data-client",
-      "allowedCategories": [ "internal" ]
+      "allowedCategories": [
+        "internal"
+      ]
     },
     {
       "name": "@itwin/webgl-compatibility",
-      "allowedCategories": [ "frontend", "internal" ]
+      "allowedCategories": [
+        "frontend",
+        "internal"
+      ]
     },
     {
       "name": "@originjs/vite-plugin-commonjs",
-      "allowedCategories": [ "internal" ]
+      "allowedCategories": [
+        "internal"
+      ]
     },
     {
       "name": "@playwright/test",
-      "allowedCategories": [ "internal" ]
+      "allowedCategories": [
+        "internal"
+      ]
     },
     {
       "name": "@reduxjs/toolkit",
-      "allowedCategories": [ "internal" ]
+      "allowedCategories": [
+        "internal"
+      ]
     },
     {
       "name": "@storybook/addon-essentials",
-      "allowedCategories": [ "internal" ]
+      "allowedCategories": [
+        "internal"
+      ]
     },
     {
       "name": "@storybook/addon-interactions",
-      "allowedCategories": [ "internal" ]
+      "allowedCategories": [
+        "internal"
+      ]
     },
     {
       "name": "@storybook/addon-links",
-      "allowedCategories": [ "internal" ]
+      "allowedCategories": [
+        "internal"
+      ]
     },
     {
       "name": "@storybook/blocks",
-      "allowedCategories": [ "internal" ]
+      "allowedCategories": [
+        "internal"
+      ]
     },
     {
       "name": "@storybook/manager-api",
-      "allowedCategories": [ "internal" ]
+      "allowedCategories": [
+        "internal"
+      ]
     },
     {
       "name": "@storybook/react",
-      "allowedCategories": [ "internal" ]
+      "allowedCategories": [
+        "internal"
+      ]
     },
     {
       "name": "@storybook/react-vite",
-      "allowedCategories": [ "internal" ]
+      "allowedCategories": [
+        "internal"
+      ]
     },
     {
       "name": "@storybook/testing-library",
-      "allowedCategories": [ "internal" ]
+      "allowedCategories": [
+        "internal"
+      ]
     },
     {
       "name": "@storybook/theming",
-      "allowedCategories": [ "internal" ]
+      "allowedCategories": [
+        "internal"
+      ]
     },
     {
       "name": "@testing-library/dom",
-      "allowedCategories": [ "frontend" ]
+      "allowedCategories": [
+        "frontend"
+      ]
     },
     {
       "name": "@testing-library/react",
-      "allowedCategories": [ "frontend" ]
+      "allowedCategories": [
+        "frontend"
+      ]
     },
     {
       "name": "@testing-library/react-hooks",
-      "allowedCategories": [ "frontend" ]
+      "allowedCategories": [
+        "frontend"
+      ]
     },
     {
       "name": "@testing-library/user-event",
-      "allowedCategories": [ "frontend" ]
+      "allowedCategories": [
+        "frontend"
+      ]
     },
     {
       "name": "@typescript-eslint/eslint-plugin",
-      "allowedCategories": [ "internal" ]
+      "allowedCategories": [
+        "internal"
+      ]
     },
     {
       "name": "@typescript-eslint/parser",
-      "allowedCategories": [ "internal" ]
+      "allowedCategories": [
+        "internal"
+      ]
     },
     {
       "name": "@vitejs/plugin-react",
-      "allowedCategories": [ "internal" ]
-    },
-    {
-      "name": "chai",
-      "allowedCategories": [ "frontend" ]
+      "allowedCategories": [
+        "internal"
+      ]
+    },
+    {
+      "name": "@wojtekmaj/enzyme-adapter-react-17",
+      "allowedCategories": [
+        "extensions",
+        "frontend"
+      ]
+    },
+    {
+      "name": "@xmldom/xmldom",
+      "allowedCategories": [
+        "backend",
+        "common",
+        "internal",
+        "tools"
+      ]
+    },
+    {
+      "name": "almost-equal",
+      "allowedCategories": [
+        "common"
+      ]
+    },
+    {
+      "name": "assert",
+      "allowedCategories": [
+        "integration-testing",
+        "internal"
+      ]
+    },
+    {
+      "name": "ast-types",
+      "allowedCategories": [
+        "tools"
+      ]
+    },
+    {
+      "name": "autoprefixer",
+      "allowedCategories": [
+        "internal"
+      ]
+    },
+    {
+      "name": "azurite",
+      "allowedCategories": [
+        "internal"
+      ]
+    },
+    {
+      "name": "benchmark",
+      "allowedCategories": [
+        "backend",
+        "common"
+      ]
+    },
+    {
+      "name": "body-parser",
+      "allowedCategories": [
+        "internal"
+      ]
+    },
+    {
+      "name": "browserify-zlib",
+      "allowedCategories": [
+        "integration-testing",
+        "internal"
+      ]
+    },
+    {
+      "name": "buffer",
+      "allowedCategories": [
+        "common",
+        "integration-testing",
+        "internal"
+      ]
+    },
+    {
+      "name": "cache-require-paths",
+      "allowedCategories": [
+        "internal"
+      ]
+    },
+    {
+      "name": "callable-instance2",
+      "allowedCategories": [
+        "frontend"
+      ]
     },
     {
       "name": "chai-as-promised",
-      "allowedCategories": [ "frontend" ]
+      "allowedCategories": [
+        "frontend"
+      ]
     },
     {
       "name": "chai-jest-snapshot",
-      "allowedCategories": [ "frontend" ]
+      "allowedCategories": [
+        "frontend"
+      ]
     },
     {
       "name": "chai-string",
-      "allowedCategories": [ "frontend" ]
-    },
-    {
-<<<<<<< HEAD
-      "name": "ast-types",
-      "allowedCategories": [ "tools" ]
-    },
-    {
-      "name": "autoprefixer",
-      "allowedCategories": [ "internal" ]
-=======
+      "allowedCategories": [
+        "frontend"
+      ]
+    },
+    {
       "name": "chai-subset",
-      "allowedCategories": [ "frontend" ]
->>>>>>> 8c9b9b49
+      "allowedCategories": [
+        "frontend"
+      ]
     },
     {
       "name": "classnames",
-      "allowedCategories": [ "frontend", "internal" ]
+      "allowedCategories": [
+        "frontend",
+        "internal"
+      ]
     },
     {
       "name": "cpx2",
-      "allowedCategories": [ "frontend", "internal" ]
+      "allowedCategories": [
+        "frontend",
+        "internal"
+      ]
     },
     {
       "name": "cross-env",
-      "allowedCategories": [ "internal" ]
+      "allowedCategories": [
+        "internal"
+      ]
     },
     {
       "name": "dompurify",
-      "allowedCategories": [ "frontend" ]
+      "allowedCategories": [
+        "frontend"
+      ]
     },
     {
       "name": "dotenv",
-      "allowedCategories": [ "internal" ]
+      "allowedCategories": [
+        "internal"
+      ]
     },
     {
       "name": "dotenv-expand",
-      "allowedCategories": [ "internal" ]
+      "allowedCategories": [
+        "internal"
+      ]
     },
     {
       "name": "electron",
-      "allowedCategories": [ "internal" ]
+      "allowedCategories": [
+        "internal"
+      ]
     },
     {
       "name": "eslint",
-      "allowedCategories": [ "frontend", "internal" ]
+      "allowedCategories": [
+        "frontend",
+        "internal"
+      ]
     },
     {
       "name": "eslint-config-prettier",
-      "allowedCategories": [ "frontend", "internal" ]
+      "allowedCategories": [
+        "frontend",
+        "internal"
+      ]
     },
     {
       "name": "eslint-plugin-react-hooks",
-      "allowedCategories": [ "internal" ]
+      "allowedCategories": [
+        "internal"
+      ]
     },
     {
       "name": "eslint-plugin-react-refresh",
-      "allowedCategories": [ "internal" ]
+      "allowedCategories": [
+        "internal"
+      ]
     },
     {
       "name": "eslint-plugin-storybook",
-      "allowedCategories": [ "internal" ]
+      "allowedCategories": [
+        "internal"
+      ]
     },
     {
       "name": "faker",
-      "allowedCategories": [ "frontend" ]
+      "allowedCategories": [
+        "frontend"
+      ]
     },
     {
       "name": "glob",
-      "allowedCategories": [ "tools" ]
+      "allowedCategories": [
+        "tools"
+      ]
     },
     {
       "name": "ignore-styles",
-      "allowedCategories": [ "frontend" ]
+      "allowedCategories": [
+        "frontend"
+      ]
     },
     {
       "name": "immer",
-      "allowedCategories": [ "frontend" ]
+      "allowedCategories": [
+        "frontend"
+      ]
     },
     {
       "name": "internal-tools",
-      "allowedCategories": [ "internal" ]
+      "allowedCategories": [
+        "internal"
+      ]
     },
     {
       "name": "jest",
-      "allowedCategories": [ "tools" ]
+      "allowedCategories": [
+        "tools"
+      ]
     },
     {
       "name": "jscodeshift",
-      "allowedCategories": [ "tools" ]
+      "allowedCategories": [
+        "tools"
+      ]
     },
     {
       "name": "jsdom",
-      "allowedCategories": [ "frontend" ]
+      "allowedCategories": [
+        "frontend"
+      ]
     },
     {
       "name": "jsdom-global",
-      "allowedCategories": [ "frontend" ]
+      "allowedCategories": [
+        "frontend"
+      ]
     },
     {
       "name": "linkify-it",
-      "allowedCategories": [ "frontend" ]
+      "allowedCategories": [
+        "frontend"
+      ]
     },
     {
       "name": "lodash",
-      "allowedCategories": [ "frontend" ]
+      "allowedCategories": [
+        "frontend"
+      ]
     },
     {
       "name": "mocha",
-      "allowedCategories": [ "frontend", "internal" ]
+      "allowedCategories": [
+        "frontend",
+        "internal"
+      ]
     },
     {
       "name": "npm-run-all",
-      "allowedCategories": [ "frontend", "internal" ]
+      "allowedCategories": [
+        "frontend",
+        "internal"
+      ]
     },
     {
       "name": "null-loader",
-      "allowedCategories": [ "internal" ]
+      "allowedCategories": [
+        "internal"
+      ]
     },
     {
       "name": "nyc",
-      "allowedCategories": [ "frontend" ]
+      "allowedCategories": [
+        "frontend"
+      ]
     },
     {
       "name": "postcss",
-      "allowedCategories": [ "tools" ]
+      "allowedCategories": [
+        "tools"
+      ]
     },
     {
       "name": "postcss-scss",
-      "allowedCategories": [ "tools" ]
+      "allowedCategories": [
+        "tools"
+      ]
     },
     {
       "name": "postcss-value-parser",
-      "allowedCategories": [ "tools" ]
+      "allowedCategories": [
+        "tools"
+      ]
     },
     {
       "name": "prop-types",
-      "allowedCategories": [ "internal" ]
+      "allowedCategories": [
+        "internal"
+      ]
     },
     {
       "name": "raf",
-      "allowedCategories": [ "frontend" ]
+      "allowedCategories": [
+        "frontend"
+      ]
     },
     {
       "name": "react",
-      "allowedCategories": [ "frontend", "internal" ]
+      "allowedCategories": [
+        "frontend",
+        "internal"
+      ]
     },
     {
       "name": "react-autosuggest",
-      "allowedCategories": [ "frontend" ]
+      "allowedCategories": [
+        "frontend"
+      ]
     },
     {
       "name": "react-dom",
-      "allowedCategories": [ "frontend", "internal" ]
+      "allowedCategories": [
+        "frontend",
+        "internal"
+      ]
     },
     {
       "name": "react-error-boundary",
-      "allowedCategories": [ "frontend" ]
+      "allowedCategories": [
+        "frontend"
+      ]
     },
     {
       "name": "react-highlight-words",
-      "allowedCategories": [ "frontend" ]
+      "allowedCategories": [
+        "frontend"
+      ]
     },
     {
       "name": "react-redux",
-      "allowedCategories": [ "frontend", "internal" ]
+      "allowedCategories": [
+        "frontend",
+        "internal"
+      ]
     },
     {
       "name": "react-test-renderer",
-      "allowedCategories": [ "frontend" ]
+      "allowedCategories": [
+        "frontend"
+      ]
     },
     {
       "name": "react-transition-group",
-      "allowedCategories": [ "frontend" ]
+      "allowedCategories": [
+        "frontend"
+      ]
     },
     {
       "name": "react-window",
-      "allowedCategories": [ "frontend" ]
+      "allowedCategories": [
+        "frontend"
+      ]
     },
     {
       "name": "redux",
-      "allowedCategories": [ "frontend", "internal" ]
+      "allowedCategories": [
+        "frontend",
+        "internal"
+      ]
     },
     {
       "name": "resize-observer-polyfill",
-      "allowedCategories": [ "frontend" ]
+      "allowedCategories": [
+        "frontend"
+      ]
     },
     {
       "name": "rimraf",
-      "allowedCategories": [ "frontend", "internal" ]
+      "allowedCategories": [
+        "frontend",
+        "internal"
+      ]
     },
     {
       "name": "rxjs",
-      "allowedCategories": [ "frontend" ]
+      "allowedCategories": [
+        "frontend"
+      ]
     },
     {
       "name": "serve",
-      "allowedCategories": [ "internal" ]
+      "allowedCategories": [
+        "internal"
+      ]
     },
     {
       "name": "shortid",
-      "allowedCategories": [ "frontend" ]
+      "allowedCategories": [
+        "frontend"
+      ]
     },
     {
       "name": "sinon",
-      "allowedCategories": [ "frontend" ]
+      "allowedCategories": [
+        "frontend"
+      ]
     },
     {
       "name": "sinon-chai",
-      "allowedCategories": [ "frontend" ]
+      "allowedCategories": [
+        "frontend"
+      ]
     },
     {
       "name": "storybook",
-      "allowedCategories": [ "internal" ]
+      "allowedCategories": [
+        "internal"
+      ]
     },
     {
       "name": "ts-jest",
-      "allowedCategories": [ "tools" ]
+      "allowedCategories": [
+        "tools"
+      ]
     },
     {
       "name": "ts-key-enum",
-      "allowedCategories": [ "frontend", "internal" ]
+      "allowedCategories": [
+        "frontend",
+        "internal"
+      ]
     },
     {
       "name": "ts-node",
-      "allowedCategories": [ "frontend", "tools" ]
+      "allowedCategories": [
+        "frontend",
+        "tools"
+      ]
     },
     {
       "name": "typemoq",
-      "allowedCategories": [ "frontend" ]
+      "allowedCategories": [
+        "frontend"
+      ]
     },
     {
       "name": "typescript",
-      "allowedCategories": [ "frontend", "internal", "tools" ]
+      "allowedCategories": [
+        "frontend",
+        "internal",
+        "tools"
+      ]
     },
     {
       "name": "vite",
-      "allowedCategories": [ "internal" ]
+      "allowedCategories": [
+        "internal"
+      ]
     },
     {
       "name": "vite-plugin-static-copy",
-      "allowedCategories": [ "internal" ]
+      "allowedCategories": [
+        "internal"
+      ]
     },
     {
       "name": "webpack",
-      "allowedCategories": [ "internal" ]
+      "allowedCategories": [
+        "internal"
+      ]
     },
     {
       "name": "yargs",
-      "allowedCategories": [ "internal", "tools" ]
+      "allowedCategories": [
+        "internal",
+        "tools"
+      ]
     },
     {
       "name": "zustand",
-      "allowedCategories": [ "frontend" ]
+      "allowedCategories": [
+        "frontend"
+      ]
     }
   ]
 }