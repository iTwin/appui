--- conflicted
+++ resolved
@@ -676,15 +676,9 @@
       "integrity": "sha1-tG6JCTSpWR8tL2+G1+ap8bP+dqg="
     },
     "aws4": {
-<<<<<<< HEAD
-      "version": "1.6.0",
-      "resolved": "https://npm.bentley.com/npm/npm/aws4/-/aws4-1.6.0.tgz",
-      "integrity": "sha1-g+9cqGCysy5KDe7e6MdxudtXRx4="
-=======
       "version": "1.7.0",
       "resolved": "https://registry.npmjs.org/aws4/-/aws4-1.7.0.tgz",
       "integrity": "sha512-32NDda82rhwD9/JBCCkB+MRYDp0oSvlo2IL6rQWA10PQi7tDUM3eqMSltXmY+Oyl/7N3P3qNtAlv7X0d9bI28w=="
->>>>>>> a1857a94
     },
     "azure-storage": {
       "version": "2.8.1",
@@ -1887,67 +1881,10 @@
             "is-descriptor": "0.1.6"
           }
         },
-<<<<<<< HEAD
-        "is-accessor-descriptor": {
-          "version": "0.1.6",
-          "resolved": "https://npm.bentley.com/npm/npm/is-accessor-descriptor/-/is-accessor-descriptor-0.1.6.tgz",
-          "integrity": "sha1-qeEss66Nh2cn7u84Q/igiXtcmNY=",
-          "requires": {
-            "kind-of": "3.2.2"
-          },
-          "dependencies": {
-            "kind-of": {
-              "version": "3.2.2",
-              "resolved": "https://npm.bentley.com/npm/npm/kind-of/-/kind-of-3.2.2.tgz",
-              "integrity": "sha1-MeohpzS6ubuw8yRm2JOupR5KPGQ=",
-              "requires": {
-                "is-buffer": "1.1.6"
-              }
-            }
-          }
-        },
-        "is-data-descriptor": {
-          "version": "0.1.4",
-          "resolved": "https://npm.bentley.com/npm/npm/is-data-descriptor/-/is-data-descriptor-0.1.4.tgz",
-          "integrity": "sha1-C17mSDiOLIYCgueT8YVv7D8wG1Y=",
-          "requires": {
-            "kind-of": "3.2.2"
-          },
-          "dependencies": {
-            "kind-of": {
-              "version": "3.2.2",
-              "resolved": "https://npm.bentley.com/npm/npm/kind-of/-/kind-of-3.2.2.tgz",
-              "integrity": "sha1-MeohpzS6ubuw8yRm2JOupR5KPGQ=",
-              "requires": {
-                "is-buffer": "1.1.6"
-              }
-            }
-          }
-        },
-        "is-descriptor": {
-          "version": "0.1.6",
-          "resolved": "https://npm.bentley.com/npm/npm/is-descriptor/-/is-descriptor-0.1.6.tgz",
-          "integrity": "sha1-Nm2CQN3kh8pRgjsaufB6EKeCUco=",
-          "requires": {
-            "is-accessor-descriptor": "0.1.6",
-            "is-data-descriptor": "0.1.4",
-            "kind-of": "5.1.0"
-          }
-        },
-=======
->>>>>>> a1857a94
         "isobject": {
           "version": "3.0.1",
           "resolved": "https://npm.bentley.com/npm/npm/isobject/-/isobject-3.0.1.tgz",
           "integrity": "sha1-TkMekrEalzFjaqH5yNHMvP2reN8="
-<<<<<<< HEAD
-        },
-        "kind-of": {
-          "version": "5.1.0",
-          "resolved": "https://npm.bentley.com/npm/npm/kind-of/-/kind-of-5.1.0.tgz",
-          "integrity": "sha1-cpyR4thXt6QZofmqZWhcTDP1hF0="
-=======
->>>>>>> a1857a94
         }
       }
     },
@@ -3582,26 +3519,11 @@
       "integrity": "sha1-4/o1e3c9phnybpXwSdBVxyeW+Gs="
     },
     "is-accessor-descriptor": {
-<<<<<<< HEAD
-      "version": "1.0.0",
-      "resolved": "https://npm.bentley.com/npm/npm/is-accessor-descriptor/-/is-accessor-descriptor-1.0.0.tgz",
-      "integrity": "sha1-FpwvbT3x+ZJhgHI2XJsOofaHhlY=",
-      "requires": {
-        "kind-of": "6.0.2"
-      },
-      "dependencies": {
-        "kind-of": {
-          "version": "6.0.2",
-          "resolved": "https://npm.bentley.com/npm/npm/kind-of/-/kind-of-6.0.2.tgz",
-          "integrity": "sha1-ARRrNqYhjmTljzqNZt5df8b20FE="
-        }
-=======
       "version": "0.1.6",
       "resolved": "https://registry.npmjs.org/is-accessor-descriptor/-/is-accessor-descriptor-0.1.6.tgz",
       "integrity": "sha1-qeEss66Nh2cn7u84Q/igiXtcmNY=",
       "requires": {
         "kind-of": "3.2.2"
->>>>>>> a1857a94
       }
     },
     "is-arrayish": {
@@ -3631,26 +3553,6 @@
       }
     },
     "is-data-descriptor": {
-<<<<<<< HEAD
-      "version": "1.0.0",
-      "resolved": "https://npm.bentley.com/npm/npm/is-data-descriptor/-/is-data-descriptor-1.0.0.tgz",
-      "integrity": "sha1-2Eh2Mh0Oet0DmQQGq7u9NrqSaMc=",
-      "requires": {
-        "kind-of": "6.0.2"
-      },
-      "dependencies": {
-        "kind-of": {
-          "version": "6.0.2",
-          "resolved": "https://npm.bentley.com/npm/npm/kind-of/-/kind-of-6.0.2.tgz",
-          "integrity": "sha1-ARRrNqYhjmTljzqNZt5df8b20FE="
-        }
-      }
-    },
-    "is-descriptor": {
-      "version": "1.0.2",
-      "resolved": "https://npm.bentley.com/npm/npm/is-descriptor/-/is-descriptor-1.0.2.tgz",
-      "integrity": "sha1-OxWXRqZmBLBPjIFSS6NlxfFNhuw=",
-=======
       "version": "0.1.4",
       "resolved": "https://registry.npmjs.org/is-data-descriptor/-/is-data-descriptor-0.1.4.tgz",
       "integrity": "sha1-C17mSDiOLIYCgueT8YVv7D8wG1Y=",
@@ -3662,7 +3564,6 @@
       "version": "0.1.6",
       "resolved": "https://registry.npmjs.org/is-descriptor/-/is-descriptor-0.1.6.tgz",
       "integrity": "sha512-avDYr0SB3DwO9zsMov0gKCESFYqCnE4hq/4z3TdUlukEy5t9C0YRq7HLrsN52NAcqXKaepeCD0n+B0arnVG3Hg==",
->>>>>>> a1857a94
       "requires": {
         "is-accessor-descriptor": "0.1.6",
         "is-data-descriptor": "0.1.4",
@@ -3670,15 +3571,9 @@
       },
       "dependencies": {
         "kind-of": {
-<<<<<<< HEAD
-          "version": "6.0.2",
-          "resolved": "https://npm.bentley.com/npm/npm/kind-of/-/kind-of-6.0.2.tgz",
-          "integrity": "sha1-ARRrNqYhjmTljzqNZt5df8b20FE="
-=======
           "version": "5.1.0",
           "resolved": "https://registry.npmjs.org/kind-of/-/kind-of-5.1.0.tgz",
           "integrity": "sha512-NGEErnH6F2vUuXDh+OlbcKW7/wOcfdRHaZ7VWtqCztfHri/++YKmP51OdWeGPuqCOba6kk2OTe5d02VmTB80Pw=="
->>>>>>> a1857a94
         }
       }
     },
@@ -7232,42 +7127,6 @@
           "requires": {
             "is-descriptor": "0.1.6"
           }
-<<<<<<< HEAD
-        },
-        "is-accessor-descriptor": {
-          "version": "0.1.6",
-          "resolved": "https://npm.bentley.com/npm/npm/is-accessor-descriptor/-/is-accessor-descriptor-0.1.6.tgz",
-          "integrity": "sha1-qeEss66Nh2cn7u84Q/igiXtcmNY=",
-          "requires": {
-            "kind-of": "3.2.2"
-          }
-        },
-        "is-data-descriptor": {
-          "version": "0.1.4",
-          "resolved": "https://npm.bentley.com/npm/npm/is-data-descriptor/-/is-data-descriptor-0.1.4.tgz",
-          "integrity": "sha1-C17mSDiOLIYCgueT8YVv7D8wG1Y=",
-          "requires": {
-            "kind-of": "3.2.2"
-          }
-        },
-        "is-descriptor": {
-          "version": "0.1.6",
-          "resolved": "https://npm.bentley.com/npm/npm/is-descriptor/-/is-descriptor-0.1.6.tgz",
-          "integrity": "sha1-Nm2CQN3kh8pRgjsaufB6EKeCUco=",
-          "requires": {
-            "is-accessor-descriptor": "0.1.6",
-            "is-data-descriptor": "0.1.4",
-            "kind-of": "5.1.0"
-          },
-          "dependencies": {
-            "kind-of": {
-              "version": "5.1.0",
-              "resolved": "https://npm.bentley.com/npm/npm/kind-of/-/kind-of-5.1.0.tgz",
-              "integrity": "sha1-cpyR4thXt6QZofmqZWhcTDP1hF0="
-            }
-          }
-=======
->>>>>>> a1857a94
         }
       }
     },
@@ -8315,60 +8174,6 @@
           "requires": {
             "is-extendable": "0.1.1"
           }
-<<<<<<< HEAD
-        },
-        "is-accessor-descriptor": {
-          "version": "0.1.6",
-          "resolved": "https://npm.bentley.com/npm/npm/is-accessor-descriptor/-/is-accessor-descriptor-0.1.6.tgz",
-          "integrity": "sha1-qeEss66Nh2cn7u84Q/igiXtcmNY=",
-          "requires": {
-            "kind-of": "3.2.2"
-          },
-          "dependencies": {
-            "kind-of": {
-              "version": "3.2.2",
-              "resolved": "https://npm.bentley.com/npm/npm/kind-of/-/kind-of-3.2.2.tgz",
-              "integrity": "sha1-MeohpzS6ubuw8yRm2JOupR5KPGQ=",
-              "requires": {
-                "is-buffer": "1.1.6"
-              }
-            }
-          }
-        },
-        "is-data-descriptor": {
-          "version": "0.1.4",
-          "resolved": "https://npm.bentley.com/npm/npm/is-data-descriptor/-/is-data-descriptor-0.1.4.tgz",
-          "integrity": "sha1-C17mSDiOLIYCgueT8YVv7D8wG1Y=",
-          "requires": {
-            "kind-of": "3.2.2"
-          },
-          "dependencies": {
-            "kind-of": {
-              "version": "3.2.2",
-              "resolved": "https://npm.bentley.com/npm/npm/kind-of/-/kind-of-3.2.2.tgz",
-              "integrity": "sha1-MeohpzS6ubuw8yRm2JOupR5KPGQ=",
-              "requires": {
-                "is-buffer": "1.1.6"
-              }
-            }
-          }
-        },
-        "is-descriptor": {
-          "version": "0.1.6",
-          "resolved": "https://npm.bentley.com/npm/npm/is-descriptor/-/is-descriptor-0.1.6.tgz",
-          "integrity": "sha1-Nm2CQN3kh8pRgjsaufB6EKeCUco=",
-          "requires": {
-            "is-accessor-descriptor": "0.1.6",
-            "is-data-descriptor": "0.1.4",
-            "kind-of": "5.1.0"
-          }
-        },
-        "kind-of": {
-          "version": "5.1.0",
-          "resolved": "https://npm.bentley.com/npm/npm/kind-of/-/kind-of-5.1.0.tgz",
-          "integrity": "sha1-cpyR4thXt6QZofmqZWhcTDP1hF0="
-=======
->>>>>>> a1857a94
         }
       }
     },
@@ -8608,60 +8413,6 @@
           "requires": {
             "is-descriptor": "0.1.6"
           }
-<<<<<<< HEAD
-        },
-        "is-accessor-descriptor": {
-          "version": "0.1.6",
-          "resolved": "https://npm.bentley.com/npm/npm/is-accessor-descriptor/-/is-accessor-descriptor-0.1.6.tgz",
-          "integrity": "sha1-qeEss66Nh2cn7u84Q/igiXtcmNY=",
-          "requires": {
-            "kind-of": "3.2.2"
-          },
-          "dependencies": {
-            "kind-of": {
-              "version": "3.2.2",
-              "resolved": "https://npm.bentley.com/npm/npm/kind-of/-/kind-of-3.2.2.tgz",
-              "integrity": "sha1-MeohpzS6ubuw8yRm2JOupR5KPGQ=",
-              "requires": {
-                "is-buffer": "1.1.6"
-              }
-            }
-          }
-        },
-        "is-data-descriptor": {
-          "version": "0.1.4",
-          "resolved": "https://npm.bentley.com/npm/npm/is-data-descriptor/-/is-data-descriptor-0.1.4.tgz",
-          "integrity": "sha1-C17mSDiOLIYCgueT8YVv7D8wG1Y=",
-          "requires": {
-            "kind-of": "3.2.2"
-          },
-          "dependencies": {
-            "kind-of": {
-              "version": "3.2.2",
-              "resolved": "https://npm.bentley.com/npm/npm/kind-of/-/kind-of-3.2.2.tgz",
-              "integrity": "sha1-MeohpzS6ubuw8yRm2JOupR5KPGQ=",
-              "requires": {
-                "is-buffer": "1.1.6"
-              }
-            }
-          }
-        },
-        "is-descriptor": {
-          "version": "0.1.6",
-          "resolved": "https://npm.bentley.com/npm/npm/is-descriptor/-/is-descriptor-0.1.6.tgz",
-          "integrity": "sha1-Nm2CQN3kh8pRgjsaufB6EKeCUco=",
-          "requires": {
-            "is-accessor-descriptor": "0.1.6",
-            "is-data-descriptor": "0.1.4",
-            "kind-of": "5.1.0"
-          }
-        },
-        "kind-of": {
-          "version": "5.1.0",
-          "resolved": "https://npm.bentley.com/npm/npm/kind-of/-/kind-of-5.1.0.tgz",
-          "integrity": "sha1-cpyR4thXt6QZofmqZWhcTDP1hF0="
-=======
->>>>>>> a1857a94
         }
       }
     },
@@ -9557,15 +9308,9 @@
           "integrity": "sha1-qJS3XUvE9s1nnvMkSp/Y9Gri1Cg="
         },
         "braces": {
-<<<<<<< HEAD
-          "version": "2.3.1",
-          "resolved": "https://npm.bentley.com/npm/npm/braces/-/braces-2.3.1.tgz",
-          "integrity": "sha1-cIbJE7TloI2+N6wO5qJQDEumkbs=",
-=======
           "version": "2.3.2",
           "resolved": "https://registry.npmjs.org/braces/-/braces-2.3.2.tgz",
           "integrity": "sha512-aNdbnj9P8PjdXU4ybaWLK2IF3jc/EoDYbC7AazW6to3TRsfXxscC9UXOB5iDiEQrkyIbWp2SLQda4+QAa7nc3w==",
->>>>>>> a1857a94
           "requires": {
             "arr-flatten": "1.1.0",
             "array-unique": "0.3.2",
@@ -9579,17 +9324,6 @@
             "to-regex": "3.0.2"
           },
           "dependencies": {
-<<<<<<< HEAD
-            "define-property": {
-              "version": "1.0.0",
-              "resolved": "https://npm.bentley.com/npm/npm/define-property/-/define-property-1.0.0.tgz",
-              "integrity": "sha1-dp66rz9KY6rTr56NMEybvnm/sOY=",
-              "requires": {
-                "is-descriptor": "1.0.2"
-              }
-            },
-=======
->>>>>>> a1857a94
             "extend-shallow": {
               "version": "2.0.1",
               "resolved": "https://npm.bentley.com/npm/npm/extend-shallow/-/extend-shallow-2.0.1.tgz",
@@ -9775,41 +9509,6 @@
           }
         },
         "is-accessor-descriptor": {
-<<<<<<< HEAD
-          "version": "0.1.6",
-          "resolved": "https://npm.bentley.com/npm/npm/is-accessor-descriptor/-/is-accessor-descriptor-0.1.6.tgz",
-          "integrity": "sha1-qeEss66Nh2cn7u84Q/igiXtcmNY=",
-          "requires": {
-            "kind-of": "3.2.2"
-          },
-          "dependencies": {
-            "kind-of": {
-              "version": "3.2.2",
-              "resolved": "https://npm.bentley.com/npm/npm/kind-of/-/kind-of-3.2.2.tgz",
-              "integrity": "sha1-MeohpzS6ubuw8yRm2JOupR5KPGQ=",
-              "requires": {
-                "is-buffer": "1.1.6"
-              }
-            }
-          }
-        },
-        "is-data-descriptor": {
-          "version": "0.1.4",
-          "resolved": "https://npm.bentley.com/npm/npm/is-data-descriptor/-/is-data-descriptor-0.1.4.tgz",
-          "integrity": "sha1-C17mSDiOLIYCgueT8YVv7D8wG1Y=",
-          "requires": {
-            "kind-of": "3.2.2"
-          },
-          "dependencies": {
-            "kind-of": {
-              "version": "3.2.2",
-              "resolved": "https://npm.bentley.com/npm/npm/kind-of/-/kind-of-3.2.2.tgz",
-              "integrity": "sha1-MeohpzS6ubuw8yRm2JOupR5KPGQ=",
-              "requires": {
-                "is-buffer": "1.1.6"
-              }
-            }
-=======
           "version": "1.0.0",
           "resolved": "https://registry.npmjs.org/is-accessor-descriptor/-/is-accessor-descriptor-1.0.0.tgz",
           "integrity": "sha512-m5hnHTkcVsPfqx3AKlyttIPb7J+XykHvJP2B9bZDjlhLIoEq4XoK64Vg7boZlVWYK6LUY94dYPEE7Lh0ZkZKcQ==",
@@ -9833,7 +9532,6 @@
             "is-accessor-descriptor": "1.0.0",
             "is-data-descriptor": "1.0.0",
             "kind-of": "6.0.2"
->>>>>>> a1857a94
           }
         },
         "is-extglob": {
