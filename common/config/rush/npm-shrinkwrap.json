--- conflicted
+++ resolved
@@ -107,11 +107,7 @@
     },
     "@rush-temp/imodeljs-backend": {
       "version": "file:projects/imodeljs-backend.tgz",
-<<<<<<< HEAD
-      "integrity": "sha1-h3c4pLfnV+bAX/9FstTdljNU0DA=",
-=======
       "integrity": "sha1-lbJLLcxbJ6q8z7tmEicVvW2lKFM=",
->>>>>>> 3c858df0
       "requires": {
         "@bentley/geometry-core": "4.3.1",
         "@bentley/imodeljs-clients": "3.0.0",
@@ -126,11 +122,7 @@
     },
     "@rush-temp/imodeljs-core": {
       "version": "file:projects/imodeljs-core.tgz",
-<<<<<<< HEAD
-      "integrity": "sha1-Pyb4GBAvag47i3yV/6LcqXgQ894=",
-=======
       "integrity": "sha1-6PCGaMS+IUs5f7GYue15uh1/aDY=",
->>>>>>> 3c858df0
       "requires": {
         "@bentley/bentleyjs-tools": "2.2.0",
         "@types/body-parser": "1.16.8",
@@ -183,11 +175,7 @@
     },
     "@rush-temp/imodeljs-core-testbed": {
       "version": "file:projects/imodeljs-core-testbed.tgz",
-<<<<<<< HEAD
-      "integrity": "sha1-wz2umU4LIIUrNoJ3qFv1MmZchH8=",
-=======
       "integrity": "sha1-WxTkEoFAHeCMqSCaB4PmMx/16SQ=",
->>>>>>> 3c858df0
       "requires": {
         "@bentley/bentleyjs-core": "6.1.1",
         "@bentley/geometry-core": "4.3.1",
@@ -215,11 +203,7 @@
     },
     "@rush-temp/imodeljs-frontend": {
       "version": "file:projects/imodeljs-frontend.tgz",
-<<<<<<< HEAD
-      "integrity": "sha1-mIAEFJv6SqHKPzvkitOSeC5TfUo=",
-=======
       "integrity": "sha1-tzR/K5eRRk6z2r0spKs/1hiUgAQ=",
->>>>>>> 3c858df0
       "requires": {
         "@bentley/geometry-core": "4.3.1",
         "@bentley/imodeljs-clients": "3.0.0",
@@ -7293,13 +7277,8 @@
     },
     "webpack-stream": {
       "version": "4.0.2",
-<<<<<<< HEAD
-      "resolved": "https://npm.bentley.com/npm/npm/webpack-stream/-/webpack-stream-4.0.2.tgz",
-      "integrity": "sha1-e5Cuxx1FyKRRn/i1pNWeA5z9AsA=",
-=======
       "resolved": "https://registry.npmjs.org/webpack-stream/-/webpack-stream-4.0.2.tgz",
       "integrity": "sha512-x9st6kLpPXaB7wPb7nKVtTgdIZx2TFV0+rTAzMQEPyA72qzYPKR5OItxP7e1vTtbX5T4Fm7rAlMPfAq1Ijq6gg==",
->>>>>>> 3c858df0
       "requires": {
         "fancy-log": "1.3.2",
         "lodash.clone": "4.5.0",
