{
  "name": "rush-common",
  "version": "0.0.0",
  "lockfileVersion": 1,
  "requires": true,
  "dependencies": {
    "@bentley/bentleyjs-core": {
      "version": "7.3.9",
      "resolved": "https://npm.bentley.com/npm/npm/@bentley/bentleyjs-core/-/bentleyjs-core-7.3.9.tgz",
      "integrity": "sha1-6HXTJ4GldIPncuMn2kx1ceDtZpQ="
    },
    "@bentley/bentleyjs-tools": {
      "version": "3.2.0",
      "resolved": "https://npm.bentley.com/npm/npm/@bentley/bentleyjs-tools/-/bentleyjs-tools-3.2.0.tgz",
      "integrity": "sha1-WiXpEnXe4hnUOUyqe+QwJCRadKU=",
      "requires": {
        "chai": "4.1.2",
        "chalk": "2.3.2",
        "commander": "2.15.1",
        "comment-json": "1.1.3",
        "cpx": "1.5.0",
        "cross-spawn": "5.1.0",
        "find-imports": "0.5.2",
        "fs-extra": "3.0.1",
        "glob": "7.1.2",
        "merge-json": "0.1.0-b.3",
        "mocha": "3.5.3",
        "mocha-junit-reporter": "1.17.0",
        "nyc": "11.6.0",
        "rimraf": "2.6.2",
        "ts-node": "3.3.0",
        "tsconfig-paths": "2.7.3",
        "tslint": "5.9.1",
        "typedoc": "0.9.0",
        "typescript": "2.6.2",
        "yargs": "8.0.2"
      },
      "dependencies": {
        "fs-extra": {
          "version": "3.0.1",
          "resolved": "https://npm.bentley.com/npm/npm/fs-extra/-/fs-extra-3.0.1.tgz",
          "integrity": "sha1-N5TzeMWLNC6n27sjCVEJxLO2IpE=",
          "requires": {
            "graceful-fs": "4.1.11",
            "jsonfile": "3.0.1",
            "universalify": "0.1.1"
          }
        }
      }
    },
    "@bentley/geometry-core": {
      "version": "6.0.14",
      "resolved": "https://npm.bentley.com/npm/npm/@bentley/geometry-core/-/geometry-core-6.0.14.tgz",
      "integrity": "sha1-5nZddcb7hM927nSdz+BbFZ04D5U=",
      "requires": {
        "flatbuffers": "1.8.0"
      }
    },
    "@bentley/imodeljs-clients": {
      "version": "4.6.0",
      "resolved": "https://npm.bentley.com/npm/npm/@bentley/imodeljs-clients/-/imodeljs-clients-4.6.0.tgz",
      "integrity": "sha1-+BvuCtfJGFi6m+gbLr6BJ8Os12Y=",
      "requires": {
        "azure-storage": "2.8.1",
        "clone": "2.1.2",
        "deep-assign": "2.0.0",
        "js-base64": "2.4.3",
        "qs": "6.5.1",
        "superagent": "3.8.2",
        "xmldom": "0.1.27",
        "xpath": "0.0.24"
      }
    },
    "@bentley/imodeljs-e_1_6_11-win32-x64": {
      "version": "12.2.0",
      "resolved": "https://npm.bentley.com/npm/npm/@bentley/imodeljs-e_1_6_11-win32-x64/-/imodeljs-e_1_6_11-win32-x64-12.2.0.tgz",
      "integrity": "sha1-CF0RWJbifuwjPRH1Oa6usbl3eZY="
    },
    "@bentley/imodeljs-n_8_9-win32-x64": {
      "version": "12.2.0",
      "resolved": "https://npm.bentley.com/npm/npm/@bentley/imodeljs-n_8_9-win32-x64/-/imodeljs-n_8_9-win32-x64-12.2.0.tgz",
      "integrity": "sha1-o4GGUq2PoBRcJoBF7/ePMDeYHKE="
    },
    "@bentley/imodeljs-native-platform-api": {
      "version": "12.2.0",
      "resolved": "https://npm.bentley.com/npm/npm/@bentley/imodeljs-native-platform-api/-/imodeljs-native-platform-api-12.2.0.tgz",
      "integrity": "sha1-KHWp7BMsYyJbczp1M3o//roneic="
    },
    "@bentley/imodeljs-native-platform-electron": {
      "version": "12.2.0",
      "resolved": "https://npm.bentley.com/npm/npm/@bentley/imodeljs-native-platform-electron/-/imodeljs-native-platform-electron-12.2.0.tgz",
      "integrity": "sha1-zJpxqLRqjukotCttho+vLW6d9AU=",
      "requires": {
        "@bentley/imodeljs-e_1_6_11-win32-x64": "12.2.0"
      }
    },
    "@bentley/imodeljs-native-platform-node": {
      "version": "12.2.0",
      "resolved": "https://npm.bentley.com/npm/npm/@bentley/imodeljs-native-platform-node/-/imodeljs-native-platform-node-12.2.0.tgz",
      "integrity": "sha1-dpnizCvgEe2blFwO3Fn1mB0cuV8=",
      "requires": {
        "@bentley/imodeljs-n_8_9-win32-x64": "12.2.0"
      }
    },
    "@rush-temp/imodeljs-backend": {
      "version": "file:projects/imodeljs-backend.tgz",
      "integrity": "sha1-DBQzOpJTiOscdf+EDmhq0RNdHQY=",
      "requires": {
        "@bentley/bentleyjs-core": "7.3.9",
        "@bentley/geometry-core": "6.0.14",
        "@bentley/imodeljs-clients": "4.6.0",
        "@bentley/imodeljs-native-platform-api": "12.2.0",
        "@bentley/imodeljs-native-platform-electron": "12.2.0",
        "@bentley/imodeljs-native-platform-node": "12.2.0",
        "cpx": "1.5.0",
        "fs-extra": "5.0.0",
        "js-base64": "2.4.3",
        "mocha": "3.5.3",
        "nyc": "11.6.0",
        "rimraf": "2.6.2",
        "source-map-support": "0.5.4",
        "ts-node": "3.3.0",
        "tsconfig-paths": "2.7.3",
        "typescript": "2.6.2",
        "webpack": "3.11.0"
      }
    },
    "@rush-temp/imodeljs-common": {
      "version": "file:projects/imodeljs-common.tgz",
      "integrity": "sha1-dGjLfb45qFT3gAbT9Z2kFC5uXWQ=",
      "requires": {
        "@bentley/bentleyjs-core": "7.3.9",
        "@bentley/geometry-core": "6.0.14",
        "@bentley/imodeljs-clients": "4.6.0",
        "rimraf": "2.6.2",
        "typescript": "2.6.2"
      }
    },
    "@rush-temp/imodeljs-core": {
      "version": "file:projects/imodeljs-core.tgz",
      "integrity": "sha1-kcmsscKLRh70vlO/SQIcQvXmuJ8=",
      "requires": {
        "@bentley/bentleyjs-tools": "3.2.0",
        "@types/body-parser": "1.16.8",
        "@types/chai": "4.1.2",
        "@types/express": "4.11.1",
        "@types/express-serve-static-core": "4.11.1",
        "@types/flatbuffers": "1.6.5",
        "@types/fs-extra": "4.0.8",
        "@types/i18next": "8.4.3",
        "@types/i18next-browser-languagedetector": "2.0.1",
        "@types/i18next-xhr-backend": "1.4.1",
        "@types/js-base64": "2.3.1",
        "@types/mocha": "2.2.48",
        "@types/node": "9.4.7",
        "@types/serve-static": "1.13.1",
        "@types/tapable": "0.2.5",
        "@types/uglify-js": "2.6.30",
        "@types/webpack": "3.8.11",
        "chai": "4.1.2",
        "commander": "2.15.1",
        "concurrently": "3.5.1",
        "cpx": "1.5.0",
        "debug-fabulous": "0.1.2",
        "diff": "3.5.0",
        "duplexify": "3.5.4",
        "fs-extra": "5.0.0",
        "inherits": "2.0.3",
        "mocha": "3.5.3",
        "node-replace": "0.3.3",
        "null-loader": "0.1.1",
        "object-assign": "4.1.1",
        "once": "1.4.0",
        "os-locale": "2.1.0",
        "resolve": "1.6.0",
        "rimraf": "2.6.2",
        "semver": "5.5.0",
        "source-map-loader": "0.2.3",
        "source-map-support": "0.5.4",
        "string-width": "2.1.1",
        "ts-node": "3.3.0",
        "tsconfig-paths": "2.7.3",
        "tslint": "5.9.1",
        "typedoc": "0.9.0",
<<<<<<< HEAD
        "typemoq": "2.1.0",
=======
        "typedoc-plugin-markdown": "1.0.14",
>>>>>>> 3bf3522b
        "typescript": "2.6.2",
        "webpack": "3.11.0",
        "webpack-stream": "4.0.2"
      }
    },
    "@rush-temp/imodeljs-core-sample-code": {
      "version": "file:projects/imodeljs-core-sample-code.tgz",
      "integrity": "sha1-LHobkoPkMSUSd2C/IthZzHhYiOY=",
      "requires": {
        "@bentley/bentleyjs-core": "7.3.9",
        "@bentley/geometry-core": "6.0.14",
        "@bentley/imodeljs-clients": "4.6.0",
        "@bentley/imodeljs-n_8_9-win32-x64": "12.2.0",
        "body-parser": "1.18.2",
        "chai": "4.1.2",
        "commander": "2.15.1",
        "cpx": "1.5.0",
        "electron": "1.6.11",
        "express": "4.16.3",
        "flatbuffers": "1.8.0",
        "fs-extra": "5.0.0",
        "fuse.js": "3.2.0",
        "i18next": "10.6.0",
        "i18next-browser-languagedetector": "2.1.0",
        "i18next-xhr-backend": "1.5.1",
        "js-base64": "2.4.3",
        "rimraf": "2.6.2",
        "save": "2.3.2",
        "typescript": "2.6.2",
        "webpack": "3.11.0"
      }
    },
    "@rush-temp/imodeljs-core-testbed": {
      "version": "file:projects/imodeljs-core-testbed.tgz",
      "integrity": "sha1-3+nttjWE+BV6xbt2oWajfZLqhvY=",
      "requires": {
        "@bentley/bentleyjs-core": "7.3.9",
        "@bentley/geometry-core": "6.0.14",
        "@bentley/imodeljs-clients": "4.6.0",
        "@bentley/imodeljs-e_1_6_11-win32-x64": "12.2.0",
        "body-parser": "1.18.2",
        "chai": "4.1.2",
        "commander": "2.15.1",
        "cpx": "1.5.0",
        "electron": "1.6.11",
        "express": "4.16.3",
        "flatbuffers": "1.8.0",
        "fs-extra": "5.0.0",
        "fuse.js": "3.2.0",
        "i18next": "10.6.0",
        "i18next-browser-languagedetector": "2.1.0",
        "i18next-xhr-backend": "1.5.1",
        "js-base64": "2.4.3",
        "rimraf": "2.6.2",
        "save": "2.3.2",
        "typescript": "2.6.2",
        "webpack": "3.11.0"
      }
    },
    "@rush-temp/imodeljs-frontend": {
      "version": "file:projects/imodeljs-frontend.tgz",
      "integrity": "sha1-TbSAzKI8PvUcmKTgWzQUwheh9Qk=",
      "requires": {
        "@bentley/bentleyjs-core": "7.3.9",
        "@bentley/geometry-core": "6.0.14",
        "@bentley/imodeljs-clients": "4.6.0",
        "fuse.js": "3.2.0",
        "i18next": "10.6.0",
        "i18next-browser-languagedetector": "2.1.0",
        "i18next-xhr-backend": "1.5.1",
        "js-base64": "2.4.3",
        "rimraf": "2.6.2",
        "typescript": "2.6.2"
      }
    },
    "@types/body-parser": {
      "version": "1.16.8",
      "resolved": "https://npm.bentley.com/npm/npm/@types/body-parser/-/body-parser-1.16.8.tgz",
      "integrity": "sha1-aH7DQUBiSjvsKxqOqSaEeK6PO+M=",
      "requires": {
        "@types/express": "4.11.1",
        "@types/node": "9.4.7"
      }
    },
    "@types/chai": {
      "version": "4.1.2",
      "resolved": "https://npm.bentley.com/npm/npm/@types/chai/-/chai-4.1.2.tgz",
      "integrity": "sha1-8a9mR2nPtQr4BUMcQHQl7WGdqiE="
    },
    "@types/events": {
      "version": "1.2.0",
      "resolved": "https://npm.bentley.com/npm/npm/@types/events/-/events-1.2.0.tgz",
      "integrity": "sha1-gaZzHOTfQ2GeXIyUU4Oz5iqJ6oY="
    },
    "@types/express": {
      "version": "4.11.1",
      "resolved": "https://npm.bentley.com/npm/npm/@types/express/-/express-4.11.1.tgz",
      "integrity": "sha1-+ZZjs6sy0EyxHbYS713Xkz91Rls=",
      "requires": {
        "@types/body-parser": "1.16.8",
        "@types/express-serve-static-core": "4.11.1",
        "@types/serve-static": "1.13.1"
      }
    },
    "@types/express-serve-static-core": {
      "version": "4.11.1",
      "resolved": "https://npm.bentley.com/npm/npm/@types/express-serve-static-core/-/express-serve-static-core-4.11.1.tgz",
      "integrity": "sha1-9vchI4LVmxnWlmd7yqSKNygPXUU=",
      "requires": {
        "@types/events": "1.2.0",
        "@types/node": "9.4.7"
      }
    },
    "@types/flatbuffers": {
      "version": "1.6.5",
      "resolved": "https://npm.bentley.com/npm/npm/@types/flatbuffers/-/flatbuffers-1.6.5.tgz",
      "integrity": "sha1-NRZGff+lxK9L7+0M58wlh3/qkro="
    },
    "@types/fs-extra": {
      "version": "4.0.8",
      "resolved": "https://npm.bentley.com/npm/npm/@types/fs-extra/-/fs-extra-4.0.8.tgz",
      "integrity": "sha1-aVfdr5FzGVGZy5baPbRMdHAEY9I=",
      "requires": {
        "@types/node": "9.4.7"
      }
    },
    "@types/handlebars": {
      "version": "4.0.31",
      "resolved": "https://npm.bentley.com/npm/npm/@types/handlebars/-/handlebars-4.0.31.tgz",
      "integrity": "sha1-p/umb6/kJxOu6I7sqNuRGS7+bnI="
    },
    "@types/highlight.js": {
      "version": "9.1.8",
      "resolved": "https://npm.bentley.com/npm/npm/@types/highlight.js/-/highlight.js-9.1.8.tgz",
      "integrity": "sha1-0ifxi8uPPxh+FpZfJESFmgRol1g="
    },
    "@types/i18next": {
      "version": "8.4.3",
      "resolved": "https://npm.bentley.com/npm/npm/@types/i18next/-/i18next-8.4.3.tgz",
      "integrity": "sha1-kTapVRv1v3Fpqp8xJcF0Px+N1t4="
    },
    "@types/i18next-browser-languagedetector": {
      "version": "2.0.1",
      "resolved": "https://npm.bentley.com/npm/npm/@types/i18next-browser-languagedetector/-/i18next-browser-languagedetector-2.0.1.tgz",
      "integrity": "sha1-NUkCU4hLFTEcVBCGl9WnFHp135U="
    },
    "@types/i18next-xhr-backend": {
      "version": "1.4.1",
      "resolved": "https://npm.bentley.com/npm/npm/@types/i18next-xhr-backend/-/i18next-xhr-backend-1.4.1.tgz",
      "integrity": "sha1-nakKXjCGAU0JxhKwXhGncXDTAnc="
    },
    "@types/js-base64": {
      "version": "2.3.1",
      "resolved": "https://npm.bentley.com/npm/npm/@types/js-base64/-/js-base64-2.3.1.tgz",
      "integrity": "sha1-w58U8SlAij2WoRBaZQ2LK27rQWg="
    },
    "@types/lodash": {
      "version": "4.14.74",
      "resolved": "https://npm.bentley.com/npm/npm/@types/lodash/-/lodash-4.14.74.tgz",
      "integrity": "sha1-rDvY25iOf3A45dIr12p7oT+HYWg="
    },
    "@types/marked": {
      "version": "0.3.0",
      "resolved": "https://npm.bentley.com/npm/npm/@types/marked/-/marked-0.3.0.tgz",
      "integrity": "sha1-WDwiPdMzhaHdoBqvd7DNBBHEtSQ="
    },
    "@types/mime": {
      "version": "2.0.0",
      "resolved": "https://npm.bentley.com/npm/npm/@types/mime/-/mime-2.0.0.tgz",
      "integrity": "sha1-WnMG42fFObn2VDSZ3o3VGfrDeos="
    },
    "@types/minimatch": {
      "version": "2.0.29",
      "resolved": "https://npm.bentley.com/npm/npm/@types/minimatch/-/minimatch-2.0.29.tgz",
      "integrity": "sha1-UALhT3Xi1x5WQoHfBDHIwbSio2o="
    },
    "@types/mocha": {
      "version": "2.2.48",
      "resolved": "https://npm.bentley.com/npm/npm/@types/mocha/-/mocha-2.2.48.tgz",
      "integrity": "sha1-NSOxJqCwSUguHDwRh3Rg92Yi/6s="
    },
    "@types/node": {
      "version": "9.4.7",
      "resolved": "https://registry.npmjs.org/@types/node/-/node-9.4.7.tgz",
      "integrity": "sha512-4Ba90mWNx8ddbafuyGGwjkZMigi+AWfYLSDCpovwsE63ia8w93r3oJ8PIAQc3y8U+XHcnMOHPIzNe3o438Ywcw=="
    },
    "@types/serve-static": {
      "version": "1.13.1",
      "resolved": "https://npm.bentley.com/npm/npm/@types/serve-static/-/serve-static-1.13.1.tgz",
      "integrity": "sha1-HSgB+mNdJ0zZfU7AfiayG0QSdJI=",
      "requires": {
        "@types/express-serve-static-core": "4.11.1",
        "@types/mime": "2.0.0"
      }
    },
    "@types/shelljs": {
      "version": "0.7.0",
      "resolved": "https://npm.bentley.com/npm/npm/@types/shelljs/-/shelljs-0.7.0.tgz",
      "integrity": "sha1-IpwVfGvB5n1rmQ5sXhjb0v9Yz/A=",
      "requires": {
        "@types/node": "9.4.7"
      }
    },
    "@types/tapable": {
      "version": "0.2.5",
      "resolved": "https://npm.bentley.com/npm/npm/@types/tapable/-/tapable-0.2.5.tgz",
      "integrity": "sha1-JEP8EtpRTIE0axpmVnVVnO4h+nU="
    },
    "@types/uglify-js": {
      "version": "2.6.30",
      "resolved": "https://npm.bentley.com/npm/npm/@types/uglify-js/-/uglify-js-2.6.30.tgz",
      "integrity": "sha1-JX0rbdhmc9YNpHZoD7qQ8uMMbu8=",
      "requires": {
        "source-map": "0.6.1"
      },
      "dependencies": {
        "source-map": {
          "version": "0.6.1",
          "resolved": "https://npm.bentley.com/npm/npm/source-map/-/source-map-0.6.1.tgz",
          "integrity": "sha1-dHIq8y6WFOnCh6jQu95IteLxomM="
        }
      }
    },
    "@types/webpack": {
      "version": "3.8.11",
      "resolved": "https://registry.npmjs.org/@types/webpack/-/webpack-3.8.11.tgz",
      "integrity": "sha512-6a+XQjFMAJekCE7IxkDavoX8cGCEmTE+MrKeUK4CL0Q7SL9w4c5TdrYrUEzcJx3GX3I0fTIC79x0C07Pi5VmlA==",
      "requires": {
        "@types/node": "9.4.7",
        "@types/tapable": "0.2.5",
        "@types/uglify-js": "2.6.30",
        "source-map": "0.6.1"
      },
      "dependencies": {
        "source-map": {
          "version": "0.6.1",
          "resolved": "https://npm.bentley.com/npm/npm/source-map/-/source-map-0.6.1.tgz",
          "integrity": "sha1-dHIq8y6WFOnCh6jQu95IteLxomM="
        }
      }
    },
    "abab": {
      "version": "1.0.4",
      "resolved": "https://registry.npmjs.org/abab/-/abab-1.0.4.tgz",
      "integrity": "sha1-X6rZwsB/YN12dw9xzwJbYqY8/U4="
    },
    "accepts": {
      "version": "1.3.5",
      "resolved": "https://npm.bentley.com/npm/npm/accepts/-/accepts-1.3.5.tgz",
      "integrity": "sha1-63d99gEXI6OxTopywIBcjoZ0a9I=",
      "requires": {
        "mime-types": "2.1.18",
        "negotiator": "0.6.1"
      }
    },
    "acorn": {
      "version": "5.5.3",
      "resolved": "https://npm.bentley.com/npm/npm/acorn/-/acorn-5.5.3.tgz",
      "integrity": "sha1-9HPdR+AnegjijpvsWu6wR1HwuMk="
    },
    "acorn-dynamic-import": {
      "version": "2.0.2",
      "resolved": "https://npm.bentley.com/npm/npm/acorn-dynamic-import/-/acorn-dynamic-import-2.0.2.tgz",
      "integrity": "sha1-x1K9IQvvZ5UBtsbLf8hPj0cVjMQ=",
      "requires": {
        "acorn": "4.0.13"
      },
      "dependencies": {
        "acorn": {
          "version": "4.0.13",
          "resolved": "https://npm.bentley.com/npm/npm/acorn/-/acorn-4.0.13.tgz",
          "integrity": "sha1-EFSVrlNh1pe9GVyCUZLhrX8lN4c="
        }
      }
    },
    "acorn-globals": {
      "version": "3.1.0",
      "resolved": "https://registry.npmjs.org/acorn-globals/-/acorn-globals-3.1.0.tgz",
      "integrity": "sha1-/YJw9x+7SZawBPqIDuXUZXOnMb8=",
      "requires": {
        "acorn": "4.0.13"
      },
      "dependencies": {
        "acorn": {
          "version": "4.0.13",
          "resolved": "https://registry.npmjs.org/acorn/-/acorn-4.0.13.tgz",
          "integrity": "sha1-EFSVrlNh1pe9GVyCUZLhrX8lN4c="
        }
      }
    },
    "ajv": {
      "version": "5.5.2",
      "resolved": "https://npm.bentley.com/npm/npm/ajv/-/ajv-5.5.2.tgz",
      "integrity": "sha1-c7Xuyj+rZT49P5Qis0GtQiBdyWU=",
      "requires": {
        "co": "4.6.0",
        "fast-deep-equal": "1.1.0",
        "fast-json-stable-stringify": "2.0.0",
        "json-schema-traverse": "0.3.1"
      }
    },
    "ajv-keywords": {
      "version": "3.1.0",
      "resolved": "https://npm.bentley.com/npm/npm/ajv-keywords/-/ajv-keywords-3.1.0.tgz",
      "integrity": "sha1-rCsnk5xUPpXSwG5/f1wnvkqlQ74="
    },
    "align-text": {
      "version": "0.1.4",
      "resolved": "https://npm.bentley.com/npm/npm/align-text/-/align-text-0.1.4.tgz",
      "integrity": "sha1-DNkKVhCT810KmSVsIrcGlDP60Rc=",
      "requires": {
        "kind-of": "3.2.2",
        "longest": "1.0.1",
        "repeat-string": "1.6.1"
      }
    },
    "amdefine": {
      "version": "1.0.1",
      "resolved": "https://npm.bentley.com/npm/npm/amdefine/-/amdefine-1.0.1.tgz",
      "integrity": "sha1-SlKCrBZHKek2Gbz9OtFR+BfOkfU="
    },
    "ansi-colors": {
      "version": "1.1.0",
      "resolved": "https://npm.bentley.com/npm/npm/ansi-colors/-/ansi-colors-1.1.0.tgz",
      "integrity": "sha1-Y3S03V1HGP884npnGjscrQdxMqk=",
      "requires": {
        "ansi-wrap": "0.1.0"
      }
    },
    "ansi-gray": {
      "version": "0.1.1",
      "resolved": "https://npm.bentley.com/npm/npm/ansi-gray/-/ansi-gray-0.1.1.tgz",
      "integrity": "sha1-KWLPVOyXksSFEKPetSRDaGHvclE=",
      "requires": {
        "ansi-wrap": "0.1.0"
      }
    },
    "ansi-regex": {
      "version": "2.1.1",
      "resolved": "https://npm.bentley.com/npm/npm/ansi-regex/-/ansi-regex-2.1.1.tgz",
      "integrity": "sha1-w7M6te42DYbg5ijwRorn7yfWVN8="
    },
    "ansi-styles": {
      "version": "3.2.1",
      "resolved": "https://npm.bentley.com/npm/npm/ansi-styles/-/ansi-styles-3.2.1.tgz",
      "integrity": "sha1-QfuyAkPlCxK+DwS43tvwdSDOhB0=",
      "requires": {
        "color-convert": "1.9.1"
      }
    },
    "ansi-wrap": {
      "version": "0.1.0",
      "resolved": "https://npm.bentley.com/npm/npm/ansi-wrap/-/ansi-wrap-0.1.0.tgz",
      "integrity": "sha1-qCJQ3bABXponyoLoLqYDu/pF768="
    },
    "anymatch": {
      "version": "1.3.2",
      "resolved": "https://npm.bentley.com/npm/npm/anymatch/-/anymatch-1.3.2.tgz",
      "integrity": "sha1-VT3Lj5HjyImEXf26NMd3IbkLnXo=",
      "requires": {
        "micromatch": "2.3.11",
        "normalize-path": "2.1.1"
      }
    },
    "argparse": {
      "version": "1.0.10",
      "resolved": "https://npm.bentley.com/npm/npm/argparse/-/argparse-1.0.10.tgz",
      "integrity": "sha1-vNZ5HqWuCXJeF+WtmIE0zUCz2RE=",
      "requires": {
        "sprintf-js": "1.0.3"
      }
    },
    "arr-diff": {
      "version": "2.0.0",
      "resolved": "https://npm.bentley.com/npm/npm/arr-diff/-/arr-diff-2.0.0.tgz",
      "integrity": "sha1-jzuCf5Vai9ZpaX5KQlasPOrjVs8=",
      "requires": {
        "arr-flatten": "1.1.0"
      }
    },
    "arr-flatten": {
      "version": "1.1.0",
      "resolved": "https://npm.bentley.com/npm/npm/arr-flatten/-/arr-flatten-1.1.0.tgz",
      "integrity": "sha1-NgSLv/TntH4TZkQxbJlmnqWukfE="
    },
    "arr-union": {
      "version": "3.1.0",
      "resolved": "https://npm.bentley.com/npm/npm/arr-union/-/arr-union-3.1.0.tgz",
      "integrity": "sha1-45sJrqne+Gao8gbiiK9jkZuuOcQ="
    },
    "array-equal": {
      "version": "1.0.0",
      "resolved": "https://registry.npmjs.org/array-equal/-/array-equal-1.0.0.tgz",
      "integrity": "sha1-jCpe8kcv2ep0KwTHenUJO6J1fJM="
    },
    "array-filter": {
      "version": "0.0.1",
      "resolved": "https://npm.bentley.com/npm/npm/array-filter/-/array-filter-0.0.1.tgz",
      "integrity": "sha1-fajPLiZijtcygDWB/SH2fKzS7uw="
    },
    "array-find-index": {
      "version": "1.0.2",
      "resolved": "https://npm.bentley.com/npm/npm/array-find-index/-/array-find-index-1.0.2.tgz",
      "integrity": "sha1-3wEKoSh+Fku9pvlyOwqWoexBh6E="
    },
    "array-flatten": {
      "version": "1.1.1",
      "resolved": "https://npm.bentley.com/npm/npm/array-flatten/-/array-flatten-1.1.1.tgz",
      "integrity": "sha1-ml9pkFGx5wczKPKgCJaLZOopVdI="
    },
    "array-map": {
      "version": "0.0.0",
      "resolved": "https://npm.bentley.com/npm/npm/array-map/-/array-map-0.0.0.tgz",
      "integrity": "sha1-iKK6tz0c97zVwbEYoAP2b2ZfpmI="
    },
    "array-reduce": {
      "version": "0.0.0",
      "resolved": "https://npm.bentley.com/npm/npm/array-reduce/-/array-reduce-0.0.0.tgz",
      "integrity": "sha1-FziZ0//Rx9k4PkR5Ul2+J4yrXys="
    },
    "array-unique": {
      "version": "0.2.1",
      "resolved": "https://npm.bentley.com/npm/npm/array-unique/-/array-unique-0.2.1.tgz",
      "integrity": "sha1-odl8yvy8JiXMcPrc6zalDFiwGlM="
    },
    "arrify": {
      "version": "1.0.1",
      "resolved": "https://npm.bentley.com/npm/npm/arrify/-/arrify-1.0.1.tgz",
      "integrity": "sha1-iYUI2iIm84DfkEcoRWhJwVAaSw0="
    },
    "asn1": {
      "version": "0.2.3",
      "resolved": "https://npm.bentley.com/npm/npm/asn1/-/asn1-0.2.3.tgz",
      "integrity": "sha1-2sh4dxPJlmhJ/IGAd36+nB3fO4Y="
    },
    "asn1.js": {
      "version": "4.10.1",
      "resolved": "https://npm.bentley.com/npm/npm/asn1.js/-/asn1.js-4.10.1.tgz",
      "integrity": "sha1-ucK/WAXx5kqt7tbfOiv6+1pz9aA=",
      "requires": {
        "bn.js": "4.11.8",
        "inherits": "2.0.3",
        "minimalistic-assert": "1.0.0"
      }
    },
    "assert": {
      "version": "1.4.1",
      "resolved": "https://npm.bentley.com/npm/npm/assert/-/assert-1.4.1.tgz",
      "integrity": "sha1-mZEtWRg2tab1s0XA8H7vwI/GXZE=",
      "requires": {
        "util": "0.10.3"
      }
    },
    "assert-plus": {
      "version": "1.0.0",
      "resolved": "https://npm.bentley.com/npm/npm/assert-plus/-/assert-plus-1.0.0.tgz",
      "integrity": "sha1-8S4PPF13sLHN2RRpQuTpbB5N1SU="
    },
    "assertion-error": {
      "version": "1.1.0",
      "resolved": "https://npm.bentley.com/npm/npm/assertion-error/-/assertion-error-1.1.0.tgz",
      "integrity": "sha1-5gtrDo8wG9l+U3UhW9pAbIURjAs="
    },
    "assign-symbols": {
      "version": "1.0.0",
      "resolved": "https://npm.bentley.com/npm/npm/assign-symbols/-/assign-symbols-1.0.0.tgz",
      "integrity": "sha1-WWZ/QfrdTyDMvCu5a41Pf3jsA2c="
    },
    "async": {
      "version": "1.5.2",
      "resolved": "https://npm.bentley.com/npm/npm/async/-/async-1.5.2.tgz",
      "integrity": "sha1-7GphrlZIDAw8skHJVhjiCJL5Zyo="
    },
    "async-each": {
      "version": "1.0.1",
      "resolved": "https://npm.bentley.com/npm/npm/async-each/-/async-each-1.0.1.tgz",
      "integrity": "sha1-GdOGodntxufByF04iu28xW0zYC0="
    },
    "asynckit": {
      "version": "0.4.0",
      "resolved": "https://npm.bentley.com/npm/npm/asynckit/-/asynckit-0.4.0.tgz",
      "integrity": "sha1-x57Zf380y48robyXkLzDZkdLS3k="
    },
    "atob": {
      "version": "2.0.3",
      "resolved": "https://npm.bentley.com/npm/npm/atob/-/atob-2.0.3.tgz",
      "integrity": "sha1-GcenYEc3dEaPILLS0DNyrX1Mv10="
    },
    "aws-sign2": {
      "version": "0.7.0",
      "resolved": "https://npm.bentley.com/npm/npm/aws-sign2/-/aws-sign2-0.7.0.tgz",
      "integrity": "sha1-tG6JCTSpWR8tL2+G1+ap8bP+dqg="
    },
    "aws4": {
      "version": "1.6.0",
      "resolved": "https://npm.bentley.com/npm/npm/aws4/-/aws4-1.6.0.tgz",
      "integrity": "sha1-g+9cqGCysy5KDe7e6MdxudtXRx4="
    },
    "azure-storage": {
      "version": "2.8.1",
      "resolved": "https://npm.bentley.com/npm/npm/azure-storage/-/azure-storage-2.8.1.tgz",
      "integrity": "sha1-7LnQUO8Tleef+7ZSwC/mQ2h77GM=",
      "requires": {
        "browserify-mime": "1.2.9",
        "extend": "1.2.1",
        "json-edm-parser": "0.1.2",
        "md5.js": "1.3.4",
        "readable-stream": "2.0.6",
        "request": "2.83.0",
        "underscore": "1.8.3",
        "uuid": "3.2.1",
        "validator": "9.4.1",
        "xml2js": "0.2.8",
        "xmlbuilder": "0.4.3"
      },
      "dependencies": {
        "process-nextick-args": {
          "version": "1.0.7",
          "resolved": "https://npm.bentley.com/npm/npm/process-nextick-args/-/process-nextick-args-1.0.7.tgz",
          "integrity": "sha1-FQ4gt1ZZCtP5EJPyWk8q2L/zC6M="
        },
        "readable-stream": {
          "version": "2.0.6",
          "resolved": "https://npm.bentley.com/npm/npm/readable-stream/-/readable-stream-2.0.6.tgz",
          "integrity": "sha1-j5A0HmilPMySh4jaz80Rs265t44=",
          "requires": {
            "core-util-is": "1.0.2",
            "inherits": "2.0.3",
            "isarray": "1.0.0",
            "process-nextick-args": "1.0.7",
            "string_decoder": "0.10.31",
            "util-deprecate": "1.0.2"
          }
        },
        "string_decoder": {
          "version": "0.10.31",
          "resolved": "https://npm.bentley.com/npm/npm/string_decoder/-/string_decoder-0.10.31.tgz",
          "integrity": "sha1-YuIDvEF2bGwoyfyEMB2rHFMQ+pQ="
        }
      }
    },
    "babel-code-frame": {
      "version": "6.26.0",
      "resolved": "https://npm.bentley.com/npm/npm/babel-code-frame/-/babel-code-frame-6.26.0.tgz",
      "integrity": "sha1-Y/1D99weO7fONZR9uP42mj9Yx0s=",
      "requires": {
        "chalk": "1.1.3",
        "esutils": "2.0.2",
        "js-tokens": "3.0.2"
      },
      "dependencies": {
        "ansi-styles": {
          "version": "2.2.1",
          "resolved": "https://npm.bentley.com/npm/npm/ansi-styles/-/ansi-styles-2.2.1.tgz",
          "integrity": "sha1-tDLdM1i2NM914eRmQ2gkBTPB3b4="
        },
        "chalk": {
          "version": "1.1.3",
          "resolved": "https://npm.bentley.com/npm/npm/chalk/-/chalk-1.1.3.tgz",
          "integrity": "sha1-qBFcVeSnAv5NFQq9OHKCKn4J/Jg=",
          "requires": {
            "ansi-styles": "2.2.1",
            "escape-string-regexp": "1.0.5",
            "has-ansi": "2.0.0",
            "strip-ansi": "3.0.1",
            "supports-color": "2.0.0"
          }
        },
        "supports-color": {
          "version": "2.0.0",
          "resolved": "https://npm.bentley.com/npm/npm/supports-color/-/supports-color-2.0.0.tgz",
          "integrity": "sha1-U10EXOa2Nj+kARcIRimZXp3zJMc="
        }
      }
    },
    "babel-core": {
      "version": "6.26.0",
      "resolved": "https://npm.bentley.com/npm/npm/babel-core/-/babel-core-6.26.0.tgz",
      "integrity": "sha1-rzL3izGm/O8RnIew/Y2XU/A6C7g=",
      "requires": {
        "babel-code-frame": "6.26.0",
        "babel-generator": "6.26.1",
        "babel-helpers": "6.24.1",
        "babel-messages": "6.23.0",
        "babel-register": "6.26.0",
        "babel-runtime": "6.26.0",
        "babel-template": "6.26.0",
        "babel-traverse": "6.26.0",
        "babel-types": "6.26.0",
        "babylon": "6.18.0",
        "convert-source-map": "1.5.1",
        "debug": "2.6.9",
        "json5": "0.5.1",
        "lodash": "4.17.5",
        "minimatch": "3.0.4",
        "path-is-absolute": "1.0.1",
        "private": "0.1.8",
        "slash": "1.0.0",
        "source-map": "0.5.7"
      }
    },
    "babel-generator": {
      "version": "6.26.1",
      "resolved": "https://npm.bentley.com/npm/npm/babel-generator/-/babel-generator-6.26.1.tgz",
      "integrity": "sha1-GERAjTuPDTWkBOp6wYDwh6YBvZA=",
      "requires": {
        "babel-messages": "6.23.0",
        "babel-runtime": "6.26.0",
        "babel-types": "6.26.0",
        "detect-indent": "4.0.0",
        "jsesc": "1.3.0",
        "lodash": "4.17.5",
        "source-map": "0.5.7",
        "trim-right": "1.0.1"
      }
    },
    "babel-helper-bindify-decorators": {
      "version": "6.24.1",
      "resolved": "https://npm.bentley.com/npm/npm/babel-helper-bindify-decorators/-/babel-helper-bindify-decorators-6.24.1.tgz",
      "integrity": "sha1-FMGeXxQte0fxmlJDHlKxzLxAozA=",
      "requires": {
        "babel-runtime": "6.26.0",
        "babel-traverse": "6.26.0",
        "babel-types": "6.26.0"
      }
    },
    "babel-helper-builder-binary-assignment-operator-visitor": {
      "version": "6.24.1",
      "resolved": "https://npm.bentley.com/npm/npm/babel-helper-builder-binary-assignment-operator-visitor/-/babel-helper-builder-binary-assignment-operator-visitor-6.24.1.tgz",
      "integrity": "sha1-zORReto1b0IgvK6KAsKzRvmlZmQ=",
      "requires": {
        "babel-helper-explode-assignable-expression": "6.24.1",
        "babel-runtime": "6.26.0",
        "babel-types": "6.26.0"
      }
    },
    "babel-helper-call-delegate": {
      "version": "6.24.1",
      "resolved": "https://npm.bentley.com/npm/npm/babel-helper-call-delegate/-/babel-helper-call-delegate-6.24.1.tgz",
      "integrity": "sha1-7Oaqzdx25Bw0YfiL/Fdb0Nqi340=",
      "requires": {
        "babel-helper-hoist-variables": "6.24.1",
        "babel-runtime": "6.26.0",
        "babel-traverse": "6.26.0",
        "babel-types": "6.26.0"
      }
    },
    "babel-helper-define-map": {
      "version": "6.26.0",
      "resolved": "https://npm.bentley.com/npm/npm/babel-helper-define-map/-/babel-helper-define-map-6.26.0.tgz",
      "integrity": "sha1-pfVtq0GiX5fstJjH66ypgZ+Vvl8=",
      "requires": {
        "babel-helper-function-name": "6.24.1",
        "babel-runtime": "6.26.0",
        "babel-types": "6.26.0",
        "lodash": "4.17.5"
      }
    },
    "babel-helper-explode-assignable-expression": {
      "version": "6.24.1",
      "resolved": "https://npm.bentley.com/npm/npm/babel-helper-explode-assignable-expression/-/babel-helper-explode-assignable-expression-6.24.1.tgz",
      "integrity": "sha1-8luCz33BBDPFX3BZLVdGQArCLKo=",
      "requires": {
        "babel-runtime": "6.26.0",
        "babel-traverse": "6.26.0",
        "babel-types": "6.26.0"
      }
    },
    "babel-helper-explode-class": {
      "version": "6.24.1",
      "resolved": "https://npm.bentley.com/npm/npm/babel-helper-explode-class/-/babel-helper-explode-class-6.24.1.tgz",
      "integrity": "sha1-fcKjkQ3uAHBW4eMdZAztPVTqqes=",
      "requires": {
        "babel-helper-bindify-decorators": "6.24.1",
        "babel-runtime": "6.26.0",
        "babel-traverse": "6.26.0",
        "babel-types": "6.26.0"
      }
    },
    "babel-helper-function-name": {
      "version": "6.24.1",
      "resolved": "https://npm.bentley.com/npm/npm/babel-helper-function-name/-/babel-helper-function-name-6.24.1.tgz",
      "integrity": "sha1-00dbjAPtmCQqJbSDUasYOZ01gKk=",
      "requires": {
        "babel-helper-get-function-arity": "6.24.1",
        "babel-runtime": "6.26.0",
        "babel-template": "6.26.0",
        "babel-traverse": "6.26.0",
        "babel-types": "6.26.0"
      }
    },
    "babel-helper-get-function-arity": {
      "version": "6.24.1",
      "resolved": "https://npm.bentley.com/npm/npm/babel-helper-get-function-arity/-/babel-helper-get-function-arity-6.24.1.tgz",
      "integrity": "sha1-j3eCqpNAfEHTqlCQj4mwMbG2hT0=",
      "requires": {
        "babel-runtime": "6.26.0",
        "babel-types": "6.26.0"
      }
    },
    "babel-helper-hoist-variables": {
      "version": "6.24.1",
      "resolved": "https://npm.bentley.com/npm/npm/babel-helper-hoist-variables/-/babel-helper-hoist-variables-6.24.1.tgz",
      "integrity": "sha1-HssnaJydJVE+rbyZFKc/VAi+enY=",
      "requires": {
        "babel-runtime": "6.26.0",
        "babel-types": "6.26.0"
      }
    },
    "babel-helper-optimise-call-expression": {
      "version": "6.24.1",
      "resolved": "https://npm.bentley.com/npm/npm/babel-helper-optimise-call-expression/-/babel-helper-optimise-call-expression-6.24.1.tgz",
      "integrity": "sha1-96E0J7qfc/j0+pk8VKl4gtEkQlc=",
      "requires": {
        "babel-runtime": "6.26.0",
        "babel-types": "6.26.0"
      }
    },
    "babel-helper-regex": {
      "version": "6.26.0",
      "resolved": "https://npm.bentley.com/npm/npm/babel-helper-regex/-/babel-helper-regex-6.26.0.tgz",
      "integrity": "sha1-MlxZ+QL4LyS3T6zu0DY5VPZJXnI=",
      "requires": {
        "babel-runtime": "6.26.0",
        "babel-types": "6.26.0",
        "lodash": "4.17.5"
      }
    },
    "babel-helper-remap-async-to-generator": {
      "version": "6.24.1",
      "resolved": "https://npm.bentley.com/npm/npm/babel-helper-remap-async-to-generator/-/babel-helper-remap-async-to-generator-6.24.1.tgz",
      "integrity": "sha1-XsWBgnrXI/7N04HxySg5BnbkVRs=",
      "requires": {
        "babel-helper-function-name": "6.24.1",
        "babel-runtime": "6.26.0",
        "babel-template": "6.26.0",
        "babel-traverse": "6.26.0",
        "babel-types": "6.26.0"
      }
    },
    "babel-helper-replace-supers": {
      "version": "6.24.1",
      "resolved": "https://npm.bentley.com/npm/npm/babel-helper-replace-supers/-/babel-helper-replace-supers-6.24.1.tgz",
      "integrity": "sha1-v22/5Dk40XNpohPKiov3S2qQqxo=",
      "requires": {
        "babel-helper-optimise-call-expression": "6.24.1",
        "babel-messages": "6.23.0",
        "babel-runtime": "6.26.0",
        "babel-template": "6.26.0",
        "babel-traverse": "6.26.0",
        "babel-types": "6.26.0"
      }
    },
    "babel-helpers": {
      "version": "6.24.1",
      "resolved": "https://npm.bentley.com/npm/npm/babel-helpers/-/babel-helpers-6.24.1.tgz",
      "integrity": "sha1-NHHenK7DiOXIUOWX5Yom3fN2ArI=",
      "requires": {
        "babel-runtime": "6.26.0",
        "babel-template": "6.26.0"
      }
    },
    "babel-messages": {
      "version": "6.23.0",
      "resolved": "https://npm.bentley.com/npm/npm/babel-messages/-/babel-messages-6.23.0.tgz",
      "integrity": "sha1-8830cDhYA1sqKVHG7F7fbGLyYw4=",
      "requires": {
        "babel-runtime": "6.26.0"
      }
    },
    "babel-plugin-check-es2015-constants": {
      "version": "6.22.0",
      "resolved": "https://npm.bentley.com/npm/npm/babel-plugin-check-es2015-constants/-/babel-plugin-check-es2015-constants-6.22.0.tgz",
      "integrity": "sha1-NRV7EBQm/S/9PaP3XH0ekYNbv4o=",
      "requires": {
        "babel-runtime": "6.26.0"
      }
    },
    "babel-plugin-syntax-async-functions": {
      "version": "6.13.0",
      "resolved": "https://npm.bentley.com/npm/npm/babel-plugin-syntax-async-functions/-/babel-plugin-syntax-async-functions-6.13.0.tgz",
      "integrity": "sha1-ytnK0RkbWtY0vzCuCHI5HgZHvpU="
    },
    "babel-plugin-syntax-async-generators": {
      "version": "6.13.0",
      "resolved": "https://npm.bentley.com/npm/npm/babel-plugin-syntax-async-generators/-/babel-plugin-syntax-async-generators-6.13.0.tgz",
      "integrity": "sha1-a8lj67FuzLrmuStZbrfzXDQqi5o="
    },
    "babel-plugin-syntax-class-constructor-call": {
      "version": "6.18.0",
      "resolved": "https://npm.bentley.com/npm/npm/babel-plugin-syntax-class-constructor-call/-/babel-plugin-syntax-class-constructor-call-6.18.0.tgz",
      "integrity": "sha1-nLnTn+Q8hgC+yBRkVt3L1OGnZBY="
    },
    "babel-plugin-syntax-class-properties": {
      "version": "6.13.0",
      "resolved": "https://npm.bentley.com/npm/npm/babel-plugin-syntax-class-properties/-/babel-plugin-syntax-class-properties-6.13.0.tgz",
      "integrity": "sha1-1+sjt5oxf4VDlixQW4J8fWysJ94="
    },
    "babel-plugin-syntax-decorators": {
      "version": "6.13.0",
      "resolved": "https://npm.bentley.com/npm/npm/babel-plugin-syntax-decorators/-/babel-plugin-syntax-decorators-6.13.0.tgz",
      "integrity": "sha1-MSVjtNvePMgGzuPkFszurd0RrAs="
    },
    "babel-plugin-syntax-do-expressions": {
      "version": "6.13.0",
      "resolved": "https://npm.bentley.com/npm/npm/babel-plugin-syntax-do-expressions/-/babel-plugin-syntax-do-expressions-6.13.0.tgz",
      "integrity": "sha1-V0d1YTmqJtOQ0JQQsDdEugfkeW0="
    },
    "babel-plugin-syntax-dynamic-import": {
      "version": "6.18.0",
      "resolved": "https://npm.bentley.com/npm/npm/babel-plugin-syntax-dynamic-import/-/babel-plugin-syntax-dynamic-import-6.18.0.tgz",
      "integrity": "sha1-jWomIpyDdFqZgqRBBRVyyqF5sdo="
    },
    "babel-plugin-syntax-exponentiation-operator": {
      "version": "6.13.0",
      "resolved": "https://npm.bentley.com/npm/npm/babel-plugin-syntax-exponentiation-operator/-/babel-plugin-syntax-exponentiation-operator-6.13.0.tgz",
      "integrity": "sha1-nufoM3KQ2pUoggGmpX9BcDF4MN4="
    },
    "babel-plugin-syntax-export-extensions": {
      "version": "6.13.0",
      "resolved": "https://npm.bentley.com/npm/npm/babel-plugin-syntax-export-extensions/-/babel-plugin-syntax-export-extensions-6.13.0.tgz",
      "integrity": "sha1-cKFITw+QiaToStRLrDU8lbmxJyE="
    },
    "babel-plugin-syntax-function-bind": {
      "version": "6.13.0",
      "resolved": "https://npm.bentley.com/npm/npm/babel-plugin-syntax-function-bind/-/babel-plugin-syntax-function-bind-6.13.0.tgz",
      "integrity": "sha1-SMSV8Xe98xqYHnMvVa3AvdJgH0Y="
    },
    "babel-plugin-syntax-object-rest-spread": {
      "version": "6.13.0",
      "resolved": "https://npm.bentley.com/npm/npm/babel-plugin-syntax-object-rest-spread/-/babel-plugin-syntax-object-rest-spread-6.13.0.tgz",
      "integrity": "sha1-/WU28rzhODb/o6VFjEkDpZe7O/U="
    },
    "babel-plugin-syntax-trailing-function-commas": {
      "version": "6.22.0",
      "resolved": "https://npm.bentley.com/npm/npm/babel-plugin-syntax-trailing-function-commas/-/babel-plugin-syntax-trailing-function-commas-6.22.0.tgz",
      "integrity": "sha1-ugNgk3+NBuQBgKQ/4NVhb/9TLPM="
    },
    "babel-plugin-transform-async-generator-functions": {
      "version": "6.24.1",
      "resolved": "https://npm.bentley.com/npm/npm/babel-plugin-transform-async-generator-functions/-/babel-plugin-transform-async-generator-functions-6.24.1.tgz",
      "integrity": "sha1-8FiQAUX9PpkHpt3yjaWfIVJYpds=",
      "requires": {
        "babel-helper-remap-async-to-generator": "6.24.1",
        "babel-plugin-syntax-async-generators": "6.13.0",
        "babel-runtime": "6.26.0"
      }
    },
    "babel-plugin-transform-async-to-generator": {
      "version": "6.24.1",
      "resolved": "https://npm.bentley.com/npm/npm/babel-plugin-transform-async-to-generator/-/babel-plugin-transform-async-to-generator-6.24.1.tgz",
      "integrity": "sha1-ZTbjeK/2yx1VF6wOQOs+n8jQh2E=",
      "requires": {
        "babel-helper-remap-async-to-generator": "6.24.1",
        "babel-plugin-syntax-async-functions": "6.13.0",
        "babel-runtime": "6.26.0"
      }
    },
    "babel-plugin-transform-class-constructor-call": {
      "version": "6.24.1",
      "resolved": "https://npm.bentley.com/npm/npm/babel-plugin-transform-class-constructor-call/-/babel-plugin-transform-class-constructor-call-6.24.1.tgz",
      "integrity": "sha1-gNwoVQWsBn3LjWxl4vbxGrd2Xvk=",
      "requires": {
        "babel-plugin-syntax-class-constructor-call": "6.18.0",
        "babel-runtime": "6.26.0",
        "babel-template": "6.26.0"
      }
    },
    "babel-plugin-transform-class-properties": {
      "version": "6.24.1",
      "resolved": "https://npm.bentley.com/npm/npm/babel-plugin-transform-class-properties/-/babel-plugin-transform-class-properties-6.24.1.tgz",
      "integrity": "sha1-anl2PqYdM9NvN7YRqp3vgagbRqw=",
      "requires": {
        "babel-helper-function-name": "6.24.1",
        "babel-plugin-syntax-class-properties": "6.13.0",
        "babel-runtime": "6.26.0",
        "babel-template": "6.26.0"
      }
    },
    "babel-plugin-transform-decorators": {
      "version": "6.24.1",
      "resolved": "https://npm.bentley.com/npm/npm/babel-plugin-transform-decorators/-/babel-plugin-transform-decorators-6.24.1.tgz",
      "integrity": "sha1-eIAT2PjGtSIr33s0Q5Df13Vp4k0=",
      "requires": {
        "babel-helper-explode-class": "6.24.1",
        "babel-plugin-syntax-decorators": "6.13.0",
        "babel-runtime": "6.26.0",
        "babel-template": "6.26.0",
        "babel-types": "6.26.0"
      }
    },
    "babel-plugin-transform-do-expressions": {
      "version": "6.22.0",
      "resolved": "https://npm.bentley.com/npm/npm/babel-plugin-transform-do-expressions/-/babel-plugin-transform-do-expressions-6.22.0.tgz",
      "integrity": "sha1-KMyvkoEtlJws0SgfaQyP3EaK6bs=",
      "requires": {
        "babel-plugin-syntax-do-expressions": "6.13.0",
        "babel-runtime": "6.26.0"
      }
    },
    "babel-plugin-transform-es2015-arrow-functions": {
      "version": "6.22.0",
      "resolved": "https://npm.bentley.com/npm/npm/babel-plugin-transform-es2015-arrow-functions/-/babel-plugin-transform-es2015-arrow-functions-6.22.0.tgz",
      "integrity": "sha1-RSaSy3EdX3ncf4XkQM5BufJE0iE=",
      "requires": {
        "babel-runtime": "6.26.0"
      }
    },
    "babel-plugin-transform-es2015-block-scoped-functions": {
      "version": "6.22.0",
      "resolved": "https://npm.bentley.com/npm/npm/babel-plugin-transform-es2015-block-scoped-functions/-/babel-plugin-transform-es2015-block-scoped-functions-6.22.0.tgz",
      "integrity": "sha1-u8UbSflk1wy42OC5ToICRs46YUE=",
      "requires": {
        "babel-runtime": "6.26.0"
      }
    },
    "babel-plugin-transform-es2015-block-scoping": {
      "version": "6.26.0",
      "resolved": "https://npm.bentley.com/npm/npm/babel-plugin-transform-es2015-block-scoping/-/babel-plugin-transform-es2015-block-scoping-6.26.0.tgz",
      "integrity": "sha1-1w9SmcEwjQXBL0Y4E7CgnnOxiV8=",
      "requires": {
        "babel-runtime": "6.26.0",
        "babel-template": "6.26.0",
        "babel-traverse": "6.26.0",
        "babel-types": "6.26.0",
        "lodash": "4.17.5"
      }
    },
    "babel-plugin-transform-es2015-classes": {
      "version": "6.24.1",
      "resolved": "https://npm.bentley.com/npm/npm/babel-plugin-transform-es2015-classes/-/babel-plugin-transform-es2015-classes-6.24.1.tgz",
      "integrity": "sha1-WkxYpQyclGHlZLSyo7+ryXolhNs=",
      "requires": {
        "babel-helper-define-map": "6.26.0",
        "babel-helper-function-name": "6.24.1",
        "babel-helper-optimise-call-expression": "6.24.1",
        "babel-helper-replace-supers": "6.24.1",
        "babel-messages": "6.23.0",
        "babel-runtime": "6.26.0",
        "babel-template": "6.26.0",
        "babel-traverse": "6.26.0",
        "babel-types": "6.26.0"
      }
    },
    "babel-plugin-transform-es2015-computed-properties": {
      "version": "6.24.1",
      "resolved": "https://npm.bentley.com/npm/npm/babel-plugin-transform-es2015-computed-properties/-/babel-plugin-transform-es2015-computed-properties-6.24.1.tgz",
      "integrity": "sha1-b+Ko0WiV1WNPTNmZttNICjCBWbM=",
      "requires": {
        "babel-runtime": "6.26.0",
        "babel-template": "6.26.0"
      }
    },
    "babel-plugin-transform-es2015-destructuring": {
      "version": "6.23.0",
      "resolved": "https://npm.bentley.com/npm/npm/babel-plugin-transform-es2015-destructuring/-/babel-plugin-transform-es2015-destructuring-6.23.0.tgz",
      "integrity": "sha1-mXux8auWf2gtKwh2/jWNYOdlxW0=",
      "requires": {
        "babel-runtime": "6.26.0"
      }
    },
    "babel-plugin-transform-es2015-duplicate-keys": {
      "version": "6.24.1",
      "resolved": "https://npm.bentley.com/npm/npm/babel-plugin-transform-es2015-duplicate-keys/-/babel-plugin-transform-es2015-duplicate-keys-6.24.1.tgz",
      "integrity": "sha1-c+s9MQypaePvnskcU3QabxV2Qj4=",
      "requires": {
        "babel-runtime": "6.26.0",
        "babel-types": "6.26.0"
      }
    },
    "babel-plugin-transform-es2015-for-of": {
      "version": "6.23.0",
      "resolved": "https://npm.bentley.com/npm/npm/babel-plugin-transform-es2015-for-of/-/babel-plugin-transform-es2015-for-of-6.23.0.tgz",
      "integrity": "sha1-9HyVsrYT3x0+zC/bdXNiPHUkhpE=",
      "requires": {
        "babel-runtime": "6.26.0"
      }
    },
    "babel-plugin-transform-es2015-function-name": {
      "version": "6.24.1",
      "resolved": "https://npm.bentley.com/npm/npm/babel-plugin-transform-es2015-function-name/-/babel-plugin-transform-es2015-function-name-6.24.1.tgz",
      "integrity": "sha1-g0yJhTvDaxrw86TF26qU/Y6sqos=",
      "requires": {
        "babel-helper-function-name": "6.24.1",
        "babel-runtime": "6.26.0",
        "babel-types": "6.26.0"
      }
    },
    "babel-plugin-transform-es2015-literals": {
      "version": "6.22.0",
      "resolved": "https://npm.bentley.com/npm/npm/babel-plugin-transform-es2015-literals/-/babel-plugin-transform-es2015-literals-6.22.0.tgz",
      "integrity": "sha1-T1SgLWzWbPkVKAAZox0xklN3yi4=",
      "requires": {
        "babel-runtime": "6.26.0"
      }
    },
    "babel-plugin-transform-es2015-modules-amd": {
      "version": "6.24.1",
      "resolved": "https://npm.bentley.com/npm/npm/babel-plugin-transform-es2015-modules-amd/-/babel-plugin-transform-es2015-modules-amd-6.24.1.tgz",
      "integrity": "sha1-Oz5UAXI5hC1tGcMBHEvS8AoA0VQ=",
      "requires": {
        "babel-plugin-transform-es2015-modules-commonjs": "6.26.0",
        "babel-runtime": "6.26.0",
        "babel-template": "6.26.0"
      }
    },
    "babel-plugin-transform-es2015-modules-commonjs": {
      "version": "6.26.0",
      "resolved": "https://npm.bentley.com/npm/npm/babel-plugin-transform-es2015-modules-commonjs/-/babel-plugin-transform-es2015-modules-commonjs-6.26.0.tgz",
      "integrity": "sha1-DYOUApt9xqvhqX7xgeAHWN0uXYo=",
      "requires": {
        "babel-plugin-transform-strict-mode": "6.24.1",
        "babel-runtime": "6.26.0",
        "babel-template": "6.26.0",
        "babel-types": "6.26.0"
      }
    },
    "babel-plugin-transform-es2015-modules-systemjs": {
      "version": "6.24.1",
      "resolved": "https://npm.bentley.com/npm/npm/babel-plugin-transform-es2015-modules-systemjs/-/babel-plugin-transform-es2015-modules-systemjs-6.24.1.tgz",
      "integrity": "sha1-/4mhQrkRmpBhlfXxBuzzBdlAfSM=",
      "requires": {
        "babel-helper-hoist-variables": "6.24.1",
        "babel-runtime": "6.26.0",
        "babel-template": "6.26.0"
      }
    },
    "babel-plugin-transform-es2015-modules-umd": {
      "version": "6.24.1",
      "resolved": "https://npm.bentley.com/npm/npm/babel-plugin-transform-es2015-modules-umd/-/babel-plugin-transform-es2015-modules-umd-6.24.1.tgz",
      "integrity": "sha1-rJl+YoXNGO1hdq22B9YCNErThGg=",
      "requires": {
        "babel-plugin-transform-es2015-modules-amd": "6.24.1",
        "babel-runtime": "6.26.0",
        "babel-template": "6.26.0"
      }
    },
    "babel-plugin-transform-es2015-object-super": {
      "version": "6.24.1",
      "resolved": "https://npm.bentley.com/npm/npm/babel-plugin-transform-es2015-object-super/-/babel-plugin-transform-es2015-object-super-6.24.1.tgz",
      "integrity": "sha1-JM72muIcuDp/hgPa0CH1cusnj40=",
      "requires": {
        "babel-helper-replace-supers": "6.24.1",
        "babel-runtime": "6.26.0"
      }
    },
    "babel-plugin-transform-es2015-parameters": {
      "version": "6.24.1",
      "resolved": "https://npm.bentley.com/npm/npm/babel-plugin-transform-es2015-parameters/-/babel-plugin-transform-es2015-parameters-6.24.1.tgz",
      "integrity": "sha1-V6w1GrScrxSpfNE7CfZv3wpiXys=",
      "requires": {
        "babel-helper-call-delegate": "6.24.1",
        "babel-helper-get-function-arity": "6.24.1",
        "babel-runtime": "6.26.0",
        "babel-template": "6.26.0",
        "babel-traverse": "6.26.0",
        "babel-types": "6.26.0"
      }
    },
    "babel-plugin-transform-es2015-shorthand-properties": {
      "version": "6.24.1",
      "resolved": "https://npm.bentley.com/npm/npm/babel-plugin-transform-es2015-shorthand-properties/-/babel-plugin-transform-es2015-shorthand-properties-6.24.1.tgz",
      "integrity": "sha1-JPh11nIch2YbvZmkYi5R8U3jiqA=",
      "requires": {
        "babel-runtime": "6.26.0",
        "babel-types": "6.26.0"
      }
    },
    "babel-plugin-transform-es2015-spread": {
      "version": "6.22.0",
      "resolved": "https://npm.bentley.com/npm/npm/babel-plugin-transform-es2015-spread/-/babel-plugin-transform-es2015-spread-6.22.0.tgz",
      "integrity": "sha1-1taKmfia7cRTbIGlQujdnxdG+NE=",
      "requires": {
        "babel-runtime": "6.26.0"
      }
    },
    "babel-plugin-transform-es2015-sticky-regex": {
      "version": "6.24.1",
      "resolved": "https://npm.bentley.com/npm/npm/babel-plugin-transform-es2015-sticky-regex/-/babel-plugin-transform-es2015-sticky-regex-6.24.1.tgz",
      "integrity": "sha1-AMHNsaynERLN8M9hJsLta0V8zbw=",
      "requires": {
        "babel-helper-regex": "6.26.0",
        "babel-runtime": "6.26.0",
        "babel-types": "6.26.0"
      }
    },
    "babel-plugin-transform-es2015-template-literals": {
      "version": "6.22.0",
      "resolved": "https://npm.bentley.com/npm/npm/babel-plugin-transform-es2015-template-literals/-/babel-plugin-transform-es2015-template-literals-6.22.0.tgz",
      "integrity": "sha1-qEs0UPfp+PH2g51taH2oS7EjbY0=",
      "requires": {
        "babel-runtime": "6.26.0"
      }
    },
    "babel-plugin-transform-es2015-typeof-symbol": {
      "version": "6.23.0",
      "resolved": "https://npm.bentley.com/npm/npm/babel-plugin-transform-es2015-typeof-symbol/-/babel-plugin-transform-es2015-typeof-symbol-6.23.0.tgz",
      "integrity": "sha1-3sCfHN3/lLUqxz1QXITfWdzOs3I=",
      "requires": {
        "babel-runtime": "6.26.0"
      }
    },
    "babel-plugin-transform-es2015-unicode-regex": {
      "version": "6.24.1",
      "resolved": "https://npm.bentley.com/npm/npm/babel-plugin-transform-es2015-unicode-regex/-/babel-plugin-transform-es2015-unicode-regex-6.24.1.tgz",
      "integrity": "sha1-04sS9C6nMj9yk4fxinxa4frrNek=",
      "requires": {
        "babel-helper-regex": "6.26.0",
        "babel-runtime": "6.26.0",
        "regexpu-core": "2.0.0"
      }
    },
    "babel-plugin-transform-exponentiation-operator": {
      "version": "6.24.1",
      "resolved": "https://npm.bentley.com/npm/npm/babel-plugin-transform-exponentiation-operator/-/babel-plugin-transform-exponentiation-operator-6.24.1.tgz",
      "integrity": "sha1-KrDJx/MJj6SJB3cruBP+QejeOg4=",
      "requires": {
        "babel-helper-builder-binary-assignment-operator-visitor": "6.24.1",
        "babel-plugin-syntax-exponentiation-operator": "6.13.0",
        "babel-runtime": "6.26.0"
      }
    },
    "babel-plugin-transform-export-extensions": {
      "version": "6.22.0",
      "resolved": "https://npm.bentley.com/npm/npm/babel-plugin-transform-export-extensions/-/babel-plugin-transform-export-extensions-6.22.0.tgz",
      "integrity": "sha1-U3OLR+deghhYnuqUbLvTkQm75lM=",
      "requires": {
        "babel-plugin-syntax-export-extensions": "6.13.0",
        "babel-runtime": "6.26.0"
      }
    },
    "babel-plugin-transform-function-bind": {
      "version": "6.22.0",
      "resolved": "https://npm.bentley.com/npm/npm/babel-plugin-transform-function-bind/-/babel-plugin-transform-function-bind-6.22.0.tgz",
      "integrity": "sha1-xvuOlqwpajELjPjqQBRiQH3fapc=",
      "requires": {
        "babel-plugin-syntax-function-bind": "6.13.0",
        "babel-runtime": "6.26.0"
      }
    },
    "babel-plugin-transform-object-rest-spread": {
      "version": "6.26.0",
      "resolved": "https://npm.bentley.com/npm/npm/babel-plugin-transform-object-rest-spread/-/babel-plugin-transform-object-rest-spread-6.26.0.tgz",
      "integrity": "sha1-DzZpLVD+9rfi1LOsFHgTepY7ewY=",
      "requires": {
        "babel-plugin-syntax-object-rest-spread": "6.13.0",
        "babel-runtime": "6.26.0"
      }
    },
    "babel-plugin-transform-regenerator": {
      "version": "6.26.0",
      "resolved": "https://npm.bentley.com/npm/npm/babel-plugin-transform-regenerator/-/babel-plugin-transform-regenerator-6.26.0.tgz",
      "integrity": "sha1-4HA2lvveJ/Cj78rPi03KL3s6jy8=",
      "requires": {
        "regenerator-transform": "0.10.1"
      }
    },
    "babel-plugin-transform-strict-mode": {
      "version": "6.24.1",
      "resolved": "https://npm.bentley.com/npm/npm/babel-plugin-transform-strict-mode/-/babel-plugin-transform-strict-mode-6.24.1.tgz",
      "integrity": "sha1-1fr3qleKZbvlkc9e2uBKDGcCB1g=",
      "requires": {
        "babel-runtime": "6.26.0",
        "babel-types": "6.26.0"
      }
    },
    "babel-preset-es2015": {
      "version": "6.24.1",
      "resolved": "https://npm.bentley.com/npm/npm/babel-preset-es2015/-/babel-preset-es2015-6.24.1.tgz",
      "integrity": "sha1-1EBQ1rwsn+6nAqrzjXJ6AhBTiTk=",
      "requires": {
        "babel-plugin-check-es2015-constants": "6.22.0",
        "babel-plugin-transform-es2015-arrow-functions": "6.22.0",
        "babel-plugin-transform-es2015-block-scoped-functions": "6.22.0",
        "babel-plugin-transform-es2015-block-scoping": "6.26.0",
        "babel-plugin-transform-es2015-classes": "6.24.1",
        "babel-plugin-transform-es2015-computed-properties": "6.24.1",
        "babel-plugin-transform-es2015-destructuring": "6.23.0",
        "babel-plugin-transform-es2015-duplicate-keys": "6.24.1",
        "babel-plugin-transform-es2015-for-of": "6.23.0",
        "babel-plugin-transform-es2015-function-name": "6.24.1",
        "babel-plugin-transform-es2015-literals": "6.22.0",
        "babel-plugin-transform-es2015-modules-amd": "6.24.1",
        "babel-plugin-transform-es2015-modules-commonjs": "6.26.0",
        "babel-plugin-transform-es2015-modules-systemjs": "6.24.1",
        "babel-plugin-transform-es2015-modules-umd": "6.24.1",
        "babel-plugin-transform-es2015-object-super": "6.24.1",
        "babel-plugin-transform-es2015-parameters": "6.24.1",
        "babel-plugin-transform-es2015-shorthand-properties": "6.24.1",
        "babel-plugin-transform-es2015-spread": "6.22.0",
        "babel-plugin-transform-es2015-sticky-regex": "6.24.1",
        "babel-plugin-transform-es2015-template-literals": "6.22.0",
        "babel-plugin-transform-es2015-typeof-symbol": "6.23.0",
        "babel-plugin-transform-es2015-unicode-regex": "6.24.1",
        "babel-plugin-transform-regenerator": "6.26.0"
      }
    },
    "babel-preset-stage-0": {
      "version": "6.24.1",
      "resolved": "https://npm.bentley.com/npm/npm/babel-preset-stage-0/-/babel-preset-stage-0-6.24.1.tgz",
      "integrity": "sha1-VkLRUEL5E4TX5a+LyIsduVsDnmo=",
      "requires": {
        "babel-plugin-transform-do-expressions": "6.22.0",
        "babel-plugin-transform-function-bind": "6.22.0",
        "babel-preset-stage-1": "6.24.1"
      }
    },
    "babel-preset-stage-1": {
      "version": "6.24.1",
      "resolved": "https://npm.bentley.com/npm/npm/babel-preset-stage-1/-/babel-preset-stage-1-6.24.1.tgz",
      "integrity": "sha1-dpLNfc1oSZB+auSgqFWJz7niv7A=",
      "requires": {
        "babel-plugin-transform-class-constructor-call": "6.24.1",
        "babel-plugin-transform-export-extensions": "6.22.0",
        "babel-preset-stage-2": "6.24.1"
      }
    },
    "babel-preset-stage-2": {
      "version": "6.24.1",
      "resolved": "https://npm.bentley.com/npm/npm/babel-preset-stage-2/-/babel-preset-stage-2-6.24.1.tgz",
      "integrity": "sha1-2eKWD7PXEYfw5k7sYrwHdnIZvcE=",
      "requires": {
        "babel-plugin-syntax-dynamic-import": "6.18.0",
        "babel-plugin-transform-class-properties": "6.24.1",
        "babel-plugin-transform-decorators": "6.24.1",
        "babel-preset-stage-3": "6.24.1"
      }
    },
    "babel-preset-stage-3": {
      "version": "6.24.1",
      "resolved": "https://npm.bentley.com/npm/npm/babel-preset-stage-3/-/babel-preset-stage-3-6.24.1.tgz",
      "integrity": "sha1-g2raCp56f6N8sTj7kyb4eTSkg5U=",
      "requires": {
        "babel-plugin-syntax-trailing-function-commas": "6.22.0",
        "babel-plugin-transform-async-generator-functions": "6.24.1",
        "babel-plugin-transform-async-to-generator": "6.24.1",
        "babel-plugin-transform-exponentiation-operator": "6.24.1",
        "babel-plugin-transform-object-rest-spread": "6.26.0"
      }
    },
    "babel-register": {
      "version": "6.26.0",
      "resolved": "https://npm.bentley.com/npm/npm/babel-register/-/babel-register-6.26.0.tgz",
      "integrity": "sha1-btAhFz4vy0htestFxgCahW9kcHE=",
      "requires": {
        "babel-core": "6.26.0",
        "babel-runtime": "6.26.0",
        "core-js": "2.5.3",
        "home-or-tmp": "2.0.0",
        "lodash": "4.17.5",
        "mkdirp": "0.5.1",
        "source-map-support": "0.4.18"
      },
      "dependencies": {
        "source-map-support": {
          "version": "0.4.18",
          "resolved": "https://npm.bentley.com/npm/npm/source-map-support/-/source-map-support-0.4.18.tgz",
          "integrity": "sha1-Aoam3ovkJkEzhZTpfM6nXwosWF8=",
          "requires": {
            "source-map": "0.5.7"
          }
        }
      }
    },
    "babel-runtime": {
      "version": "6.26.0",
      "resolved": "https://npm.bentley.com/npm/npm/babel-runtime/-/babel-runtime-6.26.0.tgz",
      "integrity": "sha1-llxwWGaOgrVde/4E/yM3vItWR/4=",
      "requires": {
        "core-js": "2.5.3",
        "regenerator-runtime": "0.11.1"
      }
    },
    "babel-template": {
      "version": "6.26.0",
      "resolved": "https://npm.bentley.com/npm/npm/babel-template/-/babel-template-6.26.0.tgz",
      "integrity": "sha1-3gPi0WOWsGn0bdn/+FIfsaDjXgI=",
      "requires": {
        "babel-runtime": "6.26.0",
        "babel-traverse": "6.26.0",
        "babel-types": "6.26.0",
        "babylon": "6.18.0",
        "lodash": "4.17.5"
      }
    },
    "babel-traverse": {
      "version": "6.26.0",
      "resolved": "https://npm.bentley.com/npm/npm/babel-traverse/-/babel-traverse-6.26.0.tgz",
      "integrity": "sha1-RqnL1+3MYsjlwGTi0tjQ9ANXZu4=",
      "requires": {
        "babel-code-frame": "6.26.0",
        "babel-messages": "6.23.0",
        "babel-runtime": "6.26.0",
        "babel-types": "6.26.0",
        "babylon": "6.18.0",
        "debug": "2.6.9",
        "globals": "9.18.0",
        "invariant": "2.2.4",
        "lodash": "4.17.5"
      }
    },
    "babel-types": {
      "version": "6.26.0",
      "resolved": "https://npm.bentley.com/npm/npm/babel-types/-/babel-types-6.26.0.tgz",
      "integrity": "sha1-o7Bz+Uq0nrb6Vc1lInozQ4BjJJc=",
      "requires": {
        "babel-runtime": "6.26.0",
        "esutils": "2.0.2",
        "lodash": "4.17.5",
        "to-fast-properties": "1.0.3"
      }
    },
    "babylon": {
      "version": "6.18.0",
      "resolved": "https://npm.bentley.com/npm/npm/babylon/-/babylon-6.18.0.tgz",
      "integrity": "sha1-ry87iPpvXB5MY00aD46sT1WzleM="
    },
    "balanced-match": {
      "version": "1.0.0",
      "resolved": "https://npm.bentley.com/npm/npm/balanced-match/-/balanced-match-1.0.0.tgz",
      "integrity": "sha1-ibTRmasr7kneFk6gK4nORi1xt2c="
    },
    "base": {
      "version": "0.11.2",
      "resolved": "https://npm.bentley.com/npm/npm/base/-/base-0.11.2.tgz",
      "integrity": "sha1-e95c7RRbbVUakNuH+DxVi060io8=",
      "requires": {
        "cache-base": "1.0.1",
        "class-utils": "0.3.6",
        "component-emitter": "1.2.1",
        "define-property": "1.0.0",
        "isobject": "3.0.1",
        "mixin-deep": "1.3.1",
        "pascalcase": "0.1.1"
      },
      "dependencies": {
        "define-property": {
          "version": "1.0.0",
          "resolved": "https://npm.bentley.com/npm/npm/define-property/-/define-property-1.0.0.tgz",
          "integrity": "sha1-dp66rz9KY6rTr56NMEybvnm/sOY=",
          "requires": {
            "is-descriptor": "1.0.2"
          }
        },
        "isobject": {
          "version": "3.0.1",
          "resolved": "https://npm.bentley.com/npm/npm/isobject/-/isobject-3.0.1.tgz",
          "integrity": "sha1-TkMekrEalzFjaqH5yNHMvP2reN8="
        }
      }
    },
    "base64-js": {
      "version": "1.2.3",
      "resolved": "https://npm.bentley.com/npm/npm/base64-js/-/base64-js-1.2.3.tgz",
      "integrity": "sha1-+xNmgjPZYUz1+0vOlam6QJbN+AE="
    },
    "big.js": {
      "version": "3.2.0",
      "resolved": "https://npm.bentley.com/npm/npm/big.js/-/big.js-3.2.0.tgz",
      "integrity": "sha1-pfwpi4G54Nyi5FiCR4S2XFK6WI4="
    },
    "binary-extensions": {
      "version": "1.11.0",
      "resolved": "https://npm.bentley.com/npm/npm/binary-extensions/-/binary-extensions-1.11.0.tgz",
      "integrity": "sha1-RqoXUftqL5PuXmibsQh9SxTGwgU="
    },
    "block-elements": {
      "version": "1.2.0",
      "resolved": "https://registry.npmjs.org/block-elements/-/block-elements-1.2.0.tgz",
      "integrity": "sha1-jgTMq2OMfiWW9QZftsHHUYyQWl0="
    },
    "bn.js": {
      "version": "4.11.8",
      "resolved": "https://npm.bentley.com/npm/npm/bn.js/-/bn.js-4.11.8.tgz",
      "integrity": "sha1-LN4J617jQfSEdGuwMJsyU7GxRC8="
    },
    "body-parser": {
      "version": "1.18.2",
      "resolved": "https://npm.bentley.com/npm/npm/body-parser/-/body-parser-1.18.2.tgz",
      "integrity": "sha1-h2eKGdhLR9hZuDGZvVm84iKxBFQ=",
      "requires": {
        "bytes": "3.0.0",
        "content-type": "1.0.4",
        "debug": "2.6.9",
        "depd": "1.1.2",
        "http-errors": "1.6.2",
        "iconv-lite": "0.4.19",
        "on-finished": "2.3.0",
        "qs": "6.5.1",
        "raw-body": "2.3.2",
        "type-is": "1.6.16"
      }
    },
    "boom": {
      "version": "4.3.1",
      "resolved": "https://npm.bentley.com/npm/npm/boom/-/boom-4.3.1.tgz",
      "integrity": "sha1-T4owBctKfjiJ90kDD9JbluAdLjE=",
      "requires": {
        "hoek": "4.2.1"
      }
    },
    "brace-expansion": {
      "version": "1.1.11",
      "resolved": "https://npm.bentley.com/npm/npm/brace-expansion/-/brace-expansion-1.1.11.tgz",
      "integrity": "sha1-PH/L9SnYcibz0vUrlm/1Jx60Qd0=",
      "requires": {
        "balanced-match": "1.0.0",
        "concat-map": "0.0.1"
      }
    },
    "braces": {
      "version": "1.8.5",
      "resolved": "https://npm.bentley.com/npm/npm/braces/-/braces-1.8.5.tgz",
      "integrity": "sha1-uneWLhLf+WnWt2cR6RS3N4V79qc=",
      "requires": {
        "expand-range": "1.8.2",
        "preserve": "0.2.0",
        "repeat-element": "1.1.2"
      }
    },
    "brorand": {
      "version": "1.1.0",
      "resolved": "https://npm.bentley.com/npm/npm/brorand/-/brorand-1.1.0.tgz",
      "integrity": "sha1-EsJe/kCkXjwyPrhnWgoM5XsiNx8="
    },
    "browser-stdout": {
      "version": "1.3.0",
      "resolved": "https://npm.bentley.com/npm/npm/browser-stdout/-/browser-stdout-1.3.0.tgz",
      "integrity": "sha1-81HTKWnTL6XXpVZxVCY9korjvR8="
    },
    "browserify-aes": {
      "version": "1.1.1",
      "resolved": "https://npm.bentley.com/npm/npm/browserify-aes/-/browserify-aes-1.1.1.tgz",
      "integrity": "sha1-OLerVe24Bv8tzaGn8WIHc6R3xJ8=",
      "requires": {
        "buffer-xor": "1.0.3",
        "cipher-base": "1.0.4",
        "create-hash": "1.1.3",
        "evp_bytestokey": "1.0.3",
        "inherits": "2.0.3",
        "safe-buffer": "5.1.1"
      }
    },
    "browserify-cipher": {
      "version": "1.0.0",
      "resolved": "https://npm.bentley.com/npm/npm/browserify-cipher/-/browserify-cipher-1.0.0.tgz",
      "integrity": "sha1-mYgkSHS/XtTijalWZtzWasj8Njo=",
      "requires": {
        "browserify-aes": "1.1.1",
        "browserify-des": "1.0.0",
        "evp_bytestokey": "1.0.3"
      }
    },
    "browserify-des": {
      "version": "1.0.0",
      "resolved": "https://npm.bentley.com/npm/npm/browserify-des/-/browserify-des-1.0.0.tgz",
      "integrity": "sha1-2qJ3cXRwki7S/hhZQRihdUOXId0=",
      "requires": {
        "cipher-base": "1.0.4",
        "des.js": "1.0.0",
        "inherits": "2.0.3"
      }
    },
    "browserify-mime": {
      "version": "1.2.9",
      "resolved": "https://npm.bentley.com/npm/npm/browserify-mime/-/browserify-mime-1.2.9.tgz",
      "integrity": "sha1-rrGvKN5sDXpqLOQK22j/GEIq8x8="
    },
    "browserify-rsa": {
      "version": "4.0.1",
      "resolved": "https://npm.bentley.com/npm/npm/browserify-rsa/-/browserify-rsa-4.0.1.tgz",
      "integrity": "sha1-IeCr+vbyApzy+vsTNWenAdQTVSQ=",
      "requires": {
        "bn.js": "4.11.8",
        "randombytes": "2.0.6"
      }
    },
    "browserify-sign": {
      "version": "4.0.4",
      "resolved": "https://npm.bentley.com/npm/npm/browserify-sign/-/browserify-sign-4.0.4.tgz",
      "integrity": "sha1-qk62jl17ZYuqa/alfmMMvXqT0pg=",
      "requires": {
        "bn.js": "4.11.8",
        "browserify-rsa": "4.0.1",
        "create-hash": "1.1.3",
        "create-hmac": "1.1.6",
        "elliptic": "6.4.0",
        "inherits": "2.0.3",
        "parse-asn1": "5.1.0"
      }
    },
    "browserify-zlib": {
      "version": "0.2.0",
      "resolved": "https://npm.bentley.com/npm/npm/browserify-zlib/-/browserify-zlib-0.2.0.tgz",
      "integrity": "sha1-KGlFnZqjviRf6P4sofRuLn9U1z8=",
      "requires": {
        "pako": "1.0.6"
      }
    },
    "buffer": {
      "version": "4.9.1",
      "resolved": "https://npm.bentley.com/npm/npm/buffer/-/buffer-4.9.1.tgz",
      "integrity": "sha1-bRu2AbB6TvztlwlBMgkwJ8lbwpg=",
      "requires": {
        "base64-js": "1.2.3",
        "ieee754": "1.1.10",
        "isarray": "1.0.0"
      }
    },
    "buffer-xor": {
      "version": "1.0.3",
      "resolved": "https://npm.bentley.com/npm/npm/buffer-xor/-/buffer-xor-1.0.3.tgz",
      "integrity": "sha1-JuYe0UIvtw3ULm42cp7VHYVf6Nk="
    },
    "builtin-modules": {
      "version": "1.1.1",
      "resolved": "https://npm.bentley.com/npm/npm/builtin-modules/-/builtin-modules-1.1.1.tgz",
      "integrity": "sha1-Jw8HbFpywC9bZaR9+Uxf46J4iS8="
    },
    "builtin-status-codes": {
      "version": "3.0.0",
      "resolved": "https://npm.bentley.com/npm/npm/builtin-status-codes/-/builtin-status-codes-3.0.0.tgz",
      "integrity": "sha1-hZgoeOIbmOHGZCXgPQF0eI9Wnug="
    },
    "bytes": {
      "version": "3.0.0",
      "resolved": "https://npm.bentley.com/npm/npm/bytes/-/bytes-3.0.0.tgz",
      "integrity": "sha1-0ygVQE1olpn4Wk6k+odV3ROpYEg="
    },
    "cache-base": {
      "version": "1.0.1",
      "resolved": "https://npm.bentley.com/npm/npm/cache-base/-/cache-base-1.0.1.tgz",
      "integrity": "sha1-Cn9GQWgxyLZi7jb+TnxZ129marI=",
      "requires": {
        "collection-visit": "1.0.0",
        "component-emitter": "1.2.1",
        "get-value": "2.0.6",
        "has-value": "1.0.0",
        "isobject": "3.0.1",
        "set-value": "2.0.0",
        "to-object-path": "0.3.0",
        "union-value": "1.0.0",
        "unset-value": "1.0.0"
      },
      "dependencies": {
        "isobject": {
          "version": "3.0.1",
          "resolved": "https://npm.bentley.com/npm/npm/isobject/-/isobject-3.0.1.tgz",
          "integrity": "sha1-TkMekrEalzFjaqH5yNHMvP2reN8="
        }
      }
    },
    "camelcase": {
      "version": "4.1.0",
      "resolved": "https://npm.bentley.com/npm/npm/camelcase/-/camelcase-4.1.0.tgz",
      "integrity": "sha1-1UVjW+HjPFQmScaRc+Xeas+uNN0="
    },
    "camelcase-keys": {
      "version": "2.1.0",
      "resolved": "https://npm.bentley.com/npm/npm/camelcase-keys/-/camelcase-keys-2.1.0.tgz",
      "integrity": "sha1-MIvur/3ygRkFHvodkyITyRuPkuc=",
      "requires": {
        "camelcase": "2.1.1",
        "map-obj": "1.0.1"
      },
      "dependencies": {
        "camelcase": {
          "version": "2.1.1",
          "resolved": "https://npm.bentley.com/npm/npm/camelcase/-/camelcase-2.1.1.tgz",
          "integrity": "sha1-fB0W1nmhu+WcoCys7PsBHiAfWh8="
        }
      }
    },
    "caseless": {
      "version": "0.12.0",
      "resolved": "https://npm.bentley.com/npm/npm/caseless/-/caseless-0.12.0.tgz",
      "integrity": "sha1-G2gcIf+EAzyCZUMJBolCDRhxUdw="
    },
    "center-align": {
      "version": "0.1.3",
      "resolved": "https://npm.bentley.com/npm/npm/center-align/-/center-align-0.1.3.tgz",
      "integrity": "sha1-qg0yYptu6XIgBBHL1EYckHvCt60=",
      "requires": {
        "align-text": "0.1.4",
        "lazy-cache": "1.0.4"
      }
    },
    "chai": {
      "version": "4.1.2",
      "resolved": "https://npm.bentley.com/npm/npm/chai/-/chai-4.1.2.tgz",
      "integrity": "sha1-D2RYS6ZC8PKs4oBiefTwbKI61zw=",
      "requires": {
        "assertion-error": "1.1.0",
        "check-error": "1.0.2",
        "deep-eql": "3.0.1",
        "get-func-name": "2.0.0",
        "pathval": "1.1.0",
        "type-detect": "4.0.8"
      }
    },
    "chalk": {
      "version": "2.3.2",
      "resolved": "https://npm.bentley.com/npm/npm/chalk/-/chalk-2.3.2.tgz",
      "integrity": "sha1-JQ3JawdJG/1gHmSNZt319gx6XGU=",
      "requires": {
        "ansi-styles": "3.2.1",
        "escape-string-regexp": "1.0.5",
        "supports-color": "5.3.0"
      }
    },
    "charenc": {
      "version": "0.0.2",
      "resolved": "https://npm.bentley.com/npm/npm/charenc/-/charenc-0.0.2.tgz",
      "integrity": "sha1-wKHS86cJLgN3S/qD8UwPxXkKhmc="
    },
    "check-error": {
      "version": "1.0.2",
      "resolved": "https://npm.bentley.com/npm/npm/check-error/-/check-error-1.0.2.tgz",
      "integrity": "sha1-V00xLt2Iu13YkS6Sht1sCu1KrII="
    },
    "chokidar": {
      "version": "1.7.0",
      "resolved": "https://npm.bentley.com/npm/npm/chokidar/-/chokidar-1.7.0.tgz",
      "integrity": "sha1-eY5ol3gVHIB2tLNg5e3SjNortGg=",
      "requires": {
        "anymatch": "1.3.2",
        "async-each": "1.0.1",
        "glob-parent": "2.0.0",
        "inherits": "2.0.3",
        "is-binary-path": "1.0.1",
        "is-glob": "2.0.1",
        "path-is-absolute": "1.0.1",
        "readdirp": "2.1.0"
      }
    },
    "cipher-base": {
      "version": "1.0.4",
      "resolved": "https://npm.bentley.com/npm/npm/cipher-base/-/cipher-base-1.0.4.tgz",
      "integrity": "sha1-h2Dk7MJy9MNjUy+SbYdKriwTl94=",
      "requires": {
        "inherits": "2.0.3",
        "safe-buffer": "5.1.1"
      }
    },
    "circular-json": {
      "version": "0.3.3",
      "resolved": "https://npm.bentley.com/npm/npm/circular-json/-/circular-json-0.3.3.tgz",
      "integrity": "sha1-gVyZ6oT2gJUp0vRXkb34JxE1LWY="
    },
    "class-utils": {
      "version": "0.3.6",
      "resolved": "https://npm.bentley.com/npm/npm/class-utils/-/class-utils-0.3.6.tgz",
      "integrity": "sha1-+TNprouafOAv1B+q0MqDAzGQxGM=",
      "requires": {
        "arr-union": "3.1.0",
        "define-property": "0.2.5",
        "isobject": "3.0.1",
        "static-extend": "0.1.2"
      },
      "dependencies": {
        "define-property": {
          "version": "0.2.5",
          "resolved": "https://npm.bentley.com/npm/npm/define-property/-/define-property-0.2.5.tgz",
          "integrity": "sha1-w1se+RjsPJkPmlvFe+BKrOxcgRY=",
          "requires": {
            "is-descriptor": "0.1.6"
          }
        },
        "is-accessor-descriptor": {
          "version": "0.1.6",
          "resolved": "https://npm.bentley.com/npm/npm/is-accessor-descriptor/-/is-accessor-descriptor-0.1.6.tgz",
          "integrity": "sha1-qeEss66Nh2cn7u84Q/igiXtcmNY=",
          "requires": {
            "kind-of": "3.2.2"
          },
          "dependencies": {
            "kind-of": {
              "version": "3.2.2",
              "resolved": "https://npm.bentley.com/npm/npm/kind-of/-/kind-of-3.2.2.tgz",
              "integrity": "sha1-MeohpzS6ubuw8yRm2JOupR5KPGQ=",
              "requires": {
                "is-buffer": "1.1.6"
              }
            }
          }
        },
        "is-data-descriptor": {
          "version": "0.1.4",
          "resolved": "https://npm.bentley.com/npm/npm/is-data-descriptor/-/is-data-descriptor-0.1.4.tgz",
          "integrity": "sha1-C17mSDiOLIYCgueT8YVv7D8wG1Y=",
          "requires": {
            "kind-of": "3.2.2"
          },
          "dependencies": {
            "kind-of": {
              "version": "3.2.2",
              "resolved": "https://npm.bentley.com/npm/npm/kind-of/-/kind-of-3.2.2.tgz",
              "integrity": "sha1-MeohpzS6ubuw8yRm2JOupR5KPGQ=",
              "requires": {
                "is-buffer": "1.1.6"
              }
            }
          }
        },
        "is-descriptor": {
          "version": "0.1.6",
          "resolved": "https://npm.bentley.com/npm/npm/is-descriptor/-/is-descriptor-0.1.6.tgz",
          "integrity": "sha1-Nm2CQN3kh8pRgjsaufB6EKeCUco=",
          "requires": {
            "is-accessor-descriptor": "0.1.6",
            "is-data-descriptor": "0.1.4",
            "kind-of": "5.1.0"
          }
        },
        "isobject": {
          "version": "3.0.1",
          "resolved": "https://npm.bentley.com/npm/npm/isobject/-/isobject-3.0.1.tgz",
          "integrity": "sha1-TkMekrEalzFjaqH5yNHMvP2reN8="
        },
        "kind-of": {
          "version": "5.1.0",
          "resolved": "https://npm.bentley.com/npm/npm/kind-of/-/kind-of-5.1.0.tgz",
          "integrity": "sha1-cpyR4thXt6QZofmqZWhcTDP1hF0="
        }
      }
    },
    "cliui": {
      "version": "3.2.0",
      "resolved": "https://npm.bentley.com/npm/npm/cliui/-/cliui-3.2.0.tgz",
      "integrity": "sha1-EgYBU3qRbSmUD5NNo7SNWFo5IT0=",
      "requires": {
        "string-width": "1.0.2",
        "strip-ansi": "3.0.1",
        "wrap-ansi": "2.1.0"
      },
      "dependencies": {
        "string-width": {
          "version": "1.0.2",
          "resolved": "https://npm.bentley.com/npm/npm/string-width/-/string-width-1.0.2.tgz",
          "integrity": "sha1-EYvfW4zcUaKn5w0hHgfisLmxB9M=",
          "requires": {
            "code-point-at": "1.1.0",
            "is-fullwidth-code-point": "1.0.0",
            "strip-ansi": "3.0.1"
          }
        }
      }
    },
    "clone": {
<<<<<<< HEAD
      "version": "2.1.1",
      "resolved": "https://npm.bentley.com/npm/npm/clone/-/clone-2.1.1.tgz",
      "integrity": "sha1-0hfR6WERjjrJpLi7oyhVU79kfNs="
=======
      "version": "2.1.2",
      "resolved": "https://registry.npmjs.org/clone/-/clone-2.1.2.tgz",
      "integrity": "sha1-G39Ln1kfHo+DZwQBYANFoCiHQ18="
>>>>>>> 3bf3522b
    },
    "clone-buffer": {
      "version": "1.0.0",
      "resolved": "https://npm.bentley.com/npm/npm/clone-buffer/-/clone-buffer-1.0.0.tgz",
      "integrity": "sha1-4+JbIHrE5wGvch4staFnksrD3Fg="
    },
    "clone-stats": {
      "version": "1.0.0",
      "resolved": "https://npm.bentley.com/npm/npm/clone-stats/-/clone-stats-1.0.0.tgz",
      "integrity": "sha1-s3gt/4u1R04Yuba/D9/ngvh3doA="
    },
    "cloneable-readable": {
      "version": "1.1.2",
      "resolved": "https://registry.npmjs.org/cloneable-readable/-/cloneable-readable-1.1.2.tgz",
      "integrity": "sha512-Bq6+4t+lbM8vhTs/Bef5c5AdEMtapp/iFb6+s4/Hh9MVTt8OLKH7ZOOZSCT+Ys7hsHvqv0GuMPJ1lnQJVHvxpg==",
      "requires": {
        "inherits": "2.0.3",
        "process-nextick-args": "2.0.0",
        "readable-stream": "2.3.5"
      }
    },
    "co": {
      "version": "4.6.0",
      "resolved": "https://npm.bentley.com/npm/npm/co/-/co-4.6.0.tgz",
      "integrity": "sha1-bqa989hTrlTMuOR7+gvz+QMfsYQ="
    },
    "code-point-at": {
      "version": "1.1.0",
      "resolved": "https://npm.bentley.com/npm/npm/code-point-at/-/code-point-at-1.1.0.tgz",
      "integrity": "sha1-DQcLTQQ6W+ozovGkDi7bPZpMz3c="
    },
    "collapse-whitespace": {
      "version": "1.1.2",
      "resolved": "https://registry.npmjs.org/collapse-whitespace/-/collapse-whitespace-1.1.2.tgz",
      "integrity": "sha1-ubMdedVZTuPCLBWBnFSCjlZbMIU=",
      "requires": {
        "block-elements": "1.2.0",
        "void-elements": "2.0.1"
      }
    },
    "collection-visit": {
      "version": "1.0.0",
      "resolved": "https://npm.bentley.com/npm/npm/collection-visit/-/collection-visit-1.0.0.tgz",
      "integrity": "sha1-S8A3PBZLwykbTTaMgpzxqApZ3KA=",
      "requires": {
        "map-visit": "1.0.0",
        "object-visit": "1.0.1"
      }
    },
    "color-convert": {
      "version": "1.9.1",
      "resolved": "https://npm.bentley.com/npm/npm/color-convert/-/color-convert-1.9.1.tgz",
      "integrity": "sha1-wSYRB66y8pTr/+ye2eytUppgl+0=",
      "requires": {
        "color-name": "1.1.3"
      }
    },
    "color-name": {
      "version": "1.1.3",
      "resolved": "https://npm.bentley.com/npm/npm/color-name/-/color-name-1.1.3.tgz",
      "integrity": "sha1-p9BVi9icQveV3UIyj3QIMcpTvCU="
    },
    "color-support": {
      "version": "1.1.3",
      "resolved": "https://npm.bentley.com/npm/npm/color-support/-/color-support-1.1.3.tgz",
      "integrity": "sha1-k4NDeaHMmgxh+C9S8NBDIiUb1aI="
    },
    "colors": {
      "version": "1.2.1",
      "resolved": "https://npm.bentley.com/npm/npm/colors/-/colors-1.2.1.tgz",
      "integrity": "sha1-9KPTApdqrwQjVroa3jsaLGLZ15Q="
    },
    "combined-stream": {
      "version": "1.0.6",
      "resolved": "https://npm.bentley.com/npm/npm/combined-stream/-/combined-stream-1.0.6.tgz",
      "integrity": "sha1-cj599ugBrFYTETp+RFqbactjKBg=",
      "requires": {
        "delayed-stream": "1.0.0"
      }
    },
    "commander": {
      "version": "2.15.1",
      "resolved": "https://registry.npmjs.org/commander/-/commander-2.15.1.tgz",
      "integrity": "sha512-VlfT9F3V0v+jr4yxPc5gg9s62/fIVWsd2Bk2iD435um1NlGMYdVCq+MjcXnhYq2icNOizHr1kK+5TI6H0Hy0ag=="
    },
    "comment-json": {
      "version": "1.1.3",
      "resolved": "https://npm.bentley.com/npm/npm/comment-json/-/comment-json-1.1.3.tgz",
      "integrity": "sha1-aYbDMw/uDEyeAMI5jNYa+l2PI54=",
      "requires": {
        "json-parser": "1.1.5"
      }
    },
    "component-emitter": {
      "version": "1.2.1",
      "resolved": "https://npm.bentley.com/npm/npm/component-emitter/-/component-emitter-1.2.1.tgz",
      "integrity": "sha1-E3kY1teCg/ffemt8WmPhQOaUJeY="
    },
    "concat-map": {
      "version": "0.0.1",
      "resolved": "https://npm.bentley.com/npm/npm/concat-map/-/concat-map-0.0.1.tgz",
      "integrity": "sha1-2Klr13/Wjfd5OnMDajug1UBdR3s="
    },
    "concat-stream": {
      "version": "1.6.0",
      "resolved": "https://npm.bentley.com/npm/npm/concat-stream/-/concat-stream-1.6.0.tgz",
      "integrity": "sha1-CqxmL9Ur54lk1VMvaUeE5wEQrPc=",
      "requires": {
        "inherits": "2.0.3",
        "readable-stream": "2.3.5",
        "typedarray": "0.0.6"
      }
    },
    "concurrently": {
      "version": "3.5.1",
      "resolved": "https://npm.bentley.com/npm/npm/concurrently/-/concurrently-3.5.1.tgz",
      "integrity": "sha1-7otgAYu+hrAt8T5SSUU8bs7NJSE=",
      "requires": {
        "chalk": "0.5.1",
        "commander": "2.6.0",
        "date-fns": "1.29.0",
        "lodash": "4.17.5",
        "rx": "2.3.24",
        "spawn-command": "0.0.2-1",
        "supports-color": "3.2.3",
        "tree-kill": "1.2.0"
      },
      "dependencies": {
        "ansi-regex": {
          "version": "0.2.1",
          "resolved": "https://npm.bentley.com/npm/npm/ansi-regex/-/ansi-regex-0.2.1.tgz",
          "integrity": "sha1-DY6UaWej2BQ/k+JOKYUl/BsiNfk="
        },
        "ansi-styles": {
          "version": "1.1.0",
          "resolved": "https://npm.bentley.com/npm/npm/ansi-styles/-/ansi-styles-1.1.0.tgz",
          "integrity": "sha1-6uy/Zs1waIJ2Cy9GkVgrj1XXp94="
        },
        "chalk": {
          "version": "0.5.1",
          "resolved": "https://npm.bentley.com/npm/npm/chalk/-/chalk-0.5.1.tgz",
          "integrity": "sha1-Zjs6ZItotV0EaQ1JFnqoN4WPIXQ=",
          "requires": {
            "ansi-styles": "1.1.0",
            "escape-string-regexp": "1.0.5",
            "has-ansi": "0.1.0",
            "strip-ansi": "0.3.0",
            "supports-color": "0.2.0"
          },
          "dependencies": {
            "supports-color": {
              "version": "0.2.0",
              "resolved": "https://npm.bentley.com/npm/npm/supports-color/-/supports-color-0.2.0.tgz",
              "integrity": "sha1-2S3iaU6z9nMjlz1649i1W0wiGQo="
            }
          }
        },
        "commander": {
          "version": "2.6.0",
          "resolved": "https://npm.bentley.com/npm/npm/commander/-/commander-2.6.0.tgz",
          "integrity": "sha1-nfflL7Kgyw+4kFjugMMQQiXzfh0="
        },
        "has-ansi": {
          "version": "0.1.0",
          "resolved": "https://npm.bentley.com/npm/npm/has-ansi/-/has-ansi-0.1.0.tgz",
          "integrity": "sha1-hPJlqujA5qiKEtcCKJS3VoiUxi4=",
          "requires": {
            "ansi-regex": "0.2.1"
          }
        },
        "has-flag": {
          "version": "1.0.0",
          "resolved": "https://npm.bentley.com/npm/npm/has-flag/-/has-flag-1.0.0.tgz",
          "integrity": "sha1-nZ55MWXOAXoA8AQYxD+UKnsdEfo="
        },
        "strip-ansi": {
          "version": "0.3.0",
          "resolved": "https://npm.bentley.com/npm/npm/strip-ansi/-/strip-ansi-0.3.0.tgz",
          "integrity": "sha1-JfSOoiynkYfzF0pNuHWTR7sSYiA=",
          "requires": {
            "ansi-regex": "0.2.1"
          }
        },
        "supports-color": {
          "version": "3.2.3",
          "resolved": "https://npm.bentley.com/npm/npm/supports-color/-/supports-color-3.2.3.tgz",
          "integrity": "sha1-ZawFBLOVQXHYpklGsq48u4pfVPY=",
          "requires": {
            "has-flag": "1.0.0"
          }
        }
      }
    },
    "console-browserify": {
      "version": "1.1.0",
      "resolved": "https://npm.bentley.com/npm/npm/console-browserify/-/console-browserify-1.1.0.tgz",
      "integrity": "sha1-8CQcRXMKn8YyOyBtvzjtx0HQuxA=",
      "requires": {
        "date-now": "0.1.4"
      }
    },
    "constants-browserify": {
      "version": "1.0.0",
      "resolved": "https://npm.bentley.com/npm/npm/constants-browserify/-/constants-browserify-1.0.0.tgz",
      "integrity": "sha1-wguW2MYXdIqvHBYCF2DNJ/y4y3U="
    },
    "content-disposition": {
      "version": "0.5.2",
      "resolved": "https://npm.bentley.com/npm/npm/content-disposition/-/content-disposition-0.5.2.tgz",
      "integrity": "sha1-DPaLud318r55YcOoUXjLhdunjLQ="
    },
    "content-type": {
      "version": "1.0.4",
      "resolved": "https://npm.bentley.com/npm/npm/content-type/-/content-type-1.0.4.tgz",
      "integrity": "sha1-4TjMdeBAxyexlm/l5fjJruJW/js="
    },
    "content-type-parser": {
      "version": "1.0.2",
      "resolved": "https://registry.npmjs.org/content-type-parser/-/content-type-parser-1.0.2.tgz",
      "integrity": "sha512-lM4l4CnMEwOLHAHr/P6MEZwZFPJFtAAKgL6pogbXmVZggIqXhdB6RbBtPOTsw2FcXwYhehRGERJmRrjOiIB8pQ=="
    },
    "convert-source-map": {
      "version": "1.5.1",
      "resolved": "https://npm.bentley.com/npm/npm/convert-source-map/-/convert-source-map-1.5.1.tgz",
      "integrity": "sha1-uCeAl7m8IpNl3lxiz1/K7YtVmeU="
    },
    "cookie": {
      "version": "0.3.1",
      "resolved": "https://npm.bentley.com/npm/npm/cookie/-/cookie-0.3.1.tgz",
      "integrity": "sha1-5+Ch+e9DtMi6klxcWpboBtFoc7s="
    },
    "cookie-signature": {
      "version": "1.0.6",
      "resolved": "https://npm.bentley.com/npm/npm/cookie-signature/-/cookie-signature-1.0.6.tgz",
      "integrity": "sha1-4wOogrNCzD7oylE6eZmXNNqzriw="
    },
    "cookiejar": {
      "version": "2.1.1",
      "resolved": "https://npm.bentley.com/npm/npm/cookiejar/-/cookiejar-2.1.1.tgz",
      "integrity": "sha1-Qa1XsbVVlR7BcUEqgZQrHoIA00o="
    },
    "copy-descriptor": {
      "version": "0.1.1",
      "resolved": "https://npm.bentley.com/npm/npm/copy-descriptor/-/copy-descriptor-0.1.1.tgz",
      "integrity": "sha1-Z29us8OZl8LuGsOpJP1hJHSPV40="
    },
    "core-js": {
      "version": "2.5.3",
      "resolved": "https://npm.bentley.com/npm/npm/core-js/-/core-js-2.5.3.tgz",
      "integrity": "sha1-isw4NFgk8W2DZbfJtCWRaOjtYD4="
    },
    "core-util-is": {
      "version": "1.0.2",
      "resolved": "https://npm.bentley.com/npm/npm/core-util-is/-/core-util-is-1.0.2.tgz",
      "integrity": "sha1-tf1UIgqivFq1eqtxQMlAdUUDwac="
    },
    "cpx": {
      "version": "1.5.0",
      "resolved": "https://npm.bentley.com/npm/npm/cpx/-/cpx-1.5.0.tgz",
      "integrity": "sha1-GFvgGFEdhycN7czCkxceN2VauI8=",
      "requires": {
        "babel-runtime": "6.26.0",
        "chokidar": "1.7.0",
        "duplexer": "0.1.1",
        "glob": "7.1.2",
        "glob2base": "0.0.12",
        "minimatch": "3.0.4",
        "mkdirp": "0.5.1",
        "resolve": "1.6.0",
        "safe-buffer": "5.1.1",
        "shell-quote": "1.6.1",
        "subarg": "1.0.0"
      }
    },
    "create-ecdh": {
      "version": "4.0.0",
      "resolved": "https://npm.bentley.com/npm/npm/create-ecdh/-/create-ecdh-4.0.0.tgz",
      "integrity": "sha1-iIxyNZbN92EvZJgjPuvXo1MBc30=",
      "requires": {
        "bn.js": "4.11.8",
        "elliptic": "6.4.0"
      }
    },
    "create-hash": {
      "version": "1.1.3",
      "resolved": "https://npm.bentley.com/npm/npm/create-hash/-/create-hash-1.1.3.tgz",
      "integrity": "sha1-YGBCrIuSYnUPSDyt2rD1gZFy2P0=",
      "requires": {
        "cipher-base": "1.0.4",
        "inherits": "2.0.3",
        "ripemd160": "2.0.1",
        "sha.js": "2.4.11"
      }
    },
    "create-hmac": {
      "version": "1.1.6",
      "resolved": "https://npm.bentley.com/npm/npm/create-hmac/-/create-hmac-1.1.6.tgz",
      "integrity": "sha1-rLniIaThe9sHbpBlfEK5PjcmzwY=",
      "requires": {
        "cipher-base": "1.0.4",
        "create-hash": "1.1.3",
        "inherits": "2.0.3",
        "ripemd160": "2.0.1",
        "safe-buffer": "5.1.1",
        "sha.js": "2.4.11"
      }
    },
    "cross-spawn": {
      "version": "5.1.0",
      "resolved": "https://npm.bentley.com/npm/npm/cross-spawn/-/cross-spawn-5.1.0.tgz",
      "integrity": "sha1-6L0O/uWPz/b4+UUQoKVUu/ojVEk=",
      "requires": {
        "lru-cache": "4.1.2",
        "shebang-command": "1.2.0",
        "which": "1.3.0"
      }
    },
    "crypt": {
      "version": "0.0.2",
      "resolved": "https://npm.bentley.com/npm/npm/crypt/-/crypt-0.0.2.tgz",
      "integrity": "sha1-iNf/fsDfuG9xPch7u0LQRNPmxBs="
    },
    "cryptiles": {
      "version": "3.1.2",
      "resolved": "https://npm.bentley.com/npm/npm/cryptiles/-/cryptiles-3.1.2.tgz",
      "integrity": "sha1-qJ+7Ig9c4l7FboxKqKT9e1sNKf4=",
      "requires": {
        "boom": "5.2.0"
      },
      "dependencies": {
        "boom": {
          "version": "5.2.0",
          "resolved": "https://npm.bentley.com/npm/npm/boom/-/boom-5.2.0.tgz",
          "integrity": "sha1-XdnabuOl8wIHdDYpDLcX0/SlTgI=",
          "requires": {
            "hoek": "4.2.1"
          }
        }
      }
    },
    "crypto-browserify": {
      "version": "3.12.0",
      "resolved": "https://npm.bentley.com/npm/npm/crypto-browserify/-/crypto-browserify-3.12.0.tgz",
      "integrity": "sha1-OWz58xN/A+S45TLFj2mCVOAPgOw=",
      "requires": {
        "browserify-cipher": "1.0.0",
        "browserify-sign": "4.0.4",
        "create-ecdh": "4.0.0",
        "create-hash": "1.1.3",
        "create-hmac": "1.1.6",
        "diffie-hellman": "5.0.2",
        "inherits": "2.0.3",
        "pbkdf2": "3.0.14",
        "public-encrypt": "4.0.0",
        "randombytes": "2.0.6",
        "randomfill": "1.0.4"
      }
    },
    "cssom": {
      "version": "0.3.2",
      "resolved": "https://registry.npmjs.org/cssom/-/cssom-0.3.2.tgz",
      "integrity": "sha1-uANhcMefB6kP8vFuIihAJ6JDhIs="
    },
    "cssstyle": {
      "version": "0.2.37",
      "resolved": "https://registry.npmjs.org/cssstyle/-/cssstyle-0.2.37.tgz",
      "integrity": "sha1-VBCXI0yyUTyDzu06zdwn/yeYfVQ=",
      "requires": {
        "cssom": "0.3.2"
      }
    },
    "currently-unhandled": {
      "version": "0.4.1",
      "resolved": "https://npm.bentley.com/npm/npm/currently-unhandled/-/currently-unhandled-0.4.1.tgz",
      "integrity": "sha1-mI3zP+qxke95mmE2nddsF635V+o=",
      "requires": {
        "array-find-index": "1.0.2"
      }
    },
    "d": {
      "version": "1.0.0",
      "resolved": "https://npm.bentley.com/npm/npm/d/-/d-1.0.0.tgz",
      "integrity": "sha1-dUu1v+VUUdpppYuU1F9MWwRi1Y8=",
      "requires": {
        "es5-ext": "0.10.41"
      }
    },
    "dashdash": {
      "version": "1.14.1",
      "resolved": "https://npm.bentley.com/npm/npm/dashdash/-/dashdash-1.14.1.tgz",
      "integrity": "sha1-hTz6D3y+L+1d4gMmuN1YEDX24vA=",
      "requires": {
        "assert-plus": "1.0.0"
      }
    },
    "date-fns": {
      "version": "1.29.0",
      "resolved": "https://npm.bentley.com/npm/npm/date-fns/-/date-fns-1.29.0.tgz",
      "integrity": "sha1-EuYJzcuTUScxHQTTMzTilgoqVOY="
    },
    "date-now": {
      "version": "0.1.4",
      "resolved": "https://npm.bentley.com/npm/npm/date-now/-/date-now-0.1.4.tgz",
      "integrity": "sha1-6vQ5/U1ISK105cx9vvIAZyueNFs="
    },
    "debug": {
      "version": "2.6.9",
      "resolved": "https://npm.bentley.com/npm/npm/debug/-/debug-2.6.9.tgz",
      "integrity": "sha1-XRKFFd8TT/Mn6QpMk/Tgd6U2NB8=",
      "requires": {
        "ms": "2.0.0"
      }
    },
    "debug-fabulous": {
      "version": "0.1.2",
      "resolved": "https://npm.bentley.com/npm/npm/debug-fabulous/-/debug-fabulous-0.1.2.tgz",
      "integrity": "sha1-xjrE35KhNpC4t51RFAHWU7CjF2c=",
      "requires": {
        "debug": "2.6.9",
        "memoizee": "0.4.12",
        "object-assign": "4.1.1"
      }
    },
    "decamelize": {
      "version": "1.2.0",
      "resolved": "https://npm.bentley.com/npm/npm/decamelize/-/decamelize-1.2.0.tgz",
      "integrity": "sha1-9lNNFRSCabIDUue+4m9QH5oZEpA="
    },
    "decode-uri-component": {
      "version": "0.2.0",
      "resolved": "https://npm.bentley.com/npm/npm/decode-uri-component/-/decode-uri-component-0.2.0.tgz",
      "integrity": "sha1-6zkTMzRYd1y4TNGh+uBiEGu4dUU="
    },
    "deep-assign": {
      "version": "2.0.0",
      "resolved": "https://npm.bentley.com/npm/npm/deep-assign/-/deep-assign-2.0.0.tgz",
      "integrity": "sha1-6+BrHwfwja5ZdiDj3RYi83GhxXI=",
      "requires": {
        "is-obj": "1.0.1"
      }
    },
    "deep-eql": {
      "version": "3.0.1",
      "resolved": "https://npm.bentley.com/npm/npm/deep-eql/-/deep-eql-3.0.1.tgz",
      "integrity": "sha1-38lARACtHI/gI+faHfHBR8S0RN8=",
      "requires": {
        "type-detect": "4.0.8"
      }
    },
    "deep-extend": {
      "version": "0.4.2",
      "resolved": "https://npm.bentley.com/npm/npm/deep-extend/-/deep-extend-0.4.2.tgz",
      "integrity": "sha1-SLaZwn4zS/ifEIkr5DL25MfTSn8="
    },
    "deep-is": {
      "version": "0.1.3",
      "resolved": "https://registry.npmjs.org/deep-is/-/deep-is-0.1.3.tgz",
      "integrity": "sha1-s2nW+128E+7PUk+RsHD+7cNXzzQ="
    },
    "deepmerge": {
      "version": "2.1.0",
      "resolved": "https://npm.bentley.com/npm/npm/deepmerge/-/deepmerge-2.1.0.tgz",
      "integrity": "sha1-URpU//QF/DRvAkC7Jwo+lTOjEQI="
    },
    "define-property": {
      "version": "2.0.2",
      "resolved": "https://npm.bentley.com/npm/npm/define-property/-/define-property-2.0.2.tgz",
      "integrity": "sha1-1Flono1lS6d+AqgX+HENcCyxbp0=",
      "requires": {
        "is-descriptor": "1.0.2",
        "isobject": "3.0.1"
      },
      "dependencies": {
        "isobject": {
          "version": "3.0.1",
          "resolved": "https://npm.bentley.com/npm/npm/isobject/-/isobject-3.0.1.tgz",
          "integrity": "sha1-TkMekrEalzFjaqH5yNHMvP2reN8="
        }
      }
    },
    "delayed-stream": {
      "version": "1.0.0",
      "resolved": "https://npm.bentley.com/npm/npm/delayed-stream/-/delayed-stream-1.0.0.tgz",
      "integrity": "sha1-3zrhmayt+31ECqrgsp4icrJOxhk="
    },
    "depd": {
      "version": "1.1.2",
      "resolved": "https://npm.bentley.com/npm/npm/depd/-/depd-1.1.2.tgz",
      "integrity": "sha1-m81S4UwJd2PnSbJ0xDRu0uVgtak="
    },
    "des.js": {
      "version": "1.0.0",
      "resolved": "https://npm.bentley.com/npm/npm/des.js/-/des.js-1.0.0.tgz",
      "integrity": "sha1-wHTS4qpqipoH29YfmhXCzYPsjsw=",
      "requires": {
        "inherits": "2.0.3",
        "minimalistic-assert": "1.0.0"
      }
    },
    "destroy": {
      "version": "1.0.4",
      "resolved": "https://npm.bentley.com/npm/npm/destroy/-/destroy-1.0.4.tgz",
      "integrity": "sha1-l4hXRCxEdJ5CBmE+N5RiBYJqvYA="
    },
    "detect-indent": {
      "version": "4.0.0",
      "resolved": "https://npm.bentley.com/npm/npm/detect-indent/-/detect-indent-4.0.0.tgz",
      "integrity": "sha1-920GQ1LN9Docts5hnE7jqUdd4gg=",
      "requires": {
        "repeating": "2.0.1"
      }
    },
    "diff": {
      "version": "3.5.0",
      "resolved": "https://npm.bentley.com/npm/npm/diff/-/diff-3.5.0.tgz",
      "integrity": "sha1-gAwN0eCov7yVg1wgKtIg/jF+WhI="
    },
    "diffie-hellman": {
      "version": "5.0.2",
      "resolved": "https://npm.bentley.com/npm/npm/diffie-hellman/-/diffie-hellman-5.0.2.tgz",
      "integrity": "sha1-tYNXOScM/ias9jIJn97SoH8gnl4=",
      "requires": {
        "bn.js": "4.11.8",
        "miller-rabin": "4.0.1",
        "randombytes": "2.0.6"
      }
    },
    "domain-browser": {
      "version": "1.2.0",
      "resolved": "https://npm.bentley.com/npm/npm/domain-browser/-/domain-browser-1.2.0.tgz",
      "integrity": "sha1-PTH1AZGmdJ3RN1p/Ui6CPULlTto="
    },
    "duplexer": {
      "version": "0.1.1",
      "resolved": "https://npm.bentley.com/npm/npm/duplexer/-/duplexer-0.1.1.tgz",
      "integrity": "sha1-rOb/gIwc5mtX0ev5eXessCM0z8E="
    },
    "duplexify": {
      "version": "3.5.4",
      "resolved": "https://npm.bentley.com/npm/npm/duplexify/-/duplexify-3.5.4.tgz",
      "integrity": "sha1-S7RsF5bqvr7sTKmi5muAjLej2LQ=",
      "requires": {
        "end-of-stream": "1.4.1",
        "inherits": "2.0.3",
        "readable-stream": "2.3.5",
        "stream-shift": "1.0.0"
      }
    },
    "ee-first": {
      "version": "1.1.1",
      "resolved": "https://npm.bentley.com/npm/npm/ee-first/-/ee-first-1.1.1.tgz",
      "integrity": "sha1-WQxhFWsK4vTwJVcyoViyZrxWsh0="
    },
    "electron": {
      "version": "1.6.11",
      "resolved": "https://npm.bentley.com/npm/npm/electron/-/electron-1.6.11.tgz",
      "integrity": "sha1-vnnA69zv7bW/KBF0CYAPpTus7/o=",
      "requires": {
        "@types/node": "7.0.56",
        "electron-download": "3.3.0",
        "extract-zip": "1.6.6"
      },
      "dependencies": {
        "@types/node": {
          "version": "7.0.56",
          "resolved": "https://registry.npmjs.org/@types/node/-/node-7.0.56.tgz",
          "integrity": "sha512-NgjN3xPyqbAXSIpznNAR5Cisx5uKqJWxcS9kefzSFEX/9J7O01/FHyfnvPI7SztBf9p6c8mqOn3olZWJx3ja6g=="
        }
      }
    },
    "electron-download": {
      "version": "3.3.0",
      "resolved": "https://npm.bentley.com/npm/npm/electron-download/-/electron-download-3.3.0.tgz",
      "integrity": "sha1-LP1U1pZsAZxNSa1l++Zcyc3vaMg=",
      "requires": {
        "debug": "2.6.9",
        "fs-extra": "0.30.0",
        "home-path": "1.0.5",
        "minimist": "1.2.0",
        "nugget": "2.0.1",
        "path-exists": "2.1.0",
        "rc": "1.2.6",
        "semver": "5.5.0",
        "sumchecker": "1.3.1"
      },
      "dependencies": {
        "fs-extra": {
          "version": "0.30.0",
          "resolved": "https://npm.bentley.com/npm/npm/fs-extra/-/fs-extra-0.30.0.tgz",
          "integrity": "sha1-8jP/zAjU2n1DLapEl3aYnbHfk/A=",
          "requires": {
            "graceful-fs": "4.1.11",
            "jsonfile": "2.4.0",
            "klaw": "1.3.1",
            "path-is-absolute": "1.0.1",
            "rimraf": "2.6.2"
          }
        },
        "jsonfile": {
          "version": "2.4.0",
          "resolved": "https://npm.bentley.com/npm/npm/jsonfile/-/jsonfile-2.4.0.tgz",
          "integrity": "sha1-NzaitCi4e72gzIO1P6PWM6NcKug=",
          "requires": {
            "graceful-fs": "4.1.11"
          }
        },
        "minimist": {
          "version": "1.2.0",
          "resolved": "https://npm.bentley.com/npm/npm/minimist/-/minimist-1.2.0.tgz",
          "integrity": "sha1-o1AIsg9BOD7sH7kU9M1d95omQoQ="
        },
        "path-exists": {
          "version": "2.1.0",
          "resolved": "https://npm.bentley.com/npm/npm/path-exists/-/path-exists-2.1.0.tgz",
          "integrity": "sha1-D+tsZPD8UY2adU3V77YscCJ2H0s=",
          "requires": {
            "pinkie-promise": "2.0.1"
          }
        }
      }
    },
    "elliptic": {
      "version": "6.4.0",
      "resolved": "https://npm.bentley.com/npm/npm/elliptic/-/elliptic-6.4.0.tgz",
      "integrity": "sha1-ysmvh2LIWDYYcAPI3+GT5eLq5d8=",
      "requires": {
        "bn.js": "4.11.8",
        "brorand": "1.1.0",
        "hash.js": "1.1.3",
        "hmac-drbg": "1.0.1",
        "inherits": "2.0.3",
        "minimalistic-assert": "1.0.0",
        "minimalistic-crypto-utils": "1.0.1"
      }
    },
    "emojis-list": {
      "version": "2.1.0",
      "resolved": "https://npm.bentley.com/npm/npm/emojis-list/-/emojis-list-2.1.0.tgz",
      "integrity": "sha1-TapNnbAPmBmIDHn6RXrlsJof04k="
    },
    "encodeurl": {
      "version": "1.0.2",
      "resolved": "https://npm.bentley.com/npm/npm/encodeurl/-/encodeurl-1.0.2.tgz",
      "integrity": "sha1-rT/0yG7C0CkyL1oCw6mmBslbP1k="
    },
    "end-of-stream": {
      "version": "1.4.1",
      "resolved": "https://npm.bentley.com/npm/npm/end-of-stream/-/end-of-stream-1.4.1.tgz",
      "integrity": "sha1-7SljTRm6ukY7bOa4CjchPqtx7EM=",
      "requires": {
        "once": "1.4.0"
      }
    },
    "enhanced-resolve": {
      "version": "3.4.1",
      "resolved": "https://npm.bentley.com/npm/npm/enhanced-resolve/-/enhanced-resolve-3.4.1.tgz",
      "integrity": "sha1-BCHjOf1xQZs9oT0Smzl5BAIwR24=",
      "requires": {
        "graceful-fs": "4.1.11",
        "memory-fs": "0.4.1",
        "object-assign": "4.1.1",
        "tapable": "0.2.8"
      }
    },
    "errno": {
      "version": "0.1.7",
      "resolved": "https://npm.bentley.com/npm/npm/errno/-/errno-0.1.7.tgz",
      "integrity": "sha1-RoTXF3mtOa8Xfj8AeZb3xnyFJhg=",
      "requires": {
        "prr": "1.0.1"
      }
    },
    "error-ex": {
      "version": "1.3.1",
      "resolved": "https://npm.bentley.com/npm/npm/error-ex/-/error-ex-1.3.1.tgz",
      "integrity": "sha1-+FWobOYa3E6GIcPNoh56dhLDqNw=",
      "requires": {
        "is-arrayish": "0.2.1"
      }
    },
    "es5-ext": {
      "version": "0.10.41",
      "resolved": "https://registry.npmjs.org/es5-ext/-/es5-ext-0.10.41.tgz",
      "integrity": "sha512-MYK02wXfwTMie5TEJWPolgOsXEmz7wKCQaGzgmRjZOoV6VLG8I5dSv2bn6AOClXhK64gnSQTQ9W9MKvx87J4gw==",
      "requires": {
        "es6-iterator": "2.0.3",
        "es6-symbol": "3.1.1",
        "next-tick": "1.0.0"
      }
    },
    "es6-iterator": {
      "version": "2.0.3",
      "resolved": "https://npm.bentley.com/npm/npm/es6-iterator/-/es6-iterator-2.0.3.tgz",
      "integrity": "sha1-p96IkUGgWpSwhUQDstCg+/qY87c=",
      "requires": {
        "d": "1.0.0",
        "es5-ext": "0.10.41",
        "es6-symbol": "3.1.1"
      }
    },
    "es6-map": {
      "version": "0.1.5",
      "resolved": "https://npm.bentley.com/npm/npm/es6-map/-/es6-map-0.1.5.tgz",
      "integrity": "sha1-kTbgUD3MBqMBaQ8LsU/042TpSfA=",
      "requires": {
        "d": "1.0.0",
        "es5-ext": "0.10.41",
        "es6-iterator": "2.0.3",
        "es6-set": "0.1.5",
        "es6-symbol": "3.1.1",
        "event-emitter": "0.3.5"
      }
    },
    "es6-promise": {
      "version": "4.2.4",
      "resolved": "https://npm.bentley.com/npm/npm/es6-promise/-/es6-promise-4.2.4.tgz",
      "integrity": "sha1-3EIhwrFlGHYL2MOaUtjzVvwA7Sk="
    },
    "es6-set": {
      "version": "0.1.5",
      "resolved": "https://npm.bentley.com/npm/npm/es6-set/-/es6-set-0.1.5.tgz",
      "integrity": "sha1-0rPsXU2ADO2BjbU40ol02wpzzLE=",
      "requires": {
        "d": "1.0.0",
        "es5-ext": "0.10.41",
        "es6-iterator": "2.0.3",
        "es6-symbol": "3.1.1",
        "event-emitter": "0.3.5"
      }
    },
    "es6-symbol": {
      "version": "3.1.1",
      "resolved": "https://npm.bentley.com/npm/npm/es6-symbol/-/es6-symbol-3.1.1.tgz",
      "integrity": "sha1-vwDvT9q2uhtG7Le2KbTH7VcVzHc=",
      "requires": {
        "d": "1.0.0",
        "es5-ext": "0.10.41"
      }
    },
    "es6-weak-map": {
      "version": "2.0.2",
      "resolved": "https://npm.bentley.com/npm/npm/es6-weak-map/-/es6-weak-map-2.0.2.tgz",
      "integrity": "sha1-XjqzIlH/0VOKH45f+hNXdy+S2W8=",
      "requires": {
        "d": "1.0.0",
        "es5-ext": "0.10.41",
        "es6-iterator": "2.0.3",
        "es6-symbol": "3.1.1"
      }
    },
    "escape-html": {
      "version": "1.0.3",
      "resolved": "https://npm.bentley.com/npm/npm/escape-html/-/escape-html-1.0.3.tgz",
      "integrity": "sha1-Aljq5NPQwJdN4cFpGI7wBR0dGYg="
    },
    "escape-string-regexp": {
      "version": "1.0.5",
      "resolved": "https://npm.bentley.com/npm/npm/escape-string-regexp/-/escape-string-regexp-1.0.5.tgz",
      "integrity": "sha1-G2HAViGQqN/2rjuyzwIAyhMLhtQ="
    },
    "escodegen": {
      "version": "1.9.1",
      "resolved": "https://registry.npmjs.org/escodegen/-/escodegen-1.9.1.tgz",
      "integrity": "sha512-6hTjO1NAWkHnDk3OqQ4YrCuwwmGHL9S3nPlzBOUG/R44rda3wLNrfvQ5fkSGjyhHFKM7ALPKcKGrwvCLe0lC7Q==",
      "requires": {
        "esprima": "3.1.3",
        "estraverse": "4.2.0",
        "esutils": "2.0.2",
        "optionator": "0.8.2"
      },
      "dependencies": {
        "esprima": {
          "version": "3.1.3",
          "resolved": "https://registry.npmjs.org/esprima/-/esprima-3.1.3.tgz",
          "integrity": "sha1-/cpRzuYTOJXjyI1TXOSdv/YqRjM="
        }
      }
    },
    "escope": {
      "version": "3.6.0",
      "resolved": "https://npm.bentley.com/npm/npm/escope/-/escope-3.6.0.tgz",
      "integrity": "sha1-4Bl16BJ4GhY6ba392AOY3GTIicM=",
      "requires": {
        "es6-map": "0.1.5",
        "es6-weak-map": "2.0.2",
        "esrecurse": "4.2.1",
        "estraverse": "4.2.0"
      }
    },
    "esprima": {
      "version": "2.7.3",
      "resolved": "https://npm.bentley.com/npm/npm/esprima/-/esprima-2.7.3.tgz",
      "integrity": "sha1-luO3DVd59q1JzQMmc9HDEnZ7pYE="
    },
    "esrecurse": {
      "version": "4.2.1",
      "resolved": "https://npm.bentley.com/npm/npm/esrecurse/-/esrecurse-4.2.1.tgz",
      "integrity": "sha1-AHo7n9vCs7uH5IeeoZyS/b05Qs8=",
      "requires": {
        "estraverse": "4.2.0"
      }
    },
    "estraverse": {
      "version": "4.2.0",
      "resolved": "https://npm.bentley.com/npm/npm/estraverse/-/estraverse-4.2.0.tgz",
      "integrity": "sha1-De4/7TH81GlhjOc0IJn8GvoL2xM="
    },
    "esutils": {
      "version": "2.0.2",
      "resolved": "https://npm.bentley.com/npm/npm/esutils/-/esutils-2.0.2.tgz",
      "integrity": "sha1-Cr9PHKpbyx96nYrMbepPqqBLrJs="
    },
    "etag": {
      "version": "1.8.1",
      "resolved": "https://npm.bentley.com/npm/npm/etag/-/etag-1.8.1.tgz",
      "integrity": "sha1-Qa4u62XvpiJorr/qg6x9eSmbCIc="
    },
    "event-emitter": {
      "version": "0.3.5",
      "resolved": "https://npm.bentley.com/npm/npm/event-emitter/-/event-emitter-0.3.5.tgz",
      "integrity": "sha1-34xp7vFkeSPHFXuc6DhAYQsCzDk=",
      "requires": {
        "d": "1.0.0",
        "es5-ext": "0.10.41"
      }
    },
    "event-stream": {
      "version": "3.3.4",
      "resolved": "http://registry.npmjs.org/event-stream/-/event-stream-3.3.4.tgz",
      "integrity": "sha1-SrTJoPWlTbkzi0w02Gv86PSzVXE=",
      "requires": {
        "duplexer": "0.1.1",
        "from": "0.1.7",
        "map-stream": "0.1.0",
        "pause-stream": "0.0.11",
        "split": "0.3.3",
        "stream-combiner": "0.0.4",
        "through": "2.3.8"
      }
    },
    "events": {
      "version": "1.1.1",
      "resolved": "https://npm.bentley.com/npm/npm/events/-/events-1.1.1.tgz",
      "integrity": "sha1-nr23Y1rQmccNzEwqH1AEKI6L2SQ="
    },
    "evp_bytestokey": {
      "version": "1.0.3",
      "resolved": "https://npm.bentley.com/npm/npm/evp_bytestokey/-/evp_bytestokey-1.0.3.tgz",
      "integrity": "sha1-f8vbGY3HGVlDLv4ThCaE4FJaywI=",
      "requires": {
        "md5.js": "1.3.4",
        "safe-buffer": "5.1.1"
      }
    },
    "execa": {
      "version": "0.7.0",
      "resolved": "https://npm.bentley.com/npm/npm/execa/-/execa-0.7.0.tgz",
      "integrity": "sha1-lEvs00zEHuMqY6n68nrVpl/Fl3c=",
      "requires": {
        "cross-spawn": "5.1.0",
        "get-stream": "3.0.0",
        "is-stream": "1.1.0",
        "npm-run-path": "2.0.2",
        "p-finally": "1.0.0",
        "signal-exit": "3.0.2",
        "strip-eof": "1.0.0"
      }
    },
    "expand-brackets": {
      "version": "0.1.5",
      "resolved": "https://npm.bentley.com/npm/npm/expand-brackets/-/expand-brackets-0.1.5.tgz",
      "integrity": "sha1-3wcoTjQqgHzXM6xa9yQR5YHRF3s=",
      "requires": {
        "is-posix-bracket": "0.1.1"
      }
    },
    "expand-range": {
      "version": "1.8.2",
      "resolved": "https://npm.bentley.com/npm/npm/expand-range/-/expand-range-1.8.2.tgz",
      "integrity": "sha1-opnv/TNf4nIeuujiV+x5ZE/IUzc=",
      "requires": {
        "fill-range": "2.2.3"
      }
    },
    "express": {
      "version": "4.16.3",
      "resolved": "https://npm.bentley.com/npm/npm/express/-/express-4.16.3.tgz",
      "integrity": "sha1-avilAjUNsyRuzEvs9rWjTSL37VM=",
      "requires": {
        "accepts": "1.3.5",
        "array-flatten": "1.1.1",
        "body-parser": "1.18.2",
        "content-disposition": "0.5.2",
        "content-type": "1.0.4",
        "cookie": "0.3.1",
        "cookie-signature": "1.0.6",
        "debug": "2.6.9",
        "depd": "1.1.2",
        "encodeurl": "1.0.2",
        "escape-html": "1.0.3",
        "etag": "1.8.1",
        "finalhandler": "1.1.1",
        "fresh": "0.5.2",
        "merge-descriptors": "1.0.1",
        "methods": "1.1.2",
        "on-finished": "2.3.0",
        "parseurl": "1.3.2",
        "path-to-regexp": "0.1.7",
        "proxy-addr": "2.0.3",
        "qs": "6.5.1",
        "range-parser": "1.2.0",
        "safe-buffer": "5.1.1",
        "send": "0.16.2",
        "serve-static": "1.13.2",
        "setprototypeof": "1.1.0",
        "statuses": "1.4.0",
        "type-is": "1.6.16",
        "utils-merge": "1.0.1",
        "vary": "1.1.2"
      },
      "dependencies": {
        "setprototypeof": {
          "version": "1.1.0",
          "resolved": "https://npm.bentley.com/npm/npm/setprototypeof/-/setprototypeof-1.1.0.tgz",
          "integrity": "sha1-0L2FU2iHtv58DYGMuWLZ2RxU5lY="
        }
      }
    },
    "extend": {
      "version": "1.2.1",
      "resolved": "https://npm.bentley.com/npm/npm/extend/-/extend-1.2.1.tgz",
      "integrity": "sha1-oPX9bPyDpf5J72mNYOyKYk3UV2w="
    },
    "extend-shallow": {
      "version": "3.0.2",
      "resolved": "https://npm.bentley.com/npm/npm/extend-shallow/-/extend-shallow-3.0.2.tgz",
      "integrity": "sha1-Jqcarwc7OfshJxcnRhMcJwQCjbg=",
      "requires": {
        "assign-symbols": "1.0.0",
        "is-extendable": "1.0.1"
      },
      "dependencies": {
        "is-extendable": {
          "version": "1.0.1",
          "resolved": "https://npm.bentley.com/npm/npm/is-extendable/-/is-extendable-1.0.1.tgz",
          "integrity": "sha1-p0cPnkJnM9gb2B4RVSZOOjUHyrQ=",
          "requires": {
            "is-plain-object": "2.0.4"
          }
        }
      }
    },
    "extglob": {
      "version": "0.3.2",
      "resolved": "https://npm.bentley.com/npm/npm/extglob/-/extglob-0.3.2.tgz",
      "integrity": "sha1-Lhj/PS9JqydlzskCPwEdqo2DSaE=",
      "requires": {
        "is-extglob": "1.0.0"
      }
    },
    "extract-zip": {
      "version": "1.6.6",
      "resolved": "https://npm.bentley.com/npm/npm/extract-zip/-/extract-zip-1.6.6.tgz",
      "integrity": "sha1-EpDt6NINCHK0Kf0/NRyhKOxe+Fw=",
      "requires": {
        "concat-stream": "1.6.0",
        "debug": "2.6.9",
        "mkdirp": "0.5.0",
        "yauzl": "2.4.1"
      },
      "dependencies": {
        "mkdirp": {
          "version": "0.5.0",
          "resolved": "https://npm.bentley.com/npm/npm/mkdirp/-/mkdirp-0.5.0.tgz",
          "integrity": "sha1-HXMHam35hs2TROFecfzAWkyavxI=",
          "requires": {
            "minimist": "0.0.8"
          }
        }
      }
    },
    "extsprintf": {
      "version": "1.3.0",
      "resolved": "https://npm.bentley.com/npm/npm/extsprintf/-/extsprintf-1.3.0.tgz",
      "integrity": "sha1-lpGEQOMEGnpBT4xS48V06zw+HgU="
    },
    "fancy-log": {
      "version": "1.3.2",
      "resolved": "https://npm.bentley.com/npm/npm/fancy-log/-/fancy-log-1.3.2.tgz",
      "integrity": "sha1-9BEl49hPLn2JpD0G2VjI94vha+E=",
      "requires": {
        "ansi-gray": "0.1.1",
        "color-support": "1.1.3",
        "time-stamp": "1.1.0"
      }
    },
    "fast-deep-equal": {
      "version": "1.1.0",
      "resolved": "https://npm.bentley.com/npm/npm/fast-deep-equal/-/fast-deep-equal-1.1.0.tgz",
      "integrity": "sha1-wFNHeBfIa1HaqFPIHgWbcz0CNhQ="
    },
    "fast-json-stable-stringify": {
      "version": "2.0.0",
      "resolved": "https://npm.bentley.com/npm/npm/fast-json-stable-stringify/-/fast-json-stable-stringify-2.0.0.tgz",
      "integrity": "sha1-1RQsDK7msRifh9OnYREGT4bIu/I="
    },
    "fast-levenshtein": {
      "version": "2.0.6",
      "resolved": "https://registry.npmjs.org/fast-levenshtein/-/fast-levenshtein-2.0.6.tgz",
      "integrity": "sha1-PYpcZog6FqMMqGQ+hR8Zuqd5eRc="
    },
    "fd-slicer": {
      "version": "1.0.1",
      "resolved": "https://npm.bentley.com/npm/npm/fd-slicer/-/fd-slicer-1.0.1.tgz",
      "integrity": "sha1-i1vL2ewyfFBBv5qwI/1nUPEXfmU=",
      "requires": {
        "pend": "1.2.0"
      }
    },
    "filename-regex": {
      "version": "2.0.1",
      "resolved": "https://npm.bentley.com/npm/npm/filename-regex/-/filename-regex-2.0.1.tgz",
      "integrity": "sha1-wcS5vuPglyXdsQa3XB4wH+LxiyY="
    },
    "fill-range": {
      "version": "2.2.3",
      "resolved": "https://npm.bentley.com/npm/npm/fill-range/-/fill-range-2.2.3.tgz",
      "integrity": "sha1-ULd9/X5Gm8dJJHCWNpn+eoSFpyM=",
      "requires": {
        "is-number": "2.1.0",
        "isobject": "2.1.0",
        "randomatic": "1.1.7",
        "repeat-element": "1.1.2",
        "repeat-string": "1.6.1"
      }
    },
    "finalhandler": {
      "version": "1.1.1",
      "resolved": "https://npm.bentley.com/npm/npm/finalhandler/-/finalhandler-1.1.1.tgz",
      "integrity": "sha1-7r9O2EAHnIP0JJA4ydcDAIMBsQU=",
      "requires": {
        "debug": "2.6.9",
        "encodeurl": "1.0.2",
        "escape-html": "1.0.3",
        "on-finished": "2.3.0",
        "parseurl": "1.3.2",
        "statuses": "1.4.0",
        "unpipe": "1.0.0"
      }
    },
    "find-imports": {
      "version": "0.5.2",
      "resolved": "https://npm.bentley.com/npm/npm/find-imports/-/find-imports-0.5.2.tgz",
      "integrity": "sha1-8XORASiY/OCrRTdt1+z92fach3E=",
      "requires": {
        "babel-core": "6.26.0",
        "babel-preset-es2015": "6.24.1",
        "babel-preset-stage-0": "6.24.1",
        "esprima": "3.1.3",
        "glob": "7.1.2",
        "lodash": "4.17.5"
      },
      "dependencies": {
        "esprima": {
          "version": "3.1.3",
          "resolved": "https://npm.bentley.com/npm/npm/esprima/-/esprima-3.1.3.tgz",
          "integrity": "sha1-/cpRzuYTOJXjyI1TXOSdv/YqRjM="
        }
      }
    },
    "find-index": {
      "version": "0.1.1",
      "resolved": "https://npm.bentley.com/npm/npm/find-index/-/find-index-0.1.1.tgz",
      "integrity": "sha1-Z101iyyjiS15Whq0cjL4tuLg3eQ="
    },
    "find-up": {
      "version": "2.1.0",
      "resolved": "https://npm.bentley.com/npm/npm/find-up/-/find-up-2.1.0.tgz",
      "integrity": "sha1-RdG35QbHF93UgndaK3eSCjwMV6c=",
      "requires": {
        "locate-path": "2.0.0"
      }
    },
    "flatbuffers": {
      "version": "1.8.0",
      "resolved": "https://npm.bentley.com/npm/npm/flatbuffers/-/flatbuffers-1.8.0.tgz",
      "integrity": "sha1-SnCxbYQ9cL8IIvwNcTe3Vanogao="
    },
    "for-in": {
      "version": "1.0.2",
      "resolved": "https://npm.bentley.com/npm/npm/for-in/-/for-in-1.0.2.tgz",
      "integrity": "sha1-gQaNKVqBQuwKxybG4iAMMPttXoA="
    },
    "for-own": {
      "version": "0.1.5",
      "resolved": "https://npm.bentley.com/npm/npm/for-own/-/for-own-0.1.5.tgz",
      "integrity": "sha1-UmXGgaTylNq78XyVCbZ2OqhFEM4=",
      "requires": {
        "for-in": "1.0.2"
      }
    },
    "forever-agent": {
      "version": "0.6.1",
      "resolved": "https://npm.bentley.com/npm/npm/forever-agent/-/forever-agent-0.6.1.tgz",
      "integrity": "sha1-+8cfDEGt6zf5bFd60e1C2P2sypE="
    },
    "form-data": {
      "version": "2.3.2",
      "resolved": "https://npm.bentley.com/npm/npm/form-data/-/form-data-2.3.2.tgz",
      "integrity": "sha1-SXBJi+YEwgwAXU9cI67NIda0kJk=",
      "requires": {
        "asynckit": "0.4.0",
        "combined-stream": "1.0.6",
        "mime-types": "2.1.18"
      }
    },
    "formidable": {
      "version": "1.2.1",
      "resolved": "https://registry.npmjs.org/formidable/-/formidable-1.2.1.tgz",
      "integrity": "sha512-Fs9VRguL0gqGHkXS5GQiMCr1VhZBxz0JnJs4JmMp/2jL18Fmbzvv7vOFRU+U8TBkHEE/CX1qDXzJplVULgsLeg=="
    },
    "forwarded": {
      "version": "0.1.2",
      "resolved": "https://npm.bentley.com/npm/npm/forwarded/-/forwarded-0.1.2.tgz",
      "integrity": "sha1-mMI9qxF1ZXuMBXPozszZGw/xjIQ="
    },
    "fragment-cache": {
      "version": "0.2.1",
      "resolved": "https://npm.bentley.com/npm/npm/fragment-cache/-/fragment-cache-0.2.1.tgz",
      "integrity": "sha1-QpD60n8T6Jvn8zeZxrxaCr//DRk=",
      "requires": {
        "map-cache": "0.2.2"
      }
    },
    "fresh": {
      "version": "0.5.2",
      "resolved": "https://npm.bentley.com/npm/npm/fresh/-/fresh-0.5.2.tgz",
      "integrity": "sha1-PYyt2Q2XZWn6g1qx+OSyOhBWBac="
    },
    "from": {
      "version": "0.1.7",
      "resolved": "https://npm.bentley.com/npm/npm/from/-/from-0.1.7.tgz",
      "integrity": "sha1-g8YK/Fi5xWmXAH7Rp2izqzA6RP4="
    },
    "fs-extra": {
      "version": "5.0.0",
      "resolved": "https://npm.bentley.com/npm/npm/fs-extra/-/fs-extra-5.0.0.tgz",
      "integrity": "sha1-QU0BEM3QZwVzTQVWUsVBEmDDGr0=",
      "requires": {
        "graceful-fs": "4.1.11",
        "jsonfile": "4.0.0",
        "universalify": "0.1.1"
      },
      "dependencies": {
        "jsonfile": {
          "version": "4.0.0",
          "resolved": "https://npm.bentley.com/npm/npm/jsonfile/-/jsonfile-4.0.0.tgz",
          "integrity": "sha1-h3Gq4HmbZAdrdmQPygWPnBDjPss=",
          "requires": {
            "graceful-fs": "4.1.11"
          }
        }
      }
    },
    "fs.realpath": {
      "version": "1.0.0",
      "resolved": "https://npm.bentley.com/npm/npm/fs.realpath/-/fs.realpath-1.0.0.tgz",
      "integrity": "sha1-FQStJSMVjKpA20onh8sBQRmU6k8="
    },
    "fuse.js": {
      "version": "3.2.0",
      "resolved": "https://npm.bentley.com/npm/npm/fuse.js/-/fuse.js-3.2.0.tgz",
      "integrity": "sha1-8ESOgGmFW/Kj5oPNwdMg5+KgfvQ="
    },
    "get-caller-file": {
      "version": "1.0.2",
      "resolved": "https://npm.bentley.com/npm/npm/get-caller-file/-/get-caller-file-1.0.2.tgz",
      "integrity": "sha1-9wLmMSfn4jHBYKgMFVSstw1QR+U="
    },
    "get-func-name": {
      "version": "2.0.0",
      "resolved": "https://npm.bentley.com/npm/npm/get-func-name/-/get-func-name-2.0.0.tgz",
      "integrity": "sha1-6td0q+5y4gQJQzoGY2YCPdaIekE="
    },
    "get-stdin": {
      "version": "4.0.1",
      "resolved": "https://npm.bentley.com/npm/npm/get-stdin/-/get-stdin-4.0.1.tgz",
      "integrity": "sha1-uWjGsKBDhDJJAui/Gl3zJXmkUP4="
    },
    "get-stream": {
      "version": "3.0.0",
      "resolved": "https://npm.bentley.com/npm/npm/get-stream/-/get-stream-3.0.0.tgz",
      "integrity": "sha1-jpQ9E1jcN1VQVOy+LtsFqhdO3hQ="
    },
    "get-value": {
      "version": "2.0.6",
      "resolved": "https://npm.bentley.com/npm/npm/get-value/-/get-value-2.0.6.tgz",
      "integrity": "sha1-3BXKHGcjh8p2vTesCjlbogQqLCg="
    },
    "getpass": {
      "version": "0.1.7",
      "resolved": "https://npm.bentley.com/npm/npm/getpass/-/getpass-0.1.7.tgz",
      "integrity": "sha1-Xv+OPmhNVprkyysSgmBOi6YhSfo=",
      "requires": {
        "assert-plus": "1.0.0"
      }
    },
    "glob": {
      "version": "7.1.2",
      "resolved": "https://npm.bentley.com/npm/npm/glob/-/glob-7.1.2.tgz",
      "integrity": "sha1-wZyd+aAocC1nhhI4SmVSQExjbRU=",
      "requires": {
        "fs.realpath": "1.0.0",
        "inflight": "1.0.6",
        "inherits": "2.0.3",
        "minimatch": "3.0.4",
        "once": "1.4.0",
        "path-is-absolute": "1.0.1"
      }
    },
    "glob-base": {
      "version": "0.3.0",
      "resolved": "https://npm.bentley.com/npm/npm/glob-base/-/glob-base-0.3.0.tgz",
      "integrity": "sha1-27Fk9iIbHAscz4Kuoyi0l98Oo8Q=",
      "requires": {
        "glob-parent": "2.0.0",
        "is-glob": "2.0.1"
      }
    },
    "glob-parent": {
      "version": "2.0.0",
      "resolved": "https://npm.bentley.com/npm/npm/glob-parent/-/glob-parent-2.0.0.tgz",
      "integrity": "sha1-gTg9ctsFT8zPUzbaqQLxgvbtuyg=",
      "requires": {
        "is-glob": "2.0.1"
      }
    },
    "glob2base": {
      "version": "0.0.12",
      "resolved": "https://npm.bentley.com/npm/npm/glob2base/-/glob2base-0.0.12.tgz",
      "integrity": "sha1-nUGbPijxLoOjYhZKJ3BVkiycDVY=",
      "requires": {
        "find-index": "0.1.1"
      }
    },
    "globals": {
      "version": "9.18.0",
      "resolved": "https://npm.bentley.com/npm/npm/globals/-/globals-9.18.0.tgz",
      "integrity": "sha1-qjiWs+abSH8X4x7SFD1pqOMMLYo="
    },
    "graceful-fs": {
      "version": "4.1.11",
      "resolved": "https://npm.bentley.com/npm/npm/graceful-fs/-/graceful-fs-4.1.11.tgz",
      "integrity": "sha1-Dovf5NHduIVNZOBOp8AOKgJuVlg="
    },
    "graceful-readlink": {
      "version": "1.0.1",
      "resolved": "https://npm.bentley.com/npm/npm/graceful-readlink/-/graceful-readlink-1.0.1.tgz",
      "integrity": "sha1-TK+tdrxi8C+gObL5Tpo906ORpyU="
    },
    "growl": {
      "version": "1.9.2",
      "resolved": "https://npm.bentley.com/npm/npm/growl/-/growl-1.9.2.tgz",
      "integrity": "sha1-Dqd0NxXbjY3ixe3hd14bRayFwC8="
    },
    "handlebars": {
      "version": "4.0.11",
      "resolved": "https://npm.bentley.com/npm/npm/handlebars/-/handlebars-4.0.11.tgz",
      "integrity": "sha1-Ywo13+ApS8KB7a5v/F0yn8eYLcw=",
      "requires": {
        "async": "1.5.2",
        "optimist": "0.6.1",
        "source-map": "0.4.4",
        "uglify-js": "2.8.29"
      },
      "dependencies": {
        "source-map": {
          "version": "0.4.4",
          "resolved": "https://npm.bentley.com/npm/npm/source-map/-/source-map-0.4.4.tgz",
          "integrity": "sha1-66T12pwNyZneaAMti092FzZSA2s=",
          "requires": {
            "amdefine": "1.0.1"
          }
        }
      }
    },
    "har-schema": {
      "version": "2.0.0",
      "resolved": "https://npm.bentley.com/npm/npm/har-schema/-/har-schema-2.0.0.tgz",
      "integrity": "sha1-qUwiJOvKwEeCoNkDVSHyRzW37JI="
    },
    "har-validator": {
      "version": "5.0.3",
      "resolved": "https://npm.bentley.com/npm/npm/har-validator/-/har-validator-5.0.3.tgz",
      "integrity": "sha1-ukAsJmGU8VlW7xXg/PJCmT9qff0=",
      "requires": {
        "ajv": "5.5.2",
        "har-schema": "2.0.0"
      }
    },
    "has-ansi": {
      "version": "2.0.0",
      "resolved": "https://npm.bentley.com/npm/npm/has-ansi/-/has-ansi-2.0.0.tgz",
      "integrity": "sha1-NPUEnOHs3ysGSa8+8k5F7TVBbZE=",
      "requires": {
        "ansi-regex": "2.1.1"
      }
    },
    "has-color": {
      "version": "0.1.7",
      "resolved": "https://npm.bentley.com/npm/npm/has-color/-/has-color-0.1.7.tgz",
      "integrity": "sha1-ZxRKUmDDT8PMpnfQQdr1L+e3iy8="
    },
    "has-flag": {
      "version": "3.0.0",
      "resolved": "https://npm.bentley.com/npm/npm/has-flag/-/has-flag-3.0.0.tgz",
      "integrity": "sha1-tdRU3CGZriJWmfNGfloH87lVuv0="
    },
    "has-value": {
      "version": "1.0.0",
      "resolved": "https://npm.bentley.com/npm/npm/has-value/-/has-value-1.0.0.tgz",
      "integrity": "sha1-GLKB2lhbHFxR3vJMkw7SmgvmsXc=",
      "requires": {
        "get-value": "2.0.6",
        "has-values": "1.0.0",
        "isobject": "3.0.1"
      },
      "dependencies": {
        "isobject": {
          "version": "3.0.1",
          "resolved": "https://npm.bentley.com/npm/npm/isobject/-/isobject-3.0.1.tgz",
          "integrity": "sha1-TkMekrEalzFjaqH5yNHMvP2reN8="
        }
      }
    },
    "has-values": {
      "version": "1.0.0",
      "resolved": "https://npm.bentley.com/npm/npm/has-values/-/has-values-1.0.0.tgz",
      "integrity": "sha1-lbC2P+whRmGab+V/51Yo1aOe/k8=",
      "requires": {
        "is-number": "3.0.0",
        "kind-of": "4.0.0"
      },
      "dependencies": {
        "is-number": {
          "version": "3.0.0",
          "resolved": "https://npm.bentley.com/npm/npm/is-number/-/is-number-3.0.0.tgz",
          "integrity": "sha1-JP1iAaR4LPUFYcgQJ2r8fRLXEZU=",
          "requires": {
            "kind-of": "3.2.2"
          },
          "dependencies": {
            "kind-of": {
              "version": "3.2.2",
              "resolved": "https://npm.bentley.com/npm/npm/kind-of/-/kind-of-3.2.2.tgz",
              "integrity": "sha1-MeohpzS6ubuw8yRm2JOupR5KPGQ=",
              "requires": {
                "is-buffer": "1.1.6"
              }
            }
          }
        },
        "kind-of": {
          "version": "4.0.0",
          "resolved": "https://npm.bentley.com/npm/npm/kind-of/-/kind-of-4.0.0.tgz",
          "integrity": "sha1-IIE989cSkosgc3hpGkUGb65y3Vc=",
          "requires": {
            "is-buffer": "1.1.6"
          }
        }
      }
    },
    "hash-base": {
      "version": "3.0.4",
      "resolved": "https://npm.bentley.com/npm/npm/hash-base/-/hash-base-3.0.4.tgz",
      "integrity": "sha1-X8hoaEfs1zSZQDMZprCj8/auSRg=",
      "requires": {
        "inherits": "2.0.3",
        "safe-buffer": "5.1.1"
      }
    },
    "hash.js": {
      "version": "1.1.3",
      "resolved": "https://npm.bentley.com/npm/npm/hash.js/-/hash.js-1.1.3.tgz",
      "integrity": "sha1-NA3tvmKQGHFRweodd3o0SJNd+EY=",
      "requires": {
        "inherits": "2.0.3",
        "minimalistic-assert": "1.0.0"
      }
    },
    "hawk": {
      "version": "6.0.2",
      "resolved": "https://npm.bentley.com/npm/npm/hawk/-/hawk-6.0.2.tgz",
      "integrity": "sha1-r02RTrBl+bXOTZ0RwcshJu7MMDg=",
      "requires": {
        "boom": "4.3.1",
        "cryptiles": "3.1.2",
        "hoek": "4.2.1",
        "sntp": "2.1.0"
      }
    },
    "he": {
      "version": "1.1.1",
      "resolved": "https://npm.bentley.com/npm/npm/he/-/he-1.1.1.tgz",
      "integrity": "sha1-k0EP0hsAlzUVH4howvJx80J+I/0="
    },
    "highlight.js": {
      "version": "9.12.0",
      "resolved": "https://npm.bentley.com/npm/npm/highlight.js/-/highlight.js-9.12.0.tgz",
      "integrity": "sha1-5tnb5Xy+/mB1HwKvM2GVhwyQwB4="
    },
    "hmac-drbg": {
      "version": "1.0.1",
      "resolved": "https://npm.bentley.com/npm/npm/hmac-drbg/-/hmac-drbg-1.0.1.tgz",
      "integrity": "sha1-0nRXAQJabHdabFRXk+1QL8DGSaE=",
      "requires": {
        "hash.js": "1.1.3",
        "minimalistic-assert": "1.0.0",
        "minimalistic-crypto-utils": "1.0.1"
      }
    },
    "hoek": {
      "version": "4.2.1",
      "resolved": "https://npm.bentley.com/npm/npm/hoek/-/hoek-4.2.1.tgz",
      "integrity": "sha1-ljRQKqEsRF3Vp8VzS1cruHOKrLs="
    },
    "home-or-tmp": {
      "version": "2.0.0",
      "resolved": "https://npm.bentley.com/npm/npm/home-or-tmp/-/home-or-tmp-2.0.0.tgz",
      "integrity": "sha1-42w/LSyufXRqhX440Y1fMqeILbg=",
      "requires": {
        "os-homedir": "1.0.2",
        "os-tmpdir": "1.0.2"
      }
    },
    "home-path": {
      "version": "1.0.5",
      "resolved": "https://npm.bentley.com/npm/npm/home-path/-/home-path-1.0.5.tgz",
      "integrity": "sha1-eIspgVsS1Tus9XVkhHbm+QQdEz8="
    },
    "homedir-polyfill": {
      "version": "1.0.1",
      "resolved": "https://npm.bentley.com/npm/npm/homedir-polyfill/-/homedir-polyfill-1.0.1.tgz",
      "integrity": "sha1-TCu8inWJmP7r9e1oWA921GdotLw=",
      "requires": {
        "parse-passwd": "1.0.0"
      }
    },
    "hosted-git-info": {
      "version": "2.6.0",
      "resolved": "https://npm.bentley.com/npm/npm/hosted-git-info/-/hosted-git-info-2.6.0.tgz",
      "integrity": "sha1-IyNbKasjDFdqqw1PE/wEawsDgiI="
    },
    "html-encoding-sniffer": {
      "version": "1.0.2",
      "resolved": "https://registry.npmjs.org/html-encoding-sniffer/-/html-encoding-sniffer-1.0.2.tgz",
      "integrity": "sha512-71lZziiDnsuabfdYiUeWdCVyKuqwWi23L8YeIgV9jSSZHCtb6wB1BKWooH7L3tn4/FuZJMVWyNaIDr4RGmaSYw==",
      "requires": {
        "whatwg-encoding": "1.0.3"
      }
    },
    "http-errors": {
      "version": "1.6.2",
      "resolved": "https://npm.bentley.com/npm/npm/http-errors/-/http-errors-1.6.2.tgz",
      "integrity": "sha1-CgAsyFcHGSp+eUbO7cERVfYOxzY=",
      "requires": {
        "depd": "1.1.1",
        "inherits": "2.0.3",
        "setprototypeof": "1.0.3",
        "statuses": "1.4.0"
      },
      "dependencies": {
        "depd": {
          "version": "1.1.1",
          "resolved": "https://npm.bentley.com/npm/npm/depd/-/depd-1.1.1.tgz",
          "integrity": "sha1-V4O04cRZ8G+lyif5kfPQbnoxA1k="
        }
      }
    },
    "http-signature": {
      "version": "1.2.0",
      "resolved": "https://npm.bentley.com/npm/npm/http-signature/-/http-signature-1.2.0.tgz",
      "integrity": "sha1-muzZJRFHcvPZW2WmCruPfBj7rOE=",
      "requires": {
        "assert-plus": "1.0.0",
        "jsprim": "1.4.1",
        "sshpk": "1.14.1"
      }
    },
    "https-browserify": {
      "version": "1.0.0",
      "resolved": "https://npm.bentley.com/npm/npm/https-browserify/-/https-browserify-1.0.0.tgz",
      "integrity": "sha1-7AbBDgo0wPL68Zn3/X/Hj//QPHM="
    },
    "i18next": {
      "version": "10.6.0",
      "resolved": "https://registry.npmjs.org/i18next/-/i18next-10.6.0.tgz",
      "integrity": "sha1-kP/Z+bxhfzS5oS4DcmD1JERfdoQ="
    },
    "i18next-browser-languagedetector": {
      "version": "2.1.0",
      "resolved": "https://npm.bentley.com/npm/npm/i18next-browser-languagedetector/-/i18next-browser-languagedetector-2.1.0.tgz",
      "integrity": "sha1-Gw4XsJUH+E56H6dhU5oHVE+SoN8="
    },
    "i18next-xhr-backend": {
      "version": "1.5.1",
      "resolved": "https://npm.bentley.com/npm/npm/i18next-xhr-backend/-/i18next-xhr-backend-1.5.1.tgz",
      "integrity": "sha1-UCgmEHgMamltiA36f0rB0B6MOtU="
    },
    "iconv-lite": {
      "version": "0.4.19",
      "resolved": "https://npm.bentley.com/npm/npm/iconv-lite/-/iconv-lite-0.4.19.tgz",
      "integrity": "sha1-90aPYBNfXl2tM5nAqBvpoWA6CCs="
    },
    "ieee754": {
      "version": "1.1.10",
      "resolved": "https://registry.npmjs.org/ieee754/-/ieee754-1.1.10.tgz",
      "integrity": "sha512-byWFX8OyW/qeVxcY21r6Ncxl0ZYHgnf0cPup2h34eHXrCJbOp7IuqnJ4Q0omfyWl6Z++BTI6bByf31pZt7iRLg=="
    },
    "indent-string": {
      "version": "2.1.0",
      "resolved": "https://npm.bentley.com/npm/npm/indent-string/-/indent-string-2.1.0.tgz",
      "integrity": "sha1-ji1INIdCEhtKghi3oTfppSBJ3IA=",
      "requires": {
        "repeating": "2.0.1"
      }
    },
    "indexof": {
      "version": "0.0.1",
      "resolved": "https://npm.bentley.com/npm/npm/indexof/-/indexof-0.0.1.tgz",
      "integrity": "sha1-gtwzbSMrkGIXnQWrMpOmYFn9Q10="
    },
    "inflight": {
      "version": "1.0.6",
      "resolved": "https://npm.bentley.com/npm/npm/inflight/-/inflight-1.0.6.tgz",
      "integrity": "sha1-Sb1jMdfQLQwJvJEKEHW6gWW1bfk=",
      "requires": {
        "once": "1.4.0",
        "wrappy": "1.0.2"
      }
    },
    "inherits": {
      "version": "2.0.3",
      "resolved": "https://npm.bentley.com/npm/npm/inherits/-/inherits-2.0.3.tgz",
      "integrity": "sha1-Yzwsg+PaQqUC9SRmAiSA9CCCYd4="
    },
    "ini": {
      "version": "1.3.5",
      "resolved": "https://npm.bentley.com/npm/npm/ini/-/ini-1.3.5.tgz",
      "integrity": "sha1-7uJfVtscnsYIXgwid4CD9Zar+Sc="
    },
    "interpret": {
      "version": "1.1.0",
      "resolved": "https://npm.bentley.com/npm/npm/interpret/-/interpret-1.1.0.tgz",
      "integrity": "sha1-ftGxQQxqDg94z5XTuEQMY/eLhhQ="
    },
    "invariant": {
      "version": "2.2.4",
      "resolved": "https://registry.npmjs.org/invariant/-/invariant-2.2.4.tgz",
      "integrity": "sha512-phJfQVBuaJM5raOpJjSfkiD6BpbCE4Ns//LaXl6wGYtUBY83nWS6Rf9tXm2e8VaK60JEjYldbPif/A2B1C2gNA==",
      "requires": {
        "loose-envify": "1.3.1"
      }
    },
    "invert-kv": {
      "version": "1.0.0",
      "resolved": "https://npm.bentley.com/npm/npm/invert-kv/-/invert-kv-1.0.0.tgz",
      "integrity": "sha1-EEqOSqym09jNFXqO+L+rLXo//bY="
    },
    "ipaddr.js": {
      "version": "1.6.0",
      "resolved": "https://npm.bentley.com/npm/npm/ipaddr.js/-/ipaddr.js-1.6.0.tgz",
      "integrity": "sha1-4/o1e3c9phnybpXwSdBVxyeW+Gs="
    },
    "is-accessor-descriptor": {
      "version": "1.0.0",
      "resolved": "https://npm.bentley.com/npm/npm/is-accessor-descriptor/-/is-accessor-descriptor-1.0.0.tgz",
      "integrity": "sha1-FpwvbT3x+ZJhgHI2XJsOofaHhlY=",
      "requires": {
        "kind-of": "6.0.2"
      },
      "dependencies": {
        "kind-of": {
          "version": "6.0.2",
          "resolved": "https://npm.bentley.com/npm/npm/kind-of/-/kind-of-6.0.2.tgz",
          "integrity": "sha1-ARRrNqYhjmTljzqNZt5df8b20FE="
        }
      }
    },
    "is-arrayish": {
      "version": "0.2.1",
      "resolved": "https://npm.bentley.com/npm/npm/is-arrayish/-/is-arrayish-0.2.1.tgz",
      "integrity": "sha1-d8mYQFJ6qOyxqLppe4BkWnqSap0="
    },
    "is-binary-path": {
      "version": "1.0.1",
      "resolved": "https://npm.bentley.com/npm/npm/is-binary-path/-/is-binary-path-1.0.1.tgz",
      "integrity": "sha1-dfFmQrSA8YenEcgUFh/TpKdlWJg=",
      "requires": {
        "binary-extensions": "1.11.0"
      }
    },
    "is-buffer": {
      "version": "1.1.6",
      "resolved": "https://npm.bentley.com/npm/npm/is-buffer/-/is-buffer-1.1.6.tgz",
      "integrity": "sha1-76ouqdqg16suoTqXsritUf776L4="
    },
    "is-builtin-module": {
      "version": "1.0.0",
      "resolved": "https://npm.bentley.com/npm/npm/is-builtin-module/-/is-builtin-module-1.0.0.tgz",
      "integrity": "sha1-VAVy0096wxGfj3bDDLwbHgN6/74=",
      "requires": {
        "builtin-modules": "1.1.1"
      }
    },
    "is-data-descriptor": {
      "version": "1.0.0",
      "resolved": "https://npm.bentley.com/npm/npm/is-data-descriptor/-/is-data-descriptor-1.0.0.tgz",
      "integrity": "sha1-2Eh2Mh0Oet0DmQQGq7u9NrqSaMc=",
      "requires": {
        "kind-of": "6.0.2"
      },
      "dependencies": {
        "kind-of": {
          "version": "6.0.2",
          "resolved": "https://npm.bentley.com/npm/npm/kind-of/-/kind-of-6.0.2.tgz",
          "integrity": "sha1-ARRrNqYhjmTljzqNZt5df8b20FE="
        }
      }
    },
    "is-descriptor": {
      "version": "1.0.2",
      "resolved": "https://npm.bentley.com/npm/npm/is-descriptor/-/is-descriptor-1.0.2.tgz",
      "integrity": "sha1-OxWXRqZmBLBPjIFSS6NlxfFNhuw=",
      "requires": {
        "is-accessor-descriptor": "1.0.0",
        "is-data-descriptor": "1.0.0",
        "kind-of": "6.0.2"
      },
      "dependencies": {
        "kind-of": {
          "version": "6.0.2",
          "resolved": "https://npm.bentley.com/npm/npm/kind-of/-/kind-of-6.0.2.tgz",
          "integrity": "sha1-ARRrNqYhjmTljzqNZt5df8b20FE="
        }
      }
    },
    "is-dotfile": {
      "version": "1.0.3",
      "resolved": "https://npm.bentley.com/npm/npm/is-dotfile/-/is-dotfile-1.0.3.tgz",
      "integrity": "sha1-pqLzL/0t+wT1yiXs0Pa4PPeYoeE="
    },
    "is-equal-shallow": {
      "version": "0.1.3",
      "resolved": "https://npm.bentley.com/npm/npm/is-equal-shallow/-/is-equal-shallow-0.1.3.tgz",
      "integrity": "sha1-IjgJj8Ih3gvPpdnqxMRdY4qhxTQ=",
      "requires": {
        "is-primitive": "2.0.0"
      }
    },
    "is-extendable": {
      "version": "0.1.1",
      "resolved": "https://npm.bentley.com/npm/npm/is-extendable/-/is-extendable-0.1.1.tgz",
      "integrity": "sha1-YrEQ4omkcUGOPsNqYX1HLjAd/Ik="
    },
    "is-extglob": {
      "version": "1.0.0",
      "resolved": "https://npm.bentley.com/npm/npm/is-extglob/-/is-extglob-1.0.0.tgz",
      "integrity": "sha1-rEaBd8SUNAWgkvyPKXYMb/xiBsA="
    },
    "is-finite": {
      "version": "1.0.2",
      "resolved": "https://npm.bentley.com/npm/npm/is-finite/-/is-finite-1.0.2.tgz",
      "integrity": "sha1-zGZ3aVYCvlUO8R6LSqYwU0K20Ko=",
      "requires": {
        "number-is-nan": "1.0.1"
      }
    },
    "is-fullwidth-code-point": {
      "version": "1.0.0",
      "resolved": "https://npm.bentley.com/npm/npm/is-fullwidth-code-point/-/is-fullwidth-code-point-1.0.0.tgz",
      "integrity": "sha1-754xOG8DGn8NZDr4L95QxFfvAMs=",
      "requires": {
        "number-is-nan": "1.0.1"
      }
    },
    "is-glob": {
      "version": "2.0.1",
      "resolved": "https://npm.bentley.com/npm/npm/is-glob/-/is-glob-2.0.1.tgz",
      "integrity": "sha1-0Jb5JqPe1WAPP9/ZEZjLCIjC2GM=",
      "requires": {
        "is-extglob": "1.0.0"
      }
    },
    "is-number": {
      "version": "2.1.0",
      "resolved": "https://npm.bentley.com/npm/npm/is-number/-/is-number-2.1.0.tgz",
      "integrity": "sha1-Afy7s5NGOlSPL0ZszhbezknbkI8=",
      "requires": {
        "kind-of": "3.2.2"
      }
    },
    "is-obj": {
      "version": "1.0.1",
      "resolved": "https://npm.bentley.com/npm/npm/is-obj/-/is-obj-1.0.1.tgz",
      "integrity": "sha1-PkcprB9f3gJc19g6iW2rn09n2w8="
    },
    "is-odd": {
      "version": "2.0.0",
      "resolved": "https://npm.bentley.com/npm/npm/is-odd/-/is-odd-2.0.0.tgz",
      "integrity": "sha1-dkZiRnH9fqVYzNmieVGC8pWPGyQ=",
      "requires": {
        "is-number": "4.0.0"
      },
      "dependencies": {
        "is-number": {
          "version": "4.0.0",
          "resolved": "https://npm.bentley.com/npm/npm/is-number/-/is-number-4.0.0.tgz",
          "integrity": "sha1-ACbjf1RU1z41bf5lZGmYZ8an8P8="
        }
      }
    },
    "is-plain-object": {
      "version": "2.0.4",
      "resolved": "https://npm.bentley.com/npm/npm/is-plain-object/-/is-plain-object-2.0.4.tgz",
      "integrity": "sha1-LBY7P6+xtgbZ0Xko8FwqHDjgdnc=",
      "requires": {
        "isobject": "3.0.1"
      },
      "dependencies": {
        "isobject": {
          "version": "3.0.1",
          "resolved": "https://npm.bentley.com/npm/npm/isobject/-/isobject-3.0.1.tgz",
          "integrity": "sha1-TkMekrEalzFjaqH5yNHMvP2reN8="
        }
      }
    },
    "is-posix-bracket": {
      "version": "0.1.1",
      "resolved": "https://npm.bentley.com/npm/npm/is-posix-bracket/-/is-posix-bracket-0.1.1.tgz",
      "integrity": "sha1-MzTceXdDaOkvAW5vvAqI9c1ua8Q="
    },
    "is-primitive": {
      "version": "2.0.0",
      "resolved": "https://npm.bentley.com/npm/npm/is-primitive/-/is-primitive-2.0.0.tgz",
      "integrity": "sha1-IHurkWOEmcB7Kt8kCkGochADRXU="
    },
    "is-promise": {
      "version": "2.1.0",
      "resolved": "https://npm.bentley.com/npm/npm/is-promise/-/is-promise-2.1.0.tgz",
      "integrity": "sha1-eaKp7OfwlugPNtKy87wWwf9L8/o="
    },
    "is-stream": {
      "version": "1.1.0",
      "resolved": "https://npm.bentley.com/npm/npm/is-stream/-/is-stream-1.1.0.tgz",
      "integrity": "sha1-EtSj3U5o4Lec6428hBc66A2RykQ="
    },
    "is-typedarray": {
      "version": "1.0.0",
      "resolved": "https://npm.bentley.com/npm/npm/is-typedarray/-/is-typedarray-1.0.0.tgz",
      "integrity": "sha1-5HnICFjfDBsR3dppQPlgEfzaSpo="
    },
    "is-utf8": {
      "version": "0.2.1",
      "resolved": "https://npm.bentley.com/npm/npm/is-utf8/-/is-utf8-0.2.1.tgz",
      "integrity": "sha1-Sw2hRCEE0bM2NA6AeX6GXPOffXI="
    },
    "is-windows": {
      "version": "1.0.2",
      "resolved": "https://npm.bentley.com/npm/npm/is-windows/-/is-windows-1.0.2.tgz",
      "integrity": "sha1-0YUOuXkezRjmGCzhKjDzlmNLsZ0="
    },
    "isarray": {
      "version": "1.0.0",
      "resolved": "https://npm.bentley.com/npm/npm/isarray/-/isarray-1.0.0.tgz",
      "integrity": "sha1-u5NdSFgsuhaMBoNJV6VKPgcSTxE="
    },
    "isexe": {
      "version": "2.0.0",
      "resolved": "https://npm.bentley.com/npm/npm/isexe/-/isexe-2.0.0.tgz",
      "integrity": "sha1-6PvzdNxVb/iUehDcsFctYz8s+hA="
    },
    "isobject": {
      "version": "2.1.0",
      "resolved": "https://npm.bentley.com/npm/npm/isobject/-/isobject-2.1.0.tgz",
      "integrity": "sha1-8GVWEJaj8dou9GJy+BXIQNh+DIk=",
      "requires": {
        "isarray": "1.0.0"
      }
    },
    "isstream": {
      "version": "0.1.2",
      "resolved": "https://npm.bentley.com/npm/npm/isstream/-/isstream-0.1.2.tgz",
      "integrity": "sha1-R+Y/evVa+m+S4VAOaQ64uFKcCZo="
    },
    "js-base64": {
      "version": "2.4.3",
      "resolved": "https://npm.bentley.com/npm/npm/js-base64/-/js-base64-2.4.3.tgz",
      "integrity": "sha1-LlRewrDylX9BNWUQIFIU6Y+tZYI="
    },
    "js-tokens": {
      "version": "3.0.2",
      "resolved": "https://npm.bentley.com/npm/npm/js-tokens/-/js-tokens-3.0.2.tgz",
      "integrity": "sha1-mGbfOVECEw449/mWvOtlRDIJwls="
    },
    "js-yaml": {
      "version": "3.11.0",
      "resolved": "https://npm.bentley.com/npm/npm/js-yaml/-/js-yaml-3.11.0.tgz",
      "integrity": "sha1-WXwai9VxUvJtYizkEXhRpR9euu8=",
      "requires": {
        "argparse": "1.0.10",
        "esprima": "4.0.0"
      },
      "dependencies": {
        "esprima": {
          "version": "4.0.0",
          "resolved": "https://npm.bentley.com/npm/npm/esprima/-/esprima-4.0.0.tgz",
          "integrity": "sha1-RJnt3NERDgshi6zy+n9/WfVcqAQ="
        }
      }
    },
    "jsdom": {
      "version": "9.12.0",
      "resolved": "https://registry.npmjs.org/jsdom/-/jsdom-9.12.0.tgz",
      "integrity": "sha1-6MVG//ywbADUgzyoRBD+1/igl9Q=",
      "requires": {
        "abab": "1.0.4",
        "acorn": "4.0.13",
        "acorn-globals": "3.1.0",
        "array-equal": "1.0.0",
        "content-type-parser": "1.0.2",
        "cssom": "0.3.2",
        "cssstyle": "0.2.37",
        "escodegen": "1.9.1",
        "html-encoding-sniffer": "1.0.2",
        "nwmatcher": "1.4.4",
        "parse5": "1.5.1",
        "request": "2.83.0",
        "sax": "1.2.4",
        "symbol-tree": "3.2.2",
        "tough-cookie": "2.3.4",
        "webidl-conversions": "4.0.2",
        "whatwg-encoding": "1.0.3",
        "whatwg-url": "4.8.0",
        "xml-name-validator": "2.0.1"
      },
      "dependencies": {
        "acorn": {
          "version": "4.0.13",
          "resolved": "https://registry.npmjs.org/acorn/-/acorn-4.0.13.tgz",
          "integrity": "sha1-EFSVrlNh1pe9GVyCUZLhrX8lN4c="
        },
        "sax": {
          "version": "1.2.4",
          "resolved": "https://registry.npmjs.org/sax/-/sax-1.2.4.tgz",
          "integrity": "sha512-NqVDv9TpANUjFm0N8uM5GxL36UgKi9/atZw+x7YFnQ8ckwFGKrl4xX4yWtrey3UJm5nP1kUbnYgLopqWNSRhWw=="
        }
      }
    },
    "jsesc": {
      "version": "1.3.0",
      "resolved": "https://npm.bentley.com/npm/npm/jsesc/-/jsesc-1.3.0.tgz",
      "integrity": "sha1-RsP+yMGJKxKwgz25vHYiF226s0s="
    },
    "json-edm-parser": {
      "version": "0.1.2",
      "resolved": "https://npm.bentley.com/npm/npm/json-edm-parser/-/json-edm-parser-0.1.2.tgz",
      "integrity": "sha1-HmCw/vG8CvZ7wNFG393lSGzWFbQ=",
      "requires": {
        "jsonparse": "1.2.0"
      }
    },
    "json-loader": {
      "version": "0.5.7",
      "resolved": "https://npm.bentley.com/npm/npm/json-loader/-/json-loader-0.5.7.tgz",
      "integrity": "sha1-3KFKcCNf+C8KyaOr62DTN6NlGF0="
    },
    "json-parser": {
      "version": "1.1.5",
      "resolved": "https://npm.bentley.com/npm/npm/json-parser/-/json-parser-1.1.5.tgz",
      "integrity": "sha1-5i7FJh0aal/CDoEqMgdAxtkAVnc=",
      "requires": {
        "esprima": "2.7.3"
      }
    },
    "json-schema": {
      "version": "0.2.3",
      "resolved": "https://npm.bentley.com/npm/npm/json-schema/-/json-schema-0.2.3.tgz",
      "integrity": "sha1-tIDIkuWaLwWVTOcnvT8qTogvnhM="
    },
    "json-schema-traverse": {
      "version": "0.3.1",
      "resolved": "https://npm.bentley.com/npm/npm/json-schema-traverse/-/json-schema-traverse-0.3.1.tgz",
      "integrity": "sha1-NJptRMU6Ud6JtAgFxdXlm0F9M0A="
    },
    "json-stringify-safe": {
      "version": "5.0.1",
      "resolved": "https://npm.bentley.com/npm/npm/json-stringify-safe/-/json-stringify-safe-5.0.1.tgz",
      "integrity": "sha1-Epai1Y/UXxmg9s4B1lcB4sc1tus="
    },
    "json3": {
      "version": "3.3.2",
      "resolved": "https://npm.bentley.com/npm/npm/json3/-/json3-3.3.2.tgz",
      "integrity": "sha1-PAQ0dD35Pi9cQq7nsZvLSDV19OE="
    },
    "json5": {
      "version": "0.5.1",
      "resolved": "https://npm.bentley.com/npm/npm/json5/-/json5-0.5.1.tgz",
      "integrity": "sha1-Hq3nrMASA0rYTiOWdn6tn6VJWCE="
    },
    "jsonfile": {
      "version": "3.0.1",
      "resolved": "https://npm.bentley.com/npm/npm/jsonfile/-/jsonfile-3.0.1.tgz",
      "integrity": "sha1-pezG9l9T9mLEQVx2daAzHQmS7GY=",
      "requires": {
        "graceful-fs": "4.1.11"
      }
    },
    "jsonify": {
      "version": "0.0.0",
      "resolved": "https://npm.bentley.com/npm/npm/jsonify/-/jsonify-0.0.0.tgz",
      "integrity": "sha1-LHS27kHZPKUbe1qu6PUDYx0lKnM="
    },
    "jsonparse": {
      "version": "1.2.0",
      "resolved": "https://npm.bentley.com/npm/npm/jsonparse/-/jsonparse-1.2.0.tgz",
      "integrity": "sha1-XAxWhRBxYOcv50ib3eoLRMK8Z70="
    },
    "jsprim": {
      "version": "1.4.1",
      "resolved": "https://npm.bentley.com/npm/npm/jsprim/-/jsprim-1.4.1.tgz",
      "integrity": "sha1-MT5mvB5cwG5Di8G3SZwuXFastqI=",
      "requires": {
        "assert-plus": "1.0.0",
        "extsprintf": "1.3.0",
        "json-schema": "0.2.3",
        "verror": "1.10.0"
      }
    },
    "kind-of": {
      "version": "3.2.2",
      "resolved": "https://npm.bentley.com/npm/npm/kind-of/-/kind-of-3.2.2.tgz",
      "integrity": "sha1-MeohpzS6ubuw8yRm2JOupR5KPGQ=",
      "requires": {
        "is-buffer": "1.1.6"
      }
    },
    "klaw": {
      "version": "1.3.1",
      "resolved": "https://npm.bentley.com/npm/npm/klaw/-/klaw-1.3.1.tgz",
      "integrity": "sha1-QIhDO0azsbolnXh4XY6W9zugJDk=",
      "requires": {
        "graceful-fs": "4.1.11"
      }
    },
    "lazy-cache": {
      "version": "1.0.4",
      "resolved": "https://npm.bentley.com/npm/npm/lazy-cache/-/lazy-cache-1.0.4.tgz",
      "integrity": "sha1-odePw6UEdMuAhF07O24dpJpEbo4="
    },
    "lcid": {
      "version": "1.0.0",
      "resolved": "https://npm.bentley.com/npm/npm/lcid/-/lcid-1.0.0.tgz",
      "integrity": "sha1-MIrMr6C8SDo4Z7S28rlQYlHRuDU=",
      "requires": {
        "invert-kv": "1.0.0"
      }
    },
    "levn": {
      "version": "0.3.0",
      "resolved": "https://registry.npmjs.org/levn/-/levn-0.3.0.tgz",
      "integrity": "sha1-OwmSTt+fCDwEkP3UwLxEIeBHZO4=",
      "requires": {
        "prelude-ls": "1.1.2",
        "type-check": "0.3.2"
      }
    },
    "load-json-file": {
      "version": "2.0.0",
      "resolved": "https://npm.bentley.com/npm/npm/load-json-file/-/load-json-file-2.0.0.tgz",
      "integrity": "sha1-eUfkIUmvgNaWy/eXvKq8/h/inKg=",
      "requires": {
        "graceful-fs": "4.1.11",
        "parse-json": "2.2.0",
        "pify": "2.3.0",
        "strip-bom": "3.0.0"
      }
    },
    "loader-runner": {
      "version": "2.3.0",
      "resolved": "https://npm.bentley.com/npm/npm/loader-runner/-/loader-runner-2.3.0.tgz",
      "integrity": "sha1-9IKuqC1UPgeSFwDVpG7yb9rGuKI="
    },
    "loader-utils": {
      "version": "1.1.0",
      "resolved": "https://npm.bentley.com/npm/npm/loader-utils/-/loader-utils-1.1.0.tgz",
      "integrity": "sha1-yYrvSIvM7aL/teLeZG1qdUQp9c0=",
      "requires": {
        "big.js": "3.2.0",
        "emojis-list": "2.1.0",
        "json5": "0.5.1"
      }
    },
    "locate-path": {
      "version": "2.0.0",
      "resolved": "https://npm.bentley.com/npm/npm/locate-path/-/locate-path-2.0.0.tgz",
      "integrity": "sha1-K1aLJl7slExtnA3pw9u7ygNUzY4=",
      "requires": {
        "p-locate": "2.0.0",
        "path-exists": "3.0.0"
      }
    },
    "lodash": {
      "version": "4.17.5",
      "resolved": "https://npm.bentley.com/npm/npm/lodash/-/lodash-4.17.5.tgz",
      "integrity": "sha1-maktZcAnLevoyWtgV7yPv6O+1RE="
    },
    "lodash._baseassign": {
      "version": "3.2.0",
      "resolved": "https://npm.bentley.com/npm/npm/lodash._baseassign/-/lodash._baseassign-3.2.0.tgz",
      "integrity": "sha1-jDigmVAPIVrQnlnxci/QxSv+Ck4=",
      "requires": {
        "lodash._basecopy": "3.0.1",
        "lodash.keys": "3.1.2"
      }
    },
    "lodash._basecopy": {
      "version": "3.0.1",
      "resolved": "https://npm.bentley.com/npm/npm/lodash._basecopy/-/lodash._basecopy-3.0.1.tgz",
      "integrity": "sha1-jaDmqHbPNEwK2KVIghEd08XHyjY="
    },
    "lodash._basecreate": {
      "version": "3.0.3",
      "resolved": "https://npm.bentley.com/npm/npm/lodash._basecreate/-/lodash._basecreate-3.0.3.tgz",
      "integrity": "sha1-G8ZhYU2qf8MRt9A78WgGoCE8+CE="
    },
    "lodash._getnative": {
      "version": "3.9.1",
      "resolved": "https://npm.bentley.com/npm/npm/lodash._getnative/-/lodash._getnative-3.9.1.tgz",
      "integrity": "sha1-VwvH3t5G1hzc3mh9ZdPuy6o6r/U="
    },
    "lodash._isiterateecall": {
      "version": "3.0.9",
      "resolved": "https://npm.bentley.com/npm/npm/lodash._isiterateecall/-/lodash._isiterateecall-3.0.9.tgz",
      "integrity": "sha1-UgOte6Ql+uhCRg5pbbnPPmqsBXw="
    },
    "lodash.assign": {
      "version": "4.2.0",
      "resolved": "https://npm.bentley.com/npm/npm/lodash.assign/-/lodash.assign-4.2.0.tgz",
      "integrity": "sha1-DZnzzNem0mHRm9rrkkUAXShYCOc="
    },
    "lodash.clone": {
      "version": "4.5.0",
      "resolved": "https://npm.bentley.com/npm/npm/lodash.clone/-/lodash.clone-4.5.0.tgz",
      "integrity": "sha1-GVhwRQ9aExkkeN9Lw9I9LeoZB7Y="
    },
    "lodash.create": {
      "version": "3.1.1",
      "resolved": "https://npm.bentley.com/npm/npm/lodash.create/-/lodash.create-3.1.1.tgz",
      "integrity": "sha1-1/KEnw29p+BGgruM1yqwIkYd6+c=",
      "requires": {
        "lodash._baseassign": "3.2.0",
        "lodash._basecreate": "3.0.3",
        "lodash._isiterateecall": "3.0.9"
      }
    },
    "lodash.isarguments": {
      "version": "3.1.0",
      "resolved": "https://npm.bentley.com/npm/npm/lodash.isarguments/-/lodash.isarguments-3.1.0.tgz",
      "integrity": "sha1-L1c9hcaiQon/AGY7SRwdM4/zRYo="
    },
    "lodash.isarray": {
      "version": "3.0.4",
      "resolved": "https://npm.bentley.com/npm/npm/lodash.isarray/-/lodash.isarray-3.0.4.tgz",
      "integrity": "sha1-eeTriMNqgSKvhvhEqpvNhRtfu1U="
    },
    "lodash.keys": {
      "version": "3.1.2",
      "resolved": "https://npm.bentley.com/npm/npm/lodash.keys/-/lodash.keys-3.1.2.tgz",
      "integrity": "sha1-TbwEcrFWvlCgsoaFXRvQsMZWCYo=",
      "requires": {
        "lodash._getnative": "3.9.1",
        "lodash.isarguments": "3.1.0",
        "lodash.isarray": "3.0.4"
      }
    },
    "lodash.some": {
      "version": "4.6.0",
      "resolved": "https://npm.bentley.com/npm/npm/lodash.some/-/lodash.some-4.6.0.tgz",
      "integrity": "sha1-G7nzFO9ri63tE7VJFpsqlF62jk0="
    },
    "longest": {
      "version": "1.0.1",
      "resolved": "https://npm.bentley.com/npm/npm/longest/-/longest-1.0.1.tgz",
      "integrity": "sha1-MKCy2jj3N3DoKUoNIuZiXtd9AJc="
    },
    "loose-envify": {
      "version": "1.3.1",
      "resolved": "https://npm.bentley.com/npm/npm/loose-envify/-/loose-envify-1.3.1.tgz",
      "integrity": "sha1-0aitM/qc4OcT1l/dCsi3SNR4yEg=",
      "requires": {
        "js-tokens": "3.0.2"
      }
    },
    "loud-rejection": {
      "version": "1.6.0",
      "resolved": "https://npm.bentley.com/npm/npm/loud-rejection/-/loud-rejection-1.6.0.tgz",
      "integrity": "sha1-W0b4AUft7leIcPCG0Eghz5mOVR8=",
      "requires": {
        "currently-unhandled": "0.4.1",
        "signal-exit": "3.0.2"
      }
    },
    "lru-cache": {
      "version": "4.1.2",
      "resolved": "https://npm.bentley.com/npm/npm/lru-cache/-/lru-cache-4.1.2.tgz",
      "integrity": "sha1-RSNLLm4vKzPaElYkxGZJKaAiTD8=",
      "requires": {
        "pseudomap": "1.0.2",
        "yallist": "2.1.2"
      }
    },
    "lru-queue": {
      "version": "0.1.0",
      "resolved": "https://npm.bentley.com/npm/npm/lru-queue/-/lru-queue-0.1.0.tgz",
      "integrity": "sha1-Jzi9nw089PhEkMVzbEhpmsYyzaM=",
      "requires": {
        "es5-ext": "0.10.41"
      }
    },
    "make-error": {
      "version": "1.3.4",
      "resolved": "https://npm.bentley.com/npm/npm/make-error/-/make-error-1.3.4.tgz",
      "integrity": "sha1-GZeO1XX56VRdL/jBPjO10Ypn1TU="
    },
    "map-cache": {
      "version": "0.2.2",
      "resolved": "https://npm.bentley.com/npm/npm/map-cache/-/map-cache-0.2.2.tgz",
      "integrity": "sha1-wyq9C9ZSXZsFFkW7TyasXcmKDb8="
    },
    "map-obj": {
      "version": "1.0.1",
      "resolved": "https://npm.bentley.com/npm/npm/map-obj/-/map-obj-1.0.1.tgz",
      "integrity": "sha1-2TPOuSBdgr3PSIb2dCvcK03qFG0="
    },
    "map-stream": {
      "version": "0.1.0",
      "resolved": "https://npm.bentley.com/npm/npm/map-stream/-/map-stream-0.1.0.tgz",
      "integrity": "sha1-5WqpTEyAVaFkBKBnS3jyFffI4ZQ="
    },
    "map-visit": {
      "version": "1.0.0",
      "resolved": "https://npm.bentley.com/npm/npm/map-visit/-/map-visit-1.0.0.tgz",
      "integrity": "sha1-7Nyo8TFE5mDxtb1B8S80edmN+48=",
      "requires": {
        "object-visit": "1.0.1"
      }
    },
    "marked": {
      "version": "0.3.17",
      "resolved": "https://npm.bentley.com/npm/npm/marked/-/marked-0.3.17.tgz",
      "integrity": "sha1-YH8GZos8axJGso8T2nYRasGqLSs="
    },
    "md5": {
      "version": "2.2.1",
      "resolved": "https://npm.bentley.com/npm/npm/md5/-/md5-2.2.1.tgz",
      "integrity": "sha1-U6s41f48iJG6RlMp6iP6wFQBJvk=",
      "requires": {
        "charenc": "0.0.2",
        "crypt": "0.0.2",
        "is-buffer": "1.1.6"
      }
    },
    "md5.js": {
      "version": "1.3.4",
      "resolved": "https://npm.bentley.com/npm/npm/md5.js/-/md5.js-1.3.4.tgz",
      "integrity": "sha1-6b296UogpawYsENA/Fdk1bCdkB0=",
      "requires": {
        "hash-base": "3.0.4",
        "inherits": "2.0.3"
      }
    },
    "media-typer": {
      "version": "0.3.0",
      "resolved": "https://npm.bentley.com/npm/npm/media-typer/-/media-typer-0.3.0.tgz",
      "integrity": "sha1-hxDXrwqmJvj/+hzgAWhUUmMlV0g="
    },
    "mem": {
      "version": "1.1.0",
      "resolved": "https://npm.bentley.com/npm/npm/mem/-/mem-1.1.0.tgz",
      "integrity": "sha1-Xt1StIXKHZAP5kiVUFOZoN+kX3Y=",
      "requires": {
        "mimic-fn": "1.2.0"
      }
    },
    "memoizee": {
      "version": "0.4.12",
      "resolved": "https://npm.bentley.com/npm/npm/memoizee/-/memoizee-0.4.12.tgz",
      "integrity": "sha1-eA6ZohnFDFSb5tD8YXZQgJdcWPs=",
      "requires": {
        "d": "1.0.0",
        "es5-ext": "0.10.41",
        "es6-weak-map": "2.0.2",
        "event-emitter": "0.3.5",
        "is-promise": "2.1.0",
        "lru-queue": "0.1.0",
        "next-tick": "1.0.0",
        "timers-ext": "0.1.5"
      }
    },
    "memory-fs": {
      "version": "0.4.1",
      "resolved": "https://npm.bentley.com/npm/npm/memory-fs/-/memory-fs-0.4.1.tgz",
      "integrity": "sha1-OpoguEYlI+RHz7x+i7gO1me/xVI=",
      "requires": {
        "errno": "0.1.7",
        "readable-stream": "2.3.5"
      }
    },
    "meow": {
      "version": "3.7.0",
      "resolved": "https://npm.bentley.com/npm/npm/meow/-/meow-3.7.0.tgz",
      "integrity": "sha1-cstmi0JSKCkKu/qFaJJYcwioAfs=",
      "requires": {
        "camelcase-keys": "2.1.0",
        "decamelize": "1.2.0",
        "loud-rejection": "1.6.0",
        "map-obj": "1.0.1",
        "minimist": "1.2.0",
        "normalize-package-data": "2.4.0",
        "object-assign": "4.1.1",
        "read-pkg-up": "1.0.1",
        "redent": "1.0.0",
        "trim-newlines": "1.0.0"
      },
      "dependencies": {
        "find-up": {
          "version": "1.1.2",
          "resolved": "https://npm.bentley.com/npm/npm/find-up/-/find-up-1.1.2.tgz",
          "integrity": "sha1-ay6YIrGizgpgq2TWEOzK1TyyTQ8=",
          "requires": {
            "path-exists": "2.1.0",
            "pinkie-promise": "2.0.1"
          }
        },
        "load-json-file": {
          "version": "1.1.0",
          "resolved": "https://npm.bentley.com/npm/npm/load-json-file/-/load-json-file-1.1.0.tgz",
          "integrity": "sha1-lWkFcI1YtLq0wiYbBPWfMcmTdMA=",
          "requires": {
            "graceful-fs": "4.1.11",
            "parse-json": "2.2.0",
            "pify": "2.3.0",
            "pinkie-promise": "2.0.1",
            "strip-bom": "2.0.0"
          }
        },
        "minimist": {
          "version": "1.2.0",
          "resolved": "https://npm.bentley.com/npm/npm/minimist/-/minimist-1.2.0.tgz",
          "integrity": "sha1-o1AIsg9BOD7sH7kU9M1d95omQoQ="
        },
        "path-exists": {
          "version": "2.1.0",
          "resolved": "https://npm.bentley.com/npm/npm/path-exists/-/path-exists-2.1.0.tgz",
          "integrity": "sha1-D+tsZPD8UY2adU3V77YscCJ2H0s=",
          "requires": {
            "pinkie-promise": "2.0.1"
          }
        },
        "path-type": {
          "version": "1.1.0",
          "resolved": "https://npm.bentley.com/npm/npm/path-type/-/path-type-1.1.0.tgz",
          "integrity": "sha1-WcRPfuSR2nBNpBXaWkBwuk+P5EE=",
          "requires": {
            "graceful-fs": "4.1.11",
            "pify": "2.3.0",
            "pinkie-promise": "2.0.1"
          }
        },
        "read-pkg": {
          "version": "1.1.0",
          "resolved": "https://npm.bentley.com/npm/npm/read-pkg/-/read-pkg-1.1.0.tgz",
          "integrity": "sha1-9f+qXs0pyzHAR0vKfXVra7KePyg=",
          "requires": {
            "load-json-file": "1.1.0",
            "normalize-package-data": "2.4.0",
            "path-type": "1.1.0"
          }
        },
        "read-pkg-up": {
          "version": "1.0.1",
          "resolved": "https://npm.bentley.com/npm/npm/read-pkg-up/-/read-pkg-up-1.0.1.tgz",
          "integrity": "sha1-nWPBMnbAZZGNV/ACpX9AobZD+wI=",
          "requires": {
            "find-up": "1.1.2",
            "read-pkg": "1.1.0"
          }
        },
        "strip-bom": {
          "version": "2.0.0",
          "resolved": "https://npm.bentley.com/npm/npm/strip-bom/-/strip-bom-2.0.0.tgz",
          "integrity": "sha1-YhmoVhZSBJHzV4i9vxRHqZx+aw4=",
          "requires": {
            "is-utf8": "0.2.1"
          }
        }
      }
    },
    "merge-descriptors": {
      "version": "1.0.1",
      "resolved": "https://npm.bentley.com/npm/npm/merge-descriptors/-/merge-descriptors-1.0.1.tgz",
      "integrity": "sha1-sAqqVW3YtEVoFQ7J0blT8/kMu2E="
    },
    "merge-json": {
      "version": "0.1.0-b.3",
      "resolved": "https://npm.bentley.com/npm/npm/merge-json/-/merge-json-0.1.0-b.3.tgz",
      "integrity": "sha1-RI4RhCTHdSryrcqD+7BJdYWWpoA="
    },
    "methods": {
      "version": "1.1.2",
      "resolved": "https://npm.bentley.com/npm/npm/methods/-/methods-1.1.2.tgz",
      "integrity": "sha1-VSmk1nZUE07cxSZmVoNbD4Ua/O4="
    },
    "micromatch": {
      "version": "2.3.11",
      "resolved": "https://npm.bentley.com/npm/npm/micromatch/-/micromatch-2.3.11.tgz",
      "integrity": "sha1-hmd8l9FyCzY0MdBNDRUpO9OMFWU=",
      "requires": {
        "arr-diff": "2.0.0",
        "array-unique": "0.2.1",
        "braces": "1.8.5",
        "expand-brackets": "0.1.5",
        "extglob": "0.3.2",
        "filename-regex": "2.0.1",
        "is-extglob": "1.0.0",
        "is-glob": "2.0.1",
        "kind-of": "3.2.2",
        "normalize-path": "2.1.1",
        "object.omit": "2.0.1",
        "parse-glob": "3.0.4",
        "regex-cache": "0.4.4"
      }
    },
    "miller-rabin": {
      "version": "4.0.1",
      "resolved": "https://npm.bentley.com/npm/npm/miller-rabin/-/miller-rabin-4.0.1.tgz",
      "integrity": "sha1-8IA1HIZbDcViqEYpZtqlNUPHik0=",
      "requires": {
        "bn.js": "4.11.8",
        "brorand": "1.1.0"
      }
    },
    "mime": {
      "version": "1.6.0",
      "resolved": "https://npm.bentley.com/npm/npm/mime/-/mime-1.6.0.tgz",
      "integrity": "sha1-Ms2eXGRVO9WNGaVor0Uqz/BJgbE="
    },
    "mime-db": {
      "version": "1.33.0",
      "resolved": "https://npm.bentley.com/npm/npm/mime-db/-/mime-db-1.33.0.tgz",
      "integrity": "sha1-o0kgUKXLm2NFBUHjnZeI0icng9s="
    },
    "mime-types": {
      "version": "2.1.18",
      "resolved": "https://npm.bentley.com/npm/npm/mime-types/-/mime-types-2.1.18.tgz",
      "integrity": "sha1-bzI/YKg9ERRvgx/xH9ZuL+VQO7g=",
      "requires": {
        "mime-db": "1.33.0"
      }
    },
    "mimic-fn": {
      "version": "1.2.0",
      "resolved": "https://npm.bentley.com/npm/npm/mimic-fn/-/mimic-fn-1.2.0.tgz",
      "integrity": "sha1-ggyGo5M0ZA6ZUWkovQP8qIBX0CI="
    },
    "mingo": {
      "version": "1.3.3",
      "resolved": "https://npm.bentley.com/npm/npm/mingo/-/mingo-1.3.3.tgz",
      "integrity": "sha1-aSLE0Ufvx3GgFCWixMj3eER4xUY="
    },
    "minimalistic-assert": {
      "version": "1.0.0",
      "resolved": "https://npm.bentley.com/npm/npm/minimalistic-assert/-/minimalistic-assert-1.0.0.tgz",
      "integrity": "sha1-cCvi3aazf0g2vLP121ZkG2Sh09M="
    },
    "minimalistic-crypto-utils": {
      "version": "1.0.1",
      "resolved": "https://npm.bentley.com/npm/npm/minimalistic-crypto-utils/-/minimalistic-crypto-utils-1.0.1.tgz",
      "integrity": "sha1-9sAMHAsIIkblxNmd+4x8CDsrWCo="
    },
    "minimatch": {
      "version": "3.0.4",
      "resolved": "https://npm.bentley.com/npm/npm/minimatch/-/minimatch-3.0.4.tgz",
      "integrity": "sha1-UWbihkV/AzBgZL5Ul+jbsMPTIIM=",
      "requires": {
        "brace-expansion": "1.1.11"
      }
    },
    "minimist": {
      "version": "0.0.8",
      "resolved": "https://npm.bentley.com/npm/npm/minimist/-/minimist-0.0.8.tgz",
      "integrity": "sha1-hX/Kv8M5fSYluCKCYuhqp6ARsF0="
    },
    "mixin-deep": {
      "version": "1.3.1",
      "resolved": "https://npm.bentley.com/npm/npm/mixin-deep/-/mixin-deep-1.3.1.tgz",
      "integrity": "sha1-pJ5yaNzhoNlpjkUybFYm3zVD0P4=",
      "requires": {
        "for-in": "1.0.2",
        "is-extendable": "1.0.1"
      },
      "dependencies": {
        "is-extendable": {
          "version": "1.0.1",
          "resolved": "https://npm.bentley.com/npm/npm/is-extendable/-/is-extendable-1.0.1.tgz",
          "integrity": "sha1-p0cPnkJnM9gb2B4RVSZOOjUHyrQ=",
          "requires": {
            "is-plain-object": "2.0.4"
          }
        }
      }
    },
    "mkdirp": {
      "version": "0.5.1",
      "resolved": "https://npm.bentley.com/npm/npm/mkdirp/-/mkdirp-0.5.1.tgz",
      "integrity": "sha1-MAV0OOrGz3+MR2fzhkjWaX11yQM=",
      "requires": {
        "minimist": "0.0.8"
      }
    },
    "mocha": {
      "version": "3.5.3",
      "resolved": "https://npm.bentley.com/npm/npm/mocha/-/mocha-3.5.3.tgz",
      "integrity": "sha1-HgSA/jbS2lhY0etqzDhBiybqog0=",
      "requires": {
        "browser-stdout": "1.3.0",
        "commander": "2.9.0",
        "debug": "2.6.8",
        "diff": "3.2.0",
        "escape-string-regexp": "1.0.5",
        "glob": "7.1.1",
        "growl": "1.9.2",
        "he": "1.1.1",
        "json3": "3.3.2",
        "lodash.create": "3.1.1",
        "mkdirp": "0.5.1",
        "supports-color": "3.1.2"
      },
      "dependencies": {
        "commander": {
          "version": "2.9.0",
          "resolved": "https://npm.bentley.com/npm/npm/commander/-/commander-2.9.0.tgz",
          "integrity": "sha1-nJkJQXbhIkDLItbFFGCYQA/g99Q=",
          "requires": {
            "graceful-readlink": "1.0.1"
          }
        },
        "debug": {
          "version": "2.6.8",
          "resolved": "https://npm.bentley.com/npm/npm/debug/-/debug-2.6.8.tgz",
          "integrity": "sha1-5zFTHKLt4n0YgiJCfaF4IdaP9Pw=",
          "requires": {
            "ms": "2.0.0"
          }
        },
        "diff": {
          "version": "3.2.0",
          "resolved": "https://npm.bentley.com/npm/npm/diff/-/diff-3.2.0.tgz",
          "integrity": "sha1-yc45Okt8vQsFinJck98pkCeGj/k="
        },
        "glob": {
          "version": "7.1.1",
          "resolved": "https://npm.bentley.com/npm/npm/glob/-/glob-7.1.1.tgz",
          "integrity": "sha1-gFIR3wT6rxxjo2ADBs31reULLsg=",
          "requires": {
            "fs.realpath": "1.0.0",
            "inflight": "1.0.6",
            "inherits": "2.0.3",
            "minimatch": "3.0.4",
            "once": "1.4.0",
            "path-is-absolute": "1.0.1"
          }
        },
        "has-flag": {
          "version": "1.0.0",
          "resolved": "https://npm.bentley.com/npm/npm/has-flag/-/has-flag-1.0.0.tgz",
          "integrity": "sha1-nZ55MWXOAXoA8AQYxD+UKnsdEfo="
        },
        "supports-color": {
          "version": "3.1.2",
          "resolved": "https://npm.bentley.com/npm/npm/supports-color/-/supports-color-3.1.2.tgz",
          "integrity": "sha1-cqJiiU2dQIuVbKBf83su2KbiotU=",
          "requires": {
            "has-flag": "1.0.0"
          }
        }
      }
    },
    "mocha-junit-reporter": {
      "version": "1.17.0",
      "resolved": "https://npm.bentley.com/npm/npm/mocha-junit-reporter/-/mocha-junit-reporter-1.17.0.tgz",
      "integrity": "sha1-LlFJ7UD8XS48px5C21qx/snG2Fw=",
      "requires": {
        "debug": "2.6.9",
        "md5": "2.2.1",
        "mkdirp": "0.5.1",
        "strip-ansi": "4.0.0",
        "xml": "1.0.1"
      },
      "dependencies": {
        "ansi-regex": {
          "version": "3.0.0",
          "resolved": "https://npm.bentley.com/npm/npm/ansi-regex/-/ansi-regex-3.0.0.tgz",
          "integrity": "sha1-7QMXwyIGT3lGbAKWa922Bas32Zg="
        },
        "strip-ansi": {
          "version": "4.0.0",
          "resolved": "https://npm.bentley.com/npm/npm/strip-ansi/-/strip-ansi-4.0.0.tgz",
          "integrity": "sha1-qEeQIusaw2iocTibY1JixQXuNo8=",
          "requires": {
            "ansi-regex": "3.0.0"
          }
        }
      }
    },
    "ms": {
      "version": "2.0.0",
      "resolved": "https://npm.bentley.com/npm/npm/ms/-/ms-2.0.0.tgz",
      "integrity": "sha1-VgiurfwAvmwpAd9fmGF4jeDVl8g="
    },
    "nanomatch": {
      "version": "1.2.9",
      "resolved": "https://npm.bentley.com/npm/npm/nanomatch/-/nanomatch-1.2.9.tgz",
      "integrity": "sha1-h59xUMstq3pHElkGbBBO7m4Pp8I=",
      "requires": {
        "arr-diff": "4.0.0",
        "array-unique": "0.3.2",
        "define-property": "2.0.2",
        "extend-shallow": "3.0.2",
        "fragment-cache": "0.2.1",
        "is-odd": "2.0.0",
        "is-windows": "1.0.2",
        "kind-of": "6.0.2",
        "object.pick": "1.3.0",
        "regex-not": "1.0.2",
        "snapdragon": "0.8.2",
        "to-regex": "3.0.2"
      },
      "dependencies": {
        "arr-diff": {
          "version": "4.0.0",
          "resolved": "https://npm.bentley.com/npm/npm/arr-diff/-/arr-diff-4.0.0.tgz",
          "integrity": "sha1-1kYQdP6/7HHn4VI1dhoyml3HxSA="
        },
        "array-unique": {
          "version": "0.3.2",
          "resolved": "https://npm.bentley.com/npm/npm/array-unique/-/array-unique-0.3.2.tgz",
          "integrity": "sha1-qJS3XUvE9s1nnvMkSp/Y9Gri1Cg="
        },
        "kind-of": {
          "version": "6.0.2",
          "resolved": "https://npm.bentley.com/npm/npm/kind-of/-/kind-of-6.0.2.tgz",
          "integrity": "sha1-ARRrNqYhjmTljzqNZt5df8b20FE="
        }
      }
    },
    "negotiator": {
      "version": "0.6.1",
      "resolved": "https://npm.bentley.com/npm/npm/negotiator/-/negotiator-0.6.1.tgz",
      "integrity": "sha1-KzJxhOiZIQEXeyhWP7XnECrNDKk="
    },
    "neo-async": {
      "version": "2.5.0",
      "resolved": "https://npm.bentley.com/npm/npm/neo-async/-/neo-async-2.5.0.tgz",
      "integrity": "sha1-drHIIxMMyias+6zMj7rwovozsY8="
    },
    "next-tick": {
      "version": "1.0.0",
      "resolved": "https://npm.bentley.com/npm/npm/next-tick/-/next-tick-1.0.0.tgz",
      "integrity": "sha1-yobR/ogoFpsBICCOPchCS524NCw="
    },
    "node-libs-browser": {
      "version": "2.1.0",
      "resolved": "https://npm.bentley.com/npm/npm/node-libs-browser/-/node-libs-browser-2.1.0.tgz",
      "integrity": "sha1-X5QmPUBPbkR2fXJpAf/wVHjWAN8=",
      "requires": {
        "assert": "1.4.1",
        "browserify-zlib": "0.2.0",
        "buffer": "4.9.1",
        "console-browserify": "1.1.0",
        "constants-browserify": "1.0.0",
        "crypto-browserify": "3.12.0",
        "domain-browser": "1.2.0",
        "events": "1.1.1",
        "https-browserify": "1.0.0",
        "os-browserify": "0.3.0",
        "path-browserify": "0.0.0",
        "process": "0.11.10",
        "punycode": "1.4.1",
        "querystring-es3": "0.2.1",
        "readable-stream": "2.3.5",
        "stream-browserify": "2.0.1",
        "stream-http": "2.8.1",
        "string_decoder": "1.0.3",
        "timers-browserify": "2.0.6",
        "tty-browserify": "0.0.0",
        "url": "0.11.0",
        "util": "0.10.3",
        "vm-browserify": "0.0.4"
      }
    },
    "node-replace": {
      "version": "0.3.3",
      "resolved": "https://npm.bentley.com/npm/npm/node-replace/-/node-replace-0.3.3.tgz",
      "integrity": "sha1-8h8ndVTNJkk1MT9B0oi6tij4UjU=",
      "requires": {
        "colors": "1.2.1",
        "minimatch": "3.0.4",
        "nomnom": "1.8.1"
      }
    },
    "nomnom": {
      "version": "1.8.1",
      "resolved": "https://npm.bentley.com/npm/npm/nomnom/-/nomnom-1.8.1.tgz",
      "integrity": "sha1-IVH3Ikcrp55Qp2/BJbuMjy5Nwqc=",
      "requires": {
        "chalk": "0.4.0",
        "underscore": "1.6.0"
      },
      "dependencies": {
        "ansi-styles": {
          "version": "1.0.0",
          "resolved": "https://npm.bentley.com/npm/npm/ansi-styles/-/ansi-styles-1.0.0.tgz",
          "integrity": "sha1-yxAt8cVvUSPquLZ817mAJ6AnkXg="
        },
        "chalk": {
          "version": "0.4.0",
          "resolved": "https://npm.bentley.com/npm/npm/chalk/-/chalk-0.4.0.tgz",
          "integrity": "sha1-UZmj3c0MHv4jvAjBsCewYXbgxk8=",
          "requires": {
            "ansi-styles": "1.0.0",
            "has-color": "0.1.7",
            "strip-ansi": "0.1.1"
          }
        },
        "strip-ansi": {
          "version": "0.1.1",
          "resolved": "https://npm.bentley.com/npm/npm/strip-ansi/-/strip-ansi-0.1.1.tgz",
          "integrity": "sha1-OeipjQRNFQZgq+SmgIrPcLt7yZE="
        },
        "underscore": {
          "version": "1.6.0",
          "resolved": "https://npm.bentley.com/npm/npm/underscore/-/underscore-1.6.0.tgz",
          "integrity": "sha1-izixDKze9jM3uLJOT/htRa6lKag="
        }
      }
    },
    "normalize-package-data": {
      "version": "2.4.0",
      "resolved": "https://npm.bentley.com/npm/npm/normalize-package-data/-/normalize-package-data-2.4.0.tgz",
      "integrity": "sha1-EvlaMH1YNSB1oEkHuErIvpisAS8=",
      "requires": {
        "hosted-git-info": "2.6.0",
        "is-builtin-module": "1.0.0",
        "semver": "5.5.0",
        "validate-npm-package-license": "3.0.3"
      }
    },
    "normalize-path": {
      "version": "2.1.1",
      "resolved": "https://npm.bentley.com/npm/npm/normalize-path/-/normalize-path-2.1.1.tgz",
      "integrity": "sha1-GrKLVW4Zg2Oowab35vogE3/mrtk=",
      "requires": {
        "remove-trailing-separator": "1.1.0"
      }
    },
    "npm-run-path": {
      "version": "2.0.2",
      "resolved": "https://npm.bentley.com/npm/npm/npm-run-path/-/npm-run-path-2.0.2.tgz",
      "integrity": "sha1-NakjLfo11wZ7TLLd8jV7GHFTbF8=",
      "requires": {
        "path-key": "2.0.1"
      }
    },
    "nugget": {
      "version": "2.0.1",
      "resolved": "https://npm.bentley.com/npm/npm/nugget/-/nugget-2.0.1.tgz",
      "integrity": "sha1-IBCVpIfhrTYIGzQy+jytpPjQcbA=",
      "requires": {
        "debug": "2.6.9",
        "minimist": "1.2.0",
        "pretty-bytes": "1.0.4",
        "progress-stream": "1.2.0",
        "request": "2.83.0",
        "single-line-log": "1.1.2",
        "throttleit": "0.0.2"
      },
      "dependencies": {
        "minimist": {
          "version": "1.2.0",
          "resolved": "https://npm.bentley.com/npm/npm/minimist/-/minimist-1.2.0.tgz",
          "integrity": "sha1-o1AIsg9BOD7sH7kU9M1d95omQoQ="
        }
      }
    },
    "null-loader": {
      "version": "0.1.1",
      "resolved": "https://npm.bentley.com/npm/npm/null-loader/-/null-loader-0.1.1.tgz",
      "integrity": "sha1-F76av80/8OFRL2/Er8sfUDk3j64="
    },
    "number-is-nan": {
      "version": "1.0.1",
      "resolved": "https://npm.bentley.com/npm/npm/number-is-nan/-/number-is-nan-1.0.1.tgz",
      "integrity": "sha1-CXtgK1NCKlIsGvuHkDGDNpQaAR0="
    },
    "nwmatcher": {
      "version": "1.4.4",
      "resolved": "https://registry.npmjs.org/nwmatcher/-/nwmatcher-1.4.4.tgz",
      "integrity": "sha512-3iuY4N5dhgMpCUrOVnuAdGrgxVqV2cJpM+XNccjR2DKOB1RUP0aA+wGXEiNziG/UKboFyGBIoKOaNlJxx8bciQ=="
    },
    "nyc": {
      "version": "11.6.0",
      "resolved": "https://registry.npmjs.org/nyc/-/nyc-11.6.0.tgz",
      "integrity": "sha512-ZaXCh0wmbk2aSBH2B5hZGGvK2s9aM8DIm2rVY+BG3Fx8tUS+bpJSswUVZqOD1YfCmnYRFSqgYJSr7UeeUcW0jg==",
      "requires": {
        "archy": "1.0.0",
        "arrify": "1.0.1",
        "caching-transform": "1.0.1",
        "convert-source-map": "1.5.1",
        "debug-log": "1.0.1",
        "default-require-extensions": "1.0.0",
        "find-cache-dir": "0.1.1",
        "find-up": "2.1.0",
        "foreground-child": "1.5.6",
        "glob": "7.1.2",
        "istanbul-lib-coverage": "1.2.0",
        "istanbul-lib-hook": "1.1.0",
        "istanbul-lib-instrument": "1.10.1",
        "istanbul-lib-report": "1.1.3",
        "istanbul-lib-source-maps": "1.2.3",
        "istanbul-reports": "1.3.0",
        "md5-hex": "1.3.0",
        "merge-source-map": "1.1.0",
        "micromatch": "2.3.11",
        "mkdirp": "0.5.1",
        "resolve-from": "2.0.0",
        "rimraf": "2.6.2",
        "signal-exit": "3.0.2",
        "spawn-wrap": "1.4.2",
        "test-exclude": "4.2.1",
        "yargs": "11.1.0",
        "yargs-parser": "8.1.0"
      },
      "dependencies": {
        "align-text": {
          "version": "0.1.4",
          "bundled": true,
          "requires": {
            "kind-of": "3.2.2",
            "longest": "1.0.1",
            "repeat-string": "1.6.1"
          }
        },
        "amdefine": {
          "version": "1.0.1",
          "bundled": true
        },
        "ansi-regex": {
          "version": "2.1.1",
          "bundled": true
        },
        "ansi-styles": {
          "version": "2.2.1",
          "bundled": true
        },
        "append-transform": {
          "version": "0.4.0",
          "bundled": true,
          "requires": {
            "default-require-extensions": "1.0.0"
          }
        },
        "archy": {
          "version": "1.0.0",
          "bundled": true
        },
        "arr-diff": {
          "version": "2.0.0",
          "bundled": true,
          "requires": {
            "arr-flatten": "1.1.0"
          }
        },
        "arr-flatten": {
          "version": "1.1.0",
          "bundled": true
        },
        "arr-union": {
          "version": "3.1.0",
          "bundled": true
        },
        "array-unique": {
          "version": "0.2.1",
          "bundled": true
        },
        "arrify": {
          "version": "1.0.1",
          "bundled": true
        },
        "assign-symbols": {
          "version": "1.0.0",
          "bundled": true
        },
        "async": {
          "version": "1.5.2",
          "bundled": true
        },
        "atob": {
          "version": "2.0.3",
          "bundled": true
        },
        "babel-code-frame": {
          "version": "6.26.0",
          "bundled": true,
          "requires": {
            "chalk": "1.1.3",
            "esutils": "2.0.2",
            "js-tokens": "3.0.2"
          }
        },
        "babel-generator": {
          "version": "6.26.1",
          "bundled": true,
          "requires": {
            "babel-messages": "6.23.0",
            "babel-runtime": "6.26.0",
            "babel-types": "6.26.0",
            "detect-indent": "4.0.0",
            "jsesc": "1.3.0",
            "lodash": "4.17.5",
            "source-map": "0.5.7",
            "trim-right": "1.0.1"
          }
        },
        "babel-messages": {
          "version": "6.23.0",
          "bundled": true,
          "requires": {
            "babel-runtime": "6.26.0"
          }
        },
        "babel-runtime": {
          "version": "6.26.0",
          "bundled": true,
          "requires": {
            "core-js": "2.5.3",
            "regenerator-runtime": "0.11.1"
          }
        },
        "babel-template": {
          "version": "6.26.0",
          "bundled": true,
          "requires": {
            "babel-runtime": "6.26.0",
            "babel-traverse": "6.26.0",
            "babel-types": "6.26.0",
            "babylon": "6.18.0",
            "lodash": "4.17.5"
          }
        },
        "babel-traverse": {
          "version": "6.26.0",
          "bundled": true,
          "requires": {
            "babel-code-frame": "6.26.0",
            "babel-messages": "6.23.0",
            "babel-runtime": "6.26.0",
            "babel-types": "6.26.0",
            "babylon": "6.18.0",
            "debug": "2.6.9",
            "globals": "9.18.0",
            "invariant": "2.2.3",
            "lodash": "4.17.5"
          }
        },
        "babel-types": {
          "version": "6.26.0",
          "bundled": true,
          "requires": {
            "babel-runtime": "6.26.0",
            "esutils": "2.0.2",
            "lodash": "4.17.5",
            "to-fast-properties": "1.0.3"
          }
        },
        "babylon": {
          "version": "6.18.0",
          "bundled": true
        },
        "balanced-match": {
          "version": "1.0.0",
          "bundled": true
        },
        "base": {
          "version": "0.11.2",
          "bundled": true,
          "requires": {
            "cache-base": "1.0.1",
            "class-utils": "0.3.6",
            "component-emitter": "1.2.1",
            "define-property": "1.0.0",
            "isobject": "3.0.1",
            "mixin-deep": "1.3.1",
            "pascalcase": "0.1.1"
          },
          "dependencies": {
            "define-property": {
              "version": "1.0.0",
              "bundled": true,
              "requires": {
                "is-descriptor": "1.0.2"
              }
            },
            "isobject": {
              "version": "3.0.1",
              "bundled": true
            }
          }
        },
        "brace-expansion": {
          "version": "1.1.11",
          "bundled": true,
          "requires": {
            "balanced-match": "1.0.0",
            "concat-map": "0.0.1"
          }
        },
        "braces": {
          "version": "1.8.5",
          "bundled": true,
          "requires": {
            "expand-range": "1.8.2",
            "preserve": "0.2.0",
            "repeat-element": "1.1.2"
          }
        },
        "builtin-modules": {
          "version": "1.1.1",
          "bundled": true
        },
        "cache-base": {
          "version": "1.0.1",
          "bundled": true,
          "requires": {
            "collection-visit": "1.0.0",
            "component-emitter": "1.2.1",
            "get-value": "2.0.6",
            "has-value": "1.0.0",
            "isobject": "3.0.1",
            "set-value": "2.0.0",
            "to-object-path": "0.3.0",
            "union-value": "1.0.0",
            "unset-value": "1.0.0"
          },
          "dependencies": {
            "isobject": {
              "version": "3.0.1",
              "bundled": true
            }
          }
        },
        "caching-transform": {
          "version": "1.0.1",
          "bundled": true,
          "requires": {
            "md5-hex": "1.3.0",
            "mkdirp": "0.5.1",
            "write-file-atomic": "1.3.4"
          }
        },
        "camelcase": {
          "version": "1.2.1",
          "bundled": true,
          "optional": true
        },
        "center-align": {
          "version": "0.1.3",
          "bundled": true,
          "optional": true,
          "requires": {
            "align-text": "0.1.4",
            "lazy-cache": "1.0.4"
          }
        },
        "chalk": {
          "version": "1.1.3",
          "bundled": true,
          "requires": {
            "ansi-styles": "2.2.1",
            "escape-string-regexp": "1.0.5",
            "has-ansi": "2.0.0",
            "strip-ansi": "3.0.1",
            "supports-color": "2.0.0"
          }
        },
        "class-utils": {
          "version": "0.3.6",
          "bundled": true,
          "requires": {
            "arr-union": "3.1.0",
            "define-property": "0.2.5",
            "isobject": "3.0.1",
            "static-extend": "0.1.2"
          },
          "dependencies": {
            "define-property": {
              "version": "0.2.5",
              "bundled": true,
              "requires": {
                "is-descriptor": "0.1.6"
              }
            },
            "is-accessor-descriptor": {
              "version": "0.1.6",
              "bundled": true,
              "requires": {
                "kind-of": "3.2.2"
              },
              "dependencies": {
                "kind-of": {
                  "version": "3.2.2",
                  "bundled": true,
                  "requires": {
                    "is-buffer": "1.1.6"
                  }
                }
              }
            },
            "is-data-descriptor": {
              "version": "0.1.4",
              "bundled": true,
              "requires": {
                "kind-of": "3.2.2"
              },
              "dependencies": {
                "kind-of": {
                  "version": "3.2.2",
                  "bundled": true,
                  "requires": {
                    "is-buffer": "1.1.6"
                  }
                }
              }
            },
            "is-descriptor": {
              "version": "0.1.6",
              "bundled": true,
              "requires": {
                "is-accessor-descriptor": "0.1.6",
                "is-data-descriptor": "0.1.4",
                "kind-of": "5.1.0"
              }
            },
            "isobject": {
              "version": "3.0.1",
              "bundled": true
            },
            "kind-of": {
              "version": "5.1.0",
              "bundled": true
            }
          }
        },
        "cliui": {
          "version": "2.1.0",
          "bundled": true,
          "optional": true,
          "requires": {
            "center-align": "0.1.3",
            "right-align": "0.1.3",
            "wordwrap": "0.0.2"
          },
          "dependencies": {
            "wordwrap": {
              "version": "0.0.2",
              "bundled": true,
              "optional": true
            }
          }
        },
        "code-point-at": {
          "version": "1.1.0",
          "bundled": true
        },
        "collection-visit": {
          "version": "1.0.0",
          "bundled": true,
          "requires": {
            "map-visit": "1.0.0",
            "object-visit": "1.0.1"
          }
        },
        "commondir": {
          "version": "1.0.1",
          "bundled": true
        },
        "component-emitter": {
          "version": "1.2.1",
          "bundled": true
        },
        "concat-map": {
          "version": "0.0.1",
          "bundled": true
        },
        "convert-source-map": {
          "version": "1.5.1",
          "bundled": true
        },
        "copy-descriptor": {
          "version": "0.1.1",
          "bundled": true
        },
        "core-js": {
          "version": "2.5.3",
          "bundled": true
        },
        "cross-spawn": {
          "version": "4.0.2",
          "bundled": true,
          "requires": {
            "lru-cache": "4.1.2",
            "which": "1.3.0"
          }
        },
        "debug": {
          "version": "2.6.9",
          "bundled": true,
          "requires": {
            "ms": "2.0.0"
          }
        },
        "debug-log": {
          "version": "1.0.1",
          "bundled": true
        },
        "decamelize": {
          "version": "1.2.0",
          "bundled": true
        },
        "decode-uri-component": {
          "version": "0.2.0",
          "bundled": true
        },
        "default-require-extensions": {
          "version": "1.0.0",
          "bundled": true,
          "requires": {
            "strip-bom": "2.0.0"
          }
        },
        "define-property": {
          "version": "2.0.2",
          "bundled": true,
          "requires": {
            "is-descriptor": "1.0.2",
            "isobject": "3.0.1"
          },
          "dependencies": {
            "isobject": {
              "version": "3.0.1",
              "bundled": true
            }
          }
        },
        "detect-indent": {
          "version": "4.0.0",
          "bundled": true,
          "requires": {
            "repeating": "2.0.1"
          }
        },
        "error-ex": {
          "version": "1.3.1",
          "bundled": true,
          "requires": {
            "is-arrayish": "0.2.1"
          }
        },
        "escape-string-regexp": {
          "version": "1.0.5",
          "bundled": true
        },
        "esutils": {
          "version": "2.0.2",
          "bundled": true
        },
        "execa": {
          "version": "0.7.0",
          "bundled": true,
          "requires": {
            "cross-spawn": "5.1.0",
            "get-stream": "3.0.0",
            "is-stream": "1.1.0",
            "npm-run-path": "2.0.2",
            "p-finally": "1.0.0",
            "signal-exit": "3.0.2",
            "strip-eof": "1.0.0"
          },
          "dependencies": {
            "cross-spawn": {
              "version": "5.1.0",
              "bundled": true,
              "requires": {
                "lru-cache": "4.1.2",
                "shebang-command": "1.2.0",
                "which": "1.3.0"
              }
            }
          }
        },
        "expand-brackets": {
          "version": "0.1.5",
          "bundled": true,
          "requires": {
            "is-posix-bracket": "0.1.1"
          }
        },
        "expand-range": {
          "version": "1.8.2",
          "bundled": true,
          "requires": {
            "fill-range": "2.2.3"
          }
        },
        "extend-shallow": {
          "version": "3.0.2",
          "bundled": true,
          "requires": {
            "assign-symbols": "1.0.0",
            "is-extendable": "1.0.1"
          },
          "dependencies": {
            "is-extendable": {
              "version": "1.0.1",
              "bundled": true,
              "requires": {
                "is-plain-object": "2.0.4"
              }
            }
          }
        },
        "extglob": {
          "version": "0.3.2",
          "bundled": true,
          "requires": {
            "is-extglob": "1.0.0"
          }
        },
        "filename-regex": {
          "version": "2.0.1",
          "bundled": true
        },
        "fill-range": {
          "version": "2.2.3",
          "bundled": true,
          "requires": {
            "is-number": "2.1.0",
            "isobject": "2.1.0",
            "randomatic": "1.1.7",
            "repeat-element": "1.1.2",
            "repeat-string": "1.6.1"
          }
        },
        "find-cache-dir": {
          "version": "0.1.1",
          "bundled": true,
          "requires": {
            "commondir": "1.0.1",
            "mkdirp": "0.5.1",
            "pkg-dir": "1.0.0"
          }
        },
        "find-up": {
          "version": "2.1.0",
          "bundled": true,
          "requires": {
            "locate-path": "2.0.0"
          }
        },
        "for-in": {
          "version": "1.0.2",
          "bundled": true
        },
        "for-own": {
          "version": "0.1.5",
          "bundled": true,
          "requires": {
            "for-in": "1.0.2"
          }
        },
        "foreground-child": {
          "version": "1.5.6",
          "bundled": true,
          "requires": {
            "cross-spawn": "4.0.2",
            "signal-exit": "3.0.2"
          }
        },
        "fragment-cache": {
          "version": "0.2.1",
          "bundled": true,
          "requires": {
            "map-cache": "0.2.2"
          }
        },
        "fs.realpath": {
          "version": "1.0.0",
          "bundled": true
        },
        "get-caller-file": {
          "version": "1.0.2",
          "bundled": true
        },
        "get-stream": {
          "version": "3.0.0",
          "bundled": true
        },
        "get-value": {
          "version": "2.0.6",
          "bundled": true
        },
        "glob": {
          "version": "7.1.2",
          "bundled": true,
          "requires": {
            "fs.realpath": "1.0.0",
            "inflight": "1.0.6",
            "inherits": "2.0.3",
            "minimatch": "3.0.4",
            "once": "1.4.0",
            "path-is-absolute": "1.0.1"
          }
        },
        "glob-base": {
          "version": "0.3.0",
          "bundled": true,
          "requires": {
            "glob-parent": "2.0.0",
            "is-glob": "2.0.1"
          }
        },
        "glob-parent": {
          "version": "2.0.0",
          "bundled": true,
          "requires": {
            "is-glob": "2.0.1"
          }
        },
        "globals": {
          "version": "9.18.0",
          "bundled": true
        },
        "graceful-fs": {
          "version": "4.1.11",
          "bundled": true
        },
        "handlebars": {
          "version": "4.0.11",
          "bundled": true,
          "requires": {
            "async": "1.5.2",
            "optimist": "0.6.1",
            "source-map": "0.4.4",
            "uglify-js": "2.8.29"
          },
          "dependencies": {
            "source-map": {
              "version": "0.4.4",
              "bundled": true,
              "requires": {
                "amdefine": "1.0.1"
              }
            }
          }
        },
        "has-ansi": {
          "version": "2.0.0",
          "bundled": true,
          "requires": {
            "ansi-regex": "2.1.1"
          }
        },
        "has-flag": {
          "version": "1.0.0",
          "bundled": true
        },
        "has-value": {
          "version": "1.0.0",
          "bundled": true,
          "requires": {
            "get-value": "2.0.6",
            "has-values": "1.0.0",
            "isobject": "3.0.1"
          },
          "dependencies": {
            "isobject": {
              "version": "3.0.1",
              "bundled": true
            }
          }
        },
        "has-values": {
          "version": "1.0.0",
          "bundled": true,
          "requires": {
            "is-number": "3.0.0",
            "kind-of": "4.0.0"
          },
          "dependencies": {
            "is-number": {
              "version": "3.0.0",
              "bundled": true,
              "requires": {
                "kind-of": "3.2.2"
              },
              "dependencies": {
                "kind-of": {
                  "version": "3.2.2",
                  "bundled": true,
                  "requires": {
                    "is-buffer": "1.1.6"
                  }
                }
              }
            },
            "kind-of": {
              "version": "4.0.0",
              "bundled": true,
              "requires": {
                "is-buffer": "1.1.6"
              }
            }
          }
        },
        "hosted-git-info": {
          "version": "2.6.0",
          "bundled": true
        },
        "imurmurhash": {
          "version": "0.1.4",
          "bundled": true
        },
        "inflight": {
          "version": "1.0.6",
          "bundled": true,
          "requires": {
            "once": "1.4.0",
            "wrappy": "1.0.2"
          }
        },
        "inherits": {
          "version": "2.0.3",
          "bundled": true
        },
        "invariant": {
          "version": "2.2.3",
          "bundled": true,
          "requires": {
            "loose-envify": "1.3.1"
          }
        },
        "invert-kv": {
          "version": "1.0.0",
          "bundled": true
        },
        "is-accessor-descriptor": {
          "version": "1.0.0",
          "bundled": true,
          "requires": {
            "kind-of": "6.0.2"
          },
          "dependencies": {
            "kind-of": {
              "version": "6.0.2",
              "bundled": true
            }
          }
        },
        "is-arrayish": {
          "version": "0.2.1",
          "bundled": true
        },
        "is-buffer": {
          "version": "1.1.6",
          "bundled": true
        },
        "is-builtin-module": {
          "version": "1.0.0",
          "bundled": true,
          "requires": {
            "builtin-modules": "1.1.1"
          }
        },
        "is-data-descriptor": {
          "version": "1.0.0",
          "bundled": true,
          "requires": {
            "kind-of": "6.0.2"
          },
          "dependencies": {
            "kind-of": {
              "version": "6.0.2",
              "bundled": true
            }
          }
        },
        "is-descriptor": {
          "version": "1.0.2",
          "bundled": true,
          "requires": {
            "is-accessor-descriptor": "1.0.0",
            "is-data-descriptor": "1.0.0",
            "kind-of": "6.0.2"
          },
          "dependencies": {
            "kind-of": {
              "version": "6.0.2",
              "bundled": true
            }
          }
        },
        "is-dotfile": {
          "version": "1.0.3",
          "bundled": true
        },
        "is-equal-shallow": {
          "version": "0.1.3",
          "bundled": true,
          "requires": {
            "is-primitive": "2.0.0"
          }
        },
        "is-extendable": {
          "version": "0.1.1",
          "bundled": true
        },
        "is-extglob": {
          "version": "1.0.0",
          "bundled": true
        },
        "is-finite": {
          "version": "1.0.2",
          "bundled": true,
          "requires": {
            "number-is-nan": "1.0.1"
          }
        },
        "is-fullwidth-code-point": {
          "version": "2.0.0",
          "bundled": true
        },
        "is-glob": {
          "version": "2.0.1",
          "bundled": true,
          "requires": {
            "is-extglob": "1.0.0"
          }
        },
        "is-number": {
          "version": "2.1.0",
          "bundled": true,
          "requires": {
            "kind-of": "3.2.2"
          }
        },
        "is-odd": {
          "version": "2.0.0",
          "bundled": true,
          "requires": {
            "is-number": "4.0.0"
          },
          "dependencies": {
            "is-number": {
              "version": "4.0.0",
              "bundled": true
            }
          }
        },
        "is-plain-object": {
          "version": "2.0.4",
          "bundled": true,
          "requires": {
            "isobject": "3.0.1"
          },
          "dependencies": {
            "isobject": {
              "version": "3.0.1",
              "bundled": true
            }
          }
        },
        "is-posix-bracket": {
          "version": "0.1.1",
          "bundled": true
        },
        "is-primitive": {
          "version": "2.0.0",
          "bundled": true
        },
        "is-stream": {
          "version": "1.1.0",
          "bundled": true
        },
        "is-utf8": {
          "version": "0.2.1",
          "bundled": true
        },
        "is-windows": {
          "version": "1.0.2",
          "bundled": true
        },
        "isarray": {
          "version": "1.0.0",
          "bundled": true
        },
        "isexe": {
          "version": "2.0.0",
          "bundled": true
        },
        "isobject": {
          "version": "2.1.0",
          "bundled": true,
          "requires": {
            "isarray": "1.0.0"
          }
        },
        "istanbul-lib-coverage": {
          "version": "1.2.0",
          "bundled": true
        },
        "istanbul-lib-hook": {
          "version": "1.1.0",
          "bundled": true,
          "requires": {
            "append-transform": "0.4.0"
          }
        },
        "istanbul-lib-instrument": {
          "version": "1.10.1",
          "bundled": true,
          "requires": {
            "babel-generator": "6.26.1",
            "babel-template": "6.26.0",
            "babel-traverse": "6.26.0",
            "babel-types": "6.26.0",
            "babylon": "6.18.0",
            "istanbul-lib-coverage": "1.2.0",
            "semver": "5.5.0"
          }
        },
        "istanbul-lib-report": {
          "version": "1.1.3",
          "bundled": true,
          "requires": {
            "istanbul-lib-coverage": "1.2.0",
            "mkdirp": "0.5.1",
            "path-parse": "1.0.5",
            "supports-color": "3.2.3"
          },
          "dependencies": {
            "supports-color": {
              "version": "3.2.3",
              "bundled": true,
              "requires": {
                "has-flag": "1.0.0"
              }
            }
          }
        },
        "istanbul-lib-source-maps": {
          "version": "1.2.3",
          "bundled": true,
          "requires": {
            "debug": "3.1.0",
            "istanbul-lib-coverage": "1.2.0",
            "mkdirp": "0.5.1",
            "rimraf": "2.6.2",
            "source-map": "0.5.7"
          },
          "dependencies": {
            "debug": {
              "version": "3.1.0",
              "bundled": true,
              "requires": {
                "ms": "2.0.0"
              }
            }
          }
        },
        "istanbul-reports": {
          "version": "1.3.0",
          "bundled": true,
          "requires": {
            "handlebars": "4.0.11"
          }
        },
        "js-tokens": {
          "version": "3.0.2",
          "bundled": true
        },
        "jsesc": {
          "version": "1.3.0",
          "bundled": true
        },
        "kind-of": {
          "version": "3.2.2",
          "bundled": true,
          "requires": {
            "is-buffer": "1.1.6"
          }
        },
        "lazy-cache": {
          "version": "1.0.4",
          "bundled": true,
          "optional": true
        },
        "lcid": {
          "version": "1.0.0",
          "bundled": true,
          "requires": {
            "invert-kv": "1.0.0"
          }
        },
        "load-json-file": {
          "version": "1.1.0",
          "bundled": true,
          "requires": {
            "graceful-fs": "4.1.11",
            "parse-json": "2.2.0",
            "pify": "2.3.0",
            "pinkie-promise": "2.0.1",
            "strip-bom": "2.0.0"
          }
        },
        "locate-path": {
          "version": "2.0.0",
          "bundled": true,
          "requires": {
            "p-locate": "2.0.0",
            "path-exists": "3.0.0"
          },
          "dependencies": {
            "path-exists": {
              "version": "3.0.0",
              "bundled": true
            }
          }
        },
        "lodash": {
          "version": "4.17.5",
          "bundled": true
        },
        "longest": {
          "version": "1.0.1",
          "bundled": true
        },
        "loose-envify": {
          "version": "1.3.1",
          "bundled": true,
          "requires": {
            "js-tokens": "3.0.2"
          }
        },
        "lru-cache": {
          "version": "4.1.2",
          "bundled": true,
          "requires": {
            "pseudomap": "1.0.2",
            "yallist": "2.1.2"
          }
        },
        "map-cache": {
          "version": "0.2.2",
          "bundled": true
        },
        "map-visit": {
          "version": "1.0.0",
          "bundled": true,
          "requires": {
            "object-visit": "1.0.1"
          }
        },
        "md5-hex": {
          "version": "1.3.0",
          "bundled": true,
          "requires": {
            "md5-o-matic": "0.1.1"
          }
        },
        "md5-o-matic": {
          "version": "0.1.1",
          "bundled": true
        },
        "mem": {
          "version": "1.1.0",
          "bundled": true,
          "requires": {
            "mimic-fn": "1.2.0"
          }
        },
        "merge-source-map": {
          "version": "1.1.0",
          "bundled": true,
          "requires": {
            "source-map": "0.6.1"
          },
          "dependencies": {
            "source-map": {
              "version": "0.6.1",
              "bundled": true
            }
          }
        },
        "micromatch": {
          "version": "2.3.11",
          "bundled": true,
          "requires": {
            "arr-diff": "2.0.0",
            "array-unique": "0.2.1",
            "braces": "1.8.5",
            "expand-brackets": "0.1.5",
            "extglob": "0.3.2",
            "filename-regex": "2.0.1",
            "is-extglob": "1.0.0",
            "is-glob": "2.0.1",
            "kind-of": "3.2.2",
            "normalize-path": "2.1.1",
            "object.omit": "2.0.1",
            "parse-glob": "3.0.4",
            "regex-cache": "0.4.4"
          }
        },
        "mimic-fn": {
          "version": "1.2.0",
          "bundled": true
        },
        "minimatch": {
          "version": "3.0.4",
          "bundled": true,
          "requires": {
            "brace-expansion": "1.1.11"
          }
        },
        "minimist": {
          "version": "0.0.8",
          "bundled": true
        },
        "mixin-deep": {
          "version": "1.3.1",
          "bundled": true,
          "requires": {
            "for-in": "1.0.2",
            "is-extendable": "1.0.1"
          },
          "dependencies": {
            "is-extendable": {
              "version": "1.0.1",
              "bundled": true,
              "requires": {
                "is-plain-object": "2.0.4"
              }
            }
          }
        },
        "mkdirp": {
          "version": "0.5.1",
          "bundled": true,
          "requires": {
            "minimist": "0.0.8"
          }
        },
        "ms": {
          "version": "2.0.0",
          "bundled": true
        },
        "nanomatch": {
          "version": "1.2.9",
          "bundled": true,
          "requires": {
            "arr-diff": "4.0.0",
            "array-unique": "0.3.2",
            "define-property": "2.0.2",
            "extend-shallow": "3.0.2",
            "fragment-cache": "0.2.1",
            "is-odd": "2.0.0",
            "is-windows": "1.0.2",
            "kind-of": "6.0.2",
            "object.pick": "1.3.0",
            "regex-not": "1.0.2",
            "snapdragon": "0.8.2",
            "to-regex": "3.0.2"
          },
          "dependencies": {
            "arr-diff": {
              "version": "4.0.0",
              "bundled": true
            },
            "array-unique": {
              "version": "0.3.2",
              "bundled": true
            },
            "kind-of": {
              "version": "6.0.2",
              "bundled": true
            }
          }
        },
        "normalize-package-data": {
          "version": "2.4.0",
          "bundled": true,
          "requires": {
            "hosted-git-info": "2.6.0",
            "is-builtin-module": "1.0.0",
            "semver": "5.5.0",
            "validate-npm-package-license": "3.0.3"
          }
        },
        "normalize-path": {
          "version": "2.1.1",
          "bundled": true,
          "requires": {
            "remove-trailing-separator": "1.1.0"
          }
        },
        "npm-run-path": {
          "version": "2.0.2",
          "bundled": true,
          "requires": {
            "path-key": "2.0.1"
          }
        },
        "number-is-nan": {
          "version": "1.0.1",
          "bundled": true
        },
        "object-assign": {
          "version": "4.1.1",
          "bundled": true
        },
        "object-copy": {
          "version": "0.1.0",
          "bundled": true,
          "requires": {
            "copy-descriptor": "0.1.1",
            "define-property": "0.2.5",
            "kind-of": "3.2.2"
          },
          "dependencies": {
            "define-property": {
              "version": "0.2.5",
              "bundled": true,
              "requires": {
                "is-descriptor": "0.1.6"
              }
            },
            "is-accessor-descriptor": {
              "version": "0.1.6",
              "bundled": true,
              "requires": {
                "kind-of": "3.2.2"
              }
            },
            "is-data-descriptor": {
              "version": "0.1.4",
              "bundled": true,
              "requires": {
                "kind-of": "3.2.2"
              }
            },
            "is-descriptor": {
              "version": "0.1.6",
              "bundled": true,
              "requires": {
                "is-accessor-descriptor": "0.1.6",
                "is-data-descriptor": "0.1.4",
                "kind-of": "5.1.0"
              },
              "dependencies": {
                "kind-of": {
                  "version": "5.1.0",
                  "bundled": true
                }
              }
            }
          }
        },
        "object-visit": {
          "version": "1.0.1",
          "bundled": true,
          "requires": {
            "isobject": "3.0.1"
          },
          "dependencies": {
            "isobject": {
              "version": "3.0.1",
              "bundled": true
            }
          }
        },
        "object.omit": {
          "version": "2.0.1",
          "bundled": true,
          "requires": {
            "for-own": "0.1.5",
            "is-extendable": "0.1.1"
          }
        },
        "object.pick": {
          "version": "1.3.0",
          "bundled": true,
          "requires": {
            "isobject": "3.0.1"
          },
          "dependencies": {
            "isobject": {
              "version": "3.0.1",
              "bundled": true
            }
          }
        },
        "once": {
          "version": "1.4.0",
          "bundled": true,
          "requires": {
            "wrappy": "1.0.2"
          }
        },
        "optimist": {
          "version": "0.6.1",
          "bundled": true,
          "requires": {
            "minimist": "0.0.8",
            "wordwrap": "0.0.3"
          }
        },
        "os-homedir": {
          "version": "1.0.2",
          "bundled": true
        },
        "os-locale": {
          "version": "2.1.0",
          "bundled": true,
          "requires": {
            "execa": "0.7.0",
            "lcid": "1.0.0",
            "mem": "1.1.0"
          }
        },
        "p-finally": {
          "version": "1.0.0",
          "bundled": true
        },
        "p-limit": {
          "version": "1.2.0",
          "bundled": true,
          "requires": {
            "p-try": "1.0.0"
          }
        },
        "p-locate": {
          "version": "2.0.0",
          "bundled": true,
          "requires": {
            "p-limit": "1.2.0"
          }
        },
        "p-try": {
          "version": "1.0.0",
          "bundled": true
        },
        "parse-glob": {
          "version": "3.0.4",
          "bundled": true,
          "requires": {
            "glob-base": "0.3.0",
            "is-dotfile": "1.0.3",
            "is-extglob": "1.0.0",
            "is-glob": "2.0.1"
          }
        },
        "parse-json": {
          "version": "2.2.0",
          "bundled": true,
          "requires": {
            "error-ex": "1.3.1"
          }
        },
        "pascalcase": {
          "version": "0.1.1",
          "bundled": true
        },
        "path-exists": {
          "version": "2.1.0",
          "bundled": true,
          "requires": {
            "pinkie-promise": "2.0.1"
          }
        },
        "path-is-absolute": {
          "version": "1.0.1",
          "bundled": true
        },
        "path-key": {
          "version": "2.0.1",
          "bundled": true
        },
        "path-parse": {
          "version": "1.0.5",
          "bundled": true
        },
        "path-type": {
          "version": "1.1.0",
          "bundled": true,
          "requires": {
            "graceful-fs": "4.1.11",
            "pify": "2.3.0",
            "pinkie-promise": "2.0.1"
          }
        },
        "pify": {
          "version": "2.3.0",
          "bundled": true
        },
        "pinkie": {
          "version": "2.0.4",
          "bundled": true
        },
        "pinkie-promise": {
          "version": "2.0.1",
          "bundled": true,
          "requires": {
            "pinkie": "2.0.4"
          }
        },
        "pkg-dir": {
          "version": "1.0.0",
          "bundled": true,
          "requires": {
            "find-up": "1.1.2"
          },
          "dependencies": {
            "find-up": {
              "version": "1.1.2",
              "bundled": true,
              "requires": {
                "path-exists": "2.1.0",
                "pinkie-promise": "2.0.1"
              }
            }
          }
        },
        "posix-character-classes": {
          "version": "0.1.1",
          "bundled": true
        },
        "preserve": {
          "version": "0.2.0",
          "bundled": true
        },
        "pseudomap": {
          "version": "1.0.2",
          "bundled": true
        },
        "randomatic": {
          "version": "1.1.7",
          "bundled": true,
          "requires": {
            "is-number": "3.0.0",
            "kind-of": "4.0.0"
          },
          "dependencies": {
            "is-number": {
              "version": "3.0.0",
              "bundled": true,
              "requires": {
                "kind-of": "3.2.2"
              },
              "dependencies": {
                "kind-of": {
                  "version": "3.2.2",
                  "bundled": true,
                  "requires": {
                    "is-buffer": "1.1.6"
                  }
                }
              }
            },
            "kind-of": {
              "version": "4.0.0",
              "bundled": true,
              "requires": {
                "is-buffer": "1.1.6"
              }
            }
          }
        },
        "read-pkg": {
          "version": "1.1.0",
          "bundled": true,
          "requires": {
            "load-json-file": "1.1.0",
            "normalize-package-data": "2.4.0",
            "path-type": "1.1.0"
          }
        },
        "read-pkg-up": {
          "version": "1.0.1",
          "bundled": true,
          "requires": {
            "find-up": "1.1.2",
            "read-pkg": "1.1.0"
          },
          "dependencies": {
            "find-up": {
              "version": "1.1.2",
              "bundled": true,
              "requires": {
                "path-exists": "2.1.0",
                "pinkie-promise": "2.0.1"
              }
            }
          }
        },
        "regenerator-runtime": {
          "version": "0.11.1",
          "bundled": true
        },
        "regex-cache": {
          "version": "0.4.4",
          "bundled": true,
          "requires": {
            "is-equal-shallow": "0.1.3"
          }
        },
        "regex-not": {
          "version": "1.0.2",
          "bundled": true,
          "requires": {
            "extend-shallow": "3.0.2",
            "safe-regex": "1.1.0"
          }
        },
        "remove-trailing-separator": {
          "version": "1.1.0",
          "bundled": true
        },
        "repeat-element": {
          "version": "1.1.2",
          "bundled": true
        },
        "repeat-string": {
          "version": "1.6.1",
          "bundled": true
        },
        "repeating": {
          "version": "2.0.1",
          "bundled": true,
          "requires": {
            "is-finite": "1.0.2"
          }
        },
        "require-directory": {
          "version": "2.1.1",
          "bundled": true
        },
        "require-main-filename": {
          "version": "1.0.1",
          "bundled": true
        },
        "resolve-from": {
          "version": "2.0.0",
          "bundled": true
        },
        "resolve-url": {
          "version": "0.2.1",
          "bundled": true
        },
        "ret": {
          "version": "0.1.15",
          "bundled": true
        },
        "right-align": {
          "version": "0.1.3",
          "bundled": true,
          "optional": true,
          "requires": {
            "align-text": "0.1.4"
          }
        },
        "rimraf": {
          "version": "2.6.2",
          "bundled": true,
          "requires": {
            "glob": "7.1.2"
          }
        },
        "safe-regex": {
          "version": "1.1.0",
          "bundled": true,
          "requires": {
            "ret": "0.1.15"
          }
        },
        "semver": {
          "version": "5.5.0",
          "bundled": true
        },
        "set-blocking": {
          "version": "2.0.0",
          "bundled": true
        },
        "set-value": {
          "version": "2.0.0",
          "bundled": true,
          "requires": {
            "extend-shallow": "2.0.1",
            "is-extendable": "0.1.1",
            "is-plain-object": "2.0.4",
            "split-string": "3.1.0"
          },
          "dependencies": {
            "extend-shallow": {
              "version": "2.0.1",
              "bundled": true,
              "requires": {
                "is-extendable": "0.1.1"
              }
            }
          }
        },
        "shebang-command": {
          "version": "1.2.0",
          "bundled": true,
          "requires": {
            "shebang-regex": "1.0.0"
          }
        },
        "shebang-regex": {
          "version": "1.0.0",
          "bundled": true
        },
        "signal-exit": {
          "version": "3.0.2",
          "bundled": true
        },
        "slide": {
          "version": "1.1.6",
          "bundled": true
        },
        "snapdragon": {
          "version": "0.8.2",
          "bundled": true,
          "requires": {
            "base": "0.11.2",
            "debug": "2.6.9",
            "define-property": "0.2.5",
            "extend-shallow": "2.0.1",
            "map-cache": "0.2.2",
            "source-map": "0.5.7",
            "source-map-resolve": "0.5.1",
            "use": "3.1.0"
          },
          "dependencies": {
            "define-property": {
              "version": "0.2.5",
              "bundled": true,
              "requires": {
                "is-descriptor": "0.1.6"
              }
            },
            "extend-shallow": {
              "version": "2.0.1",
              "bundled": true,
              "requires": {
                "is-extendable": "0.1.1"
              }
            },
            "is-accessor-descriptor": {
              "version": "0.1.6",
              "bundled": true,
              "requires": {
                "kind-of": "3.2.2"
              },
              "dependencies": {
                "kind-of": {
                  "version": "3.2.2",
                  "bundled": true,
                  "requires": {
                    "is-buffer": "1.1.6"
                  }
                }
              }
            },
            "is-data-descriptor": {
              "version": "0.1.4",
              "bundled": true,
              "requires": {
                "kind-of": "3.2.2"
              },
              "dependencies": {
                "kind-of": {
                  "version": "3.2.2",
                  "bundled": true,
                  "requires": {
                    "is-buffer": "1.1.6"
                  }
                }
              }
            },
            "is-descriptor": {
              "version": "0.1.6",
              "bundled": true,
              "requires": {
                "is-accessor-descriptor": "0.1.6",
                "is-data-descriptor": "0.1.4",
                "kind-of": "5.1.0"
              }
            },
            "kind-of": {
              "version": "5.1.0",
              "bundled": true
            }
          }
        },
        "snapdragon-node": {
          "version": "2.1.1",
          "bundled": true,
          "requires": {
            "define-property": "1.0.0",
            "isobject": "3.0.1",
            "snapdragon-util": "3.0.1"
          },
          "dependencies": {
            "define-property": {
              "version": "1.0.0",
              "bundled": true,
              "requires": {
                "is-descriptor": "1.0.2"
              }
            },
            "isobject": {
              "version": "3.0.1",
              "bundled": true
            }
          }
        },
        "snapdragon-util": {
          "version": "3.0.1",
          "bundled": true,
          "requires": {
            "kind-of": "3.2.2"
          }
        },
        "source-map": {
          "version": "0.5.7",
          "bundled": true
        },
        "source-map-resolve": {
          "version": "0.5.1",
          "bundled": true,
          "requires": {
            "atob": "2.0.3",
            "decode-uri-component": "0.2.0",
            "resolve-url": "0.2.1",
            "source-map-url": "0.4.0",
            "urix": "0.1.0"
          }
        },
        "source-map-url": {
          "version": "0.4.0",
          "bundled": true
        },
        "spawn-wrap": {
          "version": "1.4.2",
          "bundled": true,
          "requires": {
            "foreground-child": "1.5.6",
            "mkdirp": "0.5.1",
            "os-homedir": "1.0.2",
            "rimraf": "2.6.2",
            "signal-exit": "3.0.2",
            "which": "1.3.0"
          }
        },
        "spdx-correct": {
          "version": "3.0.0",
          "bundled": true,
          "requires": {
            "spdx-expression-parse": "3.0.0",
            "spdx-license-ids": "3.0.0"
          }
        },
        "spdx-exceptions": {
          "version": "2.1.0",
          "bundled": true
        },
        "spdx-expression-parse": {
          "version": "3.0.0",
          "bundled": true,
          "requires": {
            "spdx-exceptions": "2.1.0",
            "spdx-license-ids": "3.0.0"
          }
        },
        "spdx-license-ids": {
          "version": "3.0.0",
          "bundled": true
        },
        "split-string": {
          "version": "3.1.0",
          "bundled": true,
          "requires": {
            "extend-shallow": "3.0.2"
          }
        },
        "static-extend": {
          "version": "0.1.2",
          "bundled": true,
          "requires": {
            "define-property": "0.2.5",
            "object-copy": "0.1.0"
          },
          "dependencies": {
            "define-property": {
              "version": "0.2.5",
              "bundled": true,
              "requires": {
                "is-descriptor": "0.1.6"
              }
            },
            "is-accessor-descriptor": {
              "version": "0.1.6",
              "bundled": true,
              "requires": {
                "kind-of": "3.2.2"
              },
              "dependencies": {
                "kind-of": {
                  "version": "3.2.2",
                  "bundled": true,
                  "requires": {
                    "is-buffer": "1.1.6"
                  }
                }
              }
            },
            "is-data-descriptor": {
              "version": "0.1.4",
              "bundled": true,
              "requires": {
                "kind-of": "3.2.2"
              },
              "dependencies": {
                "kind-of": {
                  "version": "3.2.2",
                  "bundled": true,
                  "requires": {
                    "is-buffer": "1.1.6"
                  }
                }
              }
            },
            "is-descriptor": {
              "version": "0.1.6",
              "bundled": true,
              "requires": {
                "is-accessor-descriptor": "0.1.6",
                "is-data-descriptor": "0.1.4",
                "kind-of": "5.1.0"
              }
            },
            "kind-of": {
              "version": "5.1.0",
              "bundled": true
            }
          }
        },
        "string-width": {
          "version": "2.1.1",
          "bundled": true,
          "requires": {
            "is-fullwidth-code-point": "2.0.0",
            "strip-ansi": "4.0.0"
          },
          "dependencies": {
            "ansi-regex": {
              "version": "3.0.0",
              "bundled": true
            },
            "strip-ansi": {
              "version": "4.0.0",
              "bundled": true,
              "requires": {
                "ansi-regex": "3.0.0"
              }
            }
          }
        },
        "strip-ansi": {
          "version": "3.0.1",
          "bundled": true,
          "requires": {
            "ansi-regex": "2.1.1"
          }
        },
        "strip-bom": {
          "version": "2.0.0",
          "bundled": true,
          "requires": {
            "is-utf8": "0.2.1"
          }
        },
        "strip-eof": {
          "version": "1.0.0",
          "bundled": true
        },
        "supports-color": {
          "version": "2.0.0",
          "bundled": true
        },
        "test-exclude": {
          "version": "4.2.1",
          "bundled": true,
          "requires": {
            "arrify": "1.0.1",
            "micromatch": "3.1.9",
            "object-assign": "4.1.1",
            "read-pkg-up": "1.0.1",
            "require-main-filename": "1.0.1"
          },
          "dependencies": {
            "arr-diff": {
              "version": "4.0.0",
              "bundled": true
            },
            "array-unique": {
              "version": "0.3.2",
              "bundled": true
            },
            "braces": {
              "version": "2.3.1",
              "bundled": true,
              "requires": {
                "arr-flatten": "1.1.0",
                "array-unique": "0.3.2",
                "define-property": "1.0.0",
                "extend-shallow": "2.0.1",
                "fill-range": "4.0.0",
                "isobject": "3.0.1",
                "kind-of": "6.0.2",
                "repeat-element": "1.1.2",
                "snapdragon": "0.8.2",
                "snapdragon-node": "2.1.1",
                "split-string": "3.1.0",
                "to-regex": "3.0.2"
              },
              "dependencies": {
                "define-property": {
                  "version": "1.0.0",
                  "bundled": true,
                  "requires": {
                    "is-descriptor": "1.0.2"
                  }
                },
                "extend-shallow": {
                  "version": "2.0.1",
                  "bundled": true,
                  "requires": {
                    "is-extendable": "0.1.1"
                  }
                }
              }
            },
            "expand-brackets": {
              "version": "2.1.4",
              "bundled": true,
              "requires": {
                "debug": "2.6.9",
                "define-property": "0.2.5",
                "extend-shallow": "2.0.1",
                "posix-character-classes": "0.1.1",
                "regex-not": "1.0.2",
                "snapdragon": "0.8.2",
                "to-regex": "3.0.2"
              },
              "dependencies": {
                "define-property": {
                  "version": "0.2.5",
                  "bundled": true,
                  "requires": {
                    "is-descriptor": "0.1.6"
                  }
                },
                "extend-shallow": {
                  "version": "2.0.1",
                  "bundled": true,
                  "requires": {
                    "is-extendable": "0.1.1"
                  }
                },
                "is-descriptor": {
                  "version": "0.1.6",
                  "bundled": true,
                  "requires": {
                    "is-accessor-descriptor": "0.1.6",
                    "is-data-descriptor": "0.1.4",
                    "kind-of": "5.1.0"
                  }
                },
                "kind-of": {
                  "version": "5.1.0",
                  "bundled": true
                }
              }
            },
            "extglob": {
              "version": "2.0.4",
              "bundled": true,
              "requires": {
                "array-unique": "0.3.2",
                "define-property": "1.0.0",
                "expand-brackets": "2.1.4",
                "extend-shallow": "2.0.1",
                "fragment-cache": "0.2.1",
                "regex-not": "1.0.2",
                "snapdragon": "0.8.2",
                "to-regex": "3.0.2"
              },
              "dependencies": {
                "define-property": {
                  "version": "1.0.0",
                  "bundled": true,
                  "requires": {
                    "is-descriptor": "1.0.2"
                  }
                },
                "extend-shallow": {
                  "version": "2.0.1",
                  "bundled": true,
                  "requires": {
                    "is-extendable": "0.1.1"
                  }
                }
              }
            },
            "fill-range": {
              "version": "4.0.0",
              "bundled": true,
              "requires": {
                "extend-shallow": "2.0.1",
                "is-number": "3.0.0",
                "repeat-string": "1.6.1",
                "to-regex-range": "2.1.1"
              },
              "dependencies": {
                "extend-shallow": {
                  "version": "2.0.1",
                  "bundled": true,
                  "requires": {
                    "is-extendable": "0.1.1"
                  }
                }
              }
            },
            "is-accessor-descriptor": {
              "version": "0.1.6",
              "bundled": true,
              "requires": {
                "kind-of": "3.2.2"
              },
              "dependencies": {
                "kind-of": {
                  "version": "3.2.2",
                  "bundled": true,
                  "requires": {
                    "is-buffer": "1.1.6"
                  }
                }
              }
            },
            "is-data-descriptor": {
              "version": "0.1.4",
              "bundled": true,
              "requires": {
                "kind-of": "3.2.2"
              },
              "dependencies": {
                "kind-of": {
                  "version": "3.2.2",
                  "bundled": true,
                  "requires": {
                    "is-buffer": "1.1.6"
                  }
                }
              }
            },
            "is-number": {
              "version": "3.0.0",
              "bundled": true,
              "requires": {
                "kind-of": "3.2.2"
              },
              "dependencies": {
                "kind-of": {
                  "version": "3.2.2",
                  "bundled": true,
                  "requires": {
                    "is-buffer": "1.1.6"
                  }
                }
              }
            },
            "isobject": {
              "version": "3.0.1",
              "bundled": true
            },
            "kind-of": {
              "version": "6.0.2",
              "bundled": true
            },
            "micromatch": {
              "version": "3.1.9",
              "bundled": true,
              "requires": {
                "arr-diff": "4.0.0",
                "array-unique": "0.3.2",
                "braces": "2.3.1",
                "define-property": "2.0.2",
                "extend-shallow": "3.0.2",
                "extglob": "2.0.4",
                "fragment-cache": "0.2.1",
                "kind-of": "6.0.2",
                "nanomatch": "1.2.9",
                "object.pick": "1.3.0",
                "regex-not": "1.0.2",
                "snapdragon": "0.8.2",
                "to-regex": "3.0.2"
              }
            }
          }
        },
        "to-fast-properties": {
          "version": "1.0.3",
          "bundled": true
        },
        "to-object-path": {
          "version": "0.3.0",
          "bundled": true,
          "requires": {
            "kind-of": "3.2.2"
          }
        },
        "to-regex": {
          "version": "3.0.2",
          "bundled": true,
          "requires": {
            "define-property": "2.0.2",
            "extend-shallow": "3.0.2",
            "regex-not": "1.0.2",
            "safe-regex": "1.1.0"
          }
        },
        "to-regex-range": {
          "version": "2.1.1",
          "bundled": true,
          "requires": {
            "is-number": "3.0.0",
            "repeat-string": "1.6.1"
          },
          "dependencies": {
            "is-number": {
              "version": "3.0.0",
              "bundled": true,
              "requires": {
                "kind-of": "3.2.2"
              }
            }
          }
        },
        "trim-right": {
          "version": "1.0.1",
          "bundled": true
        },
        "uglify-js": {
          "version": "2.8.29",
          "bundled": true,
          "optional": true,
          "requires": {
            "source-map": "0.5.7",
            "uglify-to-browserify": "1.0.2",
            "yargs": "3.10.0"
          },
          "dependencies": {
            "yargs": {
              "version": "3.10.0",
              "bundled": true,
              "optional": true,
              "requires": {
                "camelcase": "1.2.1",
                "cliui": "2.1.0",
                "decamelize": "1.2.0",
                "window-size": "0.1.0"
              }
            }
          }
        },
        "uglify-to-browserify": {
          "version": "1.0.2",
          "bundled": true,
          "optional": true
        },
        "union-value": {
          "version": "1.0.0",
          "bundled": true,
          "requires": {
            "arr-union": "3.1.0",
            "get-value": "2.0.6",
            "is-extendable": "0.1.1",
            "set-value": "0.4.3"
          },
          "dependencies": {
            "extend-shallow": {
              "version": "2.0.1",
              "bundled": true,
              "requires": {
                "is-extendable": "0.1.1"
              }
            },
            "set-value": {
              "version": "0.4.3",
              "bundled": true,
              "requires": {
                "extend-shallow": "2.0.1",
                "is-extendable": "0.1.1",
                "is-plain-object": "2.0.4",
                "to-object-path": "0.3.0"
              }
            }
          }
        },
        "unset-value": {
          "version": "1.0.0",
          "bundled": true,
          "requires": {
            "has-value": "0.3.1",
            "isobject": "3.0.1"
          },
          "dependencies": {
            "has-value": {
              "version": "0.3.1",
              "bundled": true,
              "requires": {
                "get-value": "2.0.6",
                "has-values": "0.1.4",
                "isobject": "2.1.0"
              },
              "dependencies": {
                "isobject": {
                  "version": "2.1.0",
                  "bundled": true,
                  "requires": {
                    "isarray": "1.0.0"
                  }
                }
              }
            },
            "has-values": {
              "version": "0.1.4",
              "bundled": true
            },
            "isobject": {
              "version": "3.0.1",
              "bundled": true
            }
          }
        },
        "urix": {
          "version": "0.1.0",
          "bundled": true
        },
        "use": {
          "version": "3.1.0",
          "bundled": true,
          "requires": {
            "kind-of": "6.0.2"
          },
          "dependencies": {
            "kind-of": {
              "version": "6.0.2",
              "bundled": true
            }
          }
        },
        "validate-npm-package-license": {
          "version": "3.0.3",
          "bundled": true,
          "requires": {
            "spdx-correct": "3.0.0",
            "spdx-expression-parse": "3.0.0"
          }
        },
        "which": {
          "version": "1.3.0",
          "bundled": true,
          "requires": {
            "isexe": "2.0.0"
          }
        },
        "which-module": {
          "version": "2.0.0",
          "bundled": true
        },
        "window-size": {
          "version": "0.1.0",
          "bundled": true,
          "optional": true
        },
        "wordwrap": {
          "version": "0.0.3",
          "bundled": true
        },
        "wrap-ansi": {
          "version": "2.1.0",
          "bundled": true,
          "requires": {
            "string-width": "1.0.2",
            "strip-ansi": "3.0.1"
          },
          "dependencies": {
            "is-fullwidth-code-point": {
              "version": "1.0.0",
              "bundled": true,
              "requires": {
                "number-is-nan": "1.0.1"
              }
            },
            "string-width": {
              "version": "1.0.2",
              "bundled": true,
              "requires": {
                "code-point-at": "1.1.0",
                "is-fullwidth-code-point": "1.0.0",
                "strip-ansi": "3.0.1"
              }
            }
          }
        },
        "wrappy": {
          "version": "1.0.2",
          "bundled": true
        },
        "write-file-atomic": {
          "version": "1.3.4",
          "bundled": true,
          "requires": {
            "graceful-fs": "4.1.11",
            "imurmurhash": "0.1.4",
            "slide": "1.1.6"
          }
        },
        "y18n": {
          "version": "3.2.1",
          "bundled": true
        },
        "yallist": {
          "version": "2.1.2",
          "bundled": true
        },
        "yargs": {
          "version": "11.1.0",
          "bundled": true,
          "requires": {
            "cliui": "4.0.0",
            "decamelize": "1.2.0",
            "find-up": "2.1.0",
            "get-caller-file": "1.0.2",
            "os-locale": "2.1.0",
            "require-directory": "2.1.1",
            "require-main-filename": "1.0.1",
            "set-blocking": "2.0.0",
            "string-width": "2.1.1",
            "which-module": "2.0.0",
            "y18n": "3.2.1",
            "yargs-parser": "9.0.2"
          },
          "dependencies": {
            "ansi-regex": {
              "version": "3.0.0",
              "bundled": true
            },
            "camelcase": {
              "version": "4.1.0",
              "bundled": true
            },
            "cliui": {
              "version": "4.0.0",
              "bundled": true,
              "requires": {
                "string-width": "2.1.1",
                "strip-ansi": "4.0.0",
                "wrap-ansi": "2.1.0"
              }
            },
            "strip-ansi": {
              "version": "4.0.0",
              "bundled": true,
              "requires": {
                "ansi-regex": "3.0.0"
              }
            },
            "yargs-parser": {
              "version": "9.0.2",
              "bundled": true,
              "requires": {
                "camelcase": "4.1.0"
              }
            }
          }
        },
        "yargs-parser": {
          "version": "8.1.0",
          "bundled": true,
          "requires": {
            "camelcase": "4.1.0"
          },
          "dependencies": {
            "camelcase": {
              "version": "4.1.0",
              "bundled": true
            }
          }
        }
      }
    },
    "oauth-sign": {
      "version": "0.8.2",
      "resolved": "https://npm.bentley.com/npm/npm/oauth-sign/-/oauth-sign-0.8.2.tgz",
      "integrity": "sha1-Rqarfwrq2N6unsBWV4C31O/rnUM="
    },
    "object-assign": {
      "version": "4.1.1",
      "resolved": "https://npm.bentley.com/npm/npm/object-assign/-/object-assign-4.1.1.tgz",
      "integrity": "sha1-IQmtx5ZYh8/AXLvUQsrIv7s2CGM="
    },
    "object-copy": {
      "version": "0.1.0",
      "resolved": "https://npm.bentley.com/npm/npm/object-copy/-/object-copy-0.1.0.tgz",
      "integrity": "sha1-fn2Fi3gb18mRpBupde04EnVOmYw=",
      "requires": {
        "copy-descriptor": "0.1.1",
        "define-property": "0.2.5",
        "kind-of": "3.2.2"
      },
      "dependencies": {
        "define-property": {
          "version": "0.2.5",
          "resolved": "https://npm.bentley.com/npm/npm/define-property/-/define-property-0.2.5.tgz",
          "integrity": "sha1-w1se+RjsPJkPmlvFe+BKrOxcgRY=",
          "requires": {
            "is-descriptor": "0.1.6"
          }
        },
        "is-accessor-descriptor": {
          "version": "0.1.6",
          "resolved": "https://npm.bentley.com/npm/npm/is-accessor-descriptor/-/is-accessor-descriptor-0.1.6.tgz",
          "integrity": "sha1-qeEss66Nh2cn7u84Q/igiXtcmNY=",
          "requires": {
            "kind-of": "3.2.2"
          }
        },
        "is-data-descriptor": {
          "version": "0.1.4",
          "resolved": "https://npm.bentley.com/npm/npm/is-data-descriptor/-/is-data-descriptor-0.1.4.tgz",
          "integrity": "sha1-C17mSDiOLIYCgueT8YVv7D8wG1Y=",
          "requires": {
            "kind-of": "3.2.2"
          }
        },
        "is-descriptor": {
          "version": "0.1.6",
          "resolved": "https://npm.bentley.com/npm/npm/is-descriptor/-/is-descriptor-0.1.6.tgz",
          "integrity": "sha1-Nm2CQN3kh8pRgjsaufB6EKeCUco=",
          "requires": {
            "is-accessor-descriptor": "0.1.6",
            "is-data-descriptor": "0.1.4",
            "kind-of": "5.1.0"
          },
          "dependencies": {
            "kind-of": {
              "version": "5.1.0",
              "resolved": "https://npm.bentley.com/npm/npm/kind-of/-/kind-of-5.1.0.tgz",
              "integrity": "sha1-cpyR4thXt6QZofmqZWhcTDP1hF0="
            }
          }
        }
      }
    },
    "object-keys": {
      "version": "0.4.0",
      "resolved": "https://npm.bentley.com/npm/npm/object-keys/-/object-keys-0.4.0.tgz",
      "integrity": "sha1-KKaq50KN0sOpLz2V8hM13SBOAzY="
    },
    "object-visit": {
      "version": "1.0.1",
      "resolved": "https://npm.bentley.com/npm/npm/object-visit/-/object-visit-1.0.1.tgz",
      "integrity": "sha1-95xEk68MU3e1n+OdOV5BBC3QRbs=",
      "requires": {
        "isobject": "3.0.1"
      },
      "dependencies": {
        "isobject": {
          "version": "3.0.1",
          "resolved": "https://npm.bentley.com/npm/npm/isobject/-/isobject-3.0.1.tgz",
          "integrity": "sha1-TkMekrEalzFjaqH5yNHMvP2reN8="
        }
      }
    },
    "object.omit": {
      "version": "2.0.1",
      "resolved": "https://npm.bentley.com/npm/npm/object.omit/-/object.omit-2.0.1.tgz",
      "integrity": "sha1-Gpx0SCnznbuFjHbKNXmuKlTr0fo=",
      "requires": {
        "for-own": "0.1.5",
        "is-extendable": "0.1.1"
      }
    },
    "object.pick": {
      "version": "1.3.0",
      "resolved": "https://npm.bentley.com/npm/npm/object.pick/-/object.pick-1.3.0.tgz",
      "integrity": "sha1-h6EKxMFpS9Lhy/U1kaZhQftd10c=",
      "requires": {
        "isobject": "3.0.1"
      },
      "dependencies": {
        "isobject": {
          "version": "3.0.1",
          "resolved": "https://npm.bentley.com/npm/npm/isobject/-/isobject-3.0.1.tgz",
          "integrity": "sha1-TkMekrEalzFjaqH5yNHMvP2reN8="
        }
      }
    },
    "on-finished": {
      "version": "2.3.0",
      "resolved": "https://npm.bentley.com/npm/npm/on-finished/-/on-finished-2.3.0.tgz",
      "integrity": "sha1-IPEzZIGwg811M3mSoWlxqi2QaUc=",
      "requires": {
        "ee-first": "1.1.1"
      }
    },
    "once": {
      "version": "1.4.0",
      "resolved": "https://npm.bentley.com/npm/npm/once/-/once-1.4.0.tgz",
      "integrity": "sha1-WDsap3WWHUsROsF9nFC6753Xa9E=",
      "requires": {
        "wrappy": "1.0.2"
      }
    },
    "optimist": {
      "version": "0.6.1",
      "resolved": "https://npm.bentley.com/npm/npm/optimist/-/optimist-0.6.1.tgz",
      "integrity": "sha1-2j6nRob6IaGaERwybpDrFaAZZoY=",
      "requires": {
        "minimist": "0.0.8",
        "wordwrap": "0.0.3"
      }
    },
    "optionator": {
      "version": "0.8.2",
      "resolved": "https://registry.npmjs.org/optionator/-/optionator-0.8.2.tgz",
      "integrity": "sha1-NkxeQJ0/TWMB1sC0wFu6UBgK62Q=",
      "requires": {
        "deep-is": "0.1.3",
        "fast-levenshtein": "2.0.6",
        "levn": "0.3.0",
        "prelude-ls": "1.1.2",
        "type-check": "0.3.2",
        "wordwrap": "1.0.0"
      },
      "dependencies": {
        "wordwrap": {
          "version": "1.0.0",
          "resolved": "https://registry.npmjs.org/wordwrap/-/wordwrap-1.0.0.tgz",
          "integrity": "sha1-J1hIEIkUVqQXHI0CJkQa3pDLyus="
        }
      }
    },
    "os-browserify": {
      "version": "0.3.0",
      "resolved": "https://npm.bentley.com/npm/npm/os-browserify/-/os-browserify-0.3.0.tgz",
      "integrity": "sha1-hUNzx/XCMVkU/Jv8a9gjj92h7Cc="
    },
    "os-homedir": {
      "version": "1.0.2",
      "resolved": "https://npm.bentley.com/npm/npm/os-homedir/-/os-homedir-1.0.2.tgz",
      "integrity": "sha1-/7xJiDNuDoM94MFox+8VISGqf7M="
    },
    "os-locale": {
      "version": "2.1.0",
      "resolved": "https://npm.bentley.com/npm/npm/os-locale/-/os-locale-2.1.0.tgz",
      "integrity": "sha1-QrwpAKa1uL0XN2yOiCtlr8zyS/I=",
      "requires": {
        "execa": "0.7.0",
        "lcid": "1.0.0",
        "mem": "1.1.0"
      }
    },
    "os-tmpdir": {
      "version": "1.0.2",
      "resolved": "https://npm.bentley.com/npm/npm/os-tmpdir/-/os-tmpdir-1.0.2.tgz",
      "integrity": "sha1-u+Z0BseaqFxc/sdm/lc0VV36EnQ="
    },
    "p-finally": {
      "version": "1.0.0",
      "resolved": "https://npm.bentley.com/npm/npm/p-finally/-/p-finally-1.0.0.tgz",
      "integrity": "sha1-P7z7FbiZpEEjs0ttzBi3JDNqLK4="
    },
    "p-limit": {
      "version": "1.2.0",
      "resolved": "https://npm.bentley.com/npm/npm/p-limit/-/p-limit-1.2.0.tgz",
      "integrity": "sha1-DpK2vty1nwIsE9DxlJ3ILRWQnxw=",
      "requires": {
        "p-try": "1.0.0"
      }
    },
    "p-locate": {
      "version": "2.0.0",
      "resolved": "https://npm.bentley.com/npm/npm/p-locate/-/p-locate-2.0.0.tgz",
      "integrity": "sha1-IKAQOyIqcMj9OcwuWAaA893l7EM=",
      "requires": {
        "p-limit": "1.2.0"
      }
    },
    "p-try": {
      "version": "1.0.0",
      "resolved": "https://npm.bentley.com/npm/npm/p-try/-/p-try-1.0.0.tgz",
      "integrity": "sha1-y8ec26+P1CKOE/Yh8rGiN8GyB7M="
    },
    "pako": {
      "version": "1.0.6",
      "resolved": "https://npm.bentley.com/npm/npm/pako/-/pako-1.0.6.tgz",
      "integrity": "sha1-AQEhG6pwxLykoPY/Igbpe3368lg="
    },
    "parse-asn1": {
      "version": "5.1.0",
      "resolved": "https://npm.bentley.com/npm/npm/parse-asn1/-/parse-asn1-5.1.0.tgz",
      "integrity": "sha1-N8T5t+06tlx0gXtfJICTf7+XxxI=",
      "requires": {
        "asn1.js": "4.10.1",
        "browserify-aes": "1.1.1",
        "create-hash": "1.1.3",
        "evp_bytestokey": "1.0.3",
        "pbkdf2": "3.0.14"
      }
    },
    "parse-glob": {
      "version": "3.0.4",
      "resolved": "https://npm.bentley.com/npm/npm/parse-glob/-/parse-glob-3.0.4.tgz",
      "integrity": "sha1-ssN2z7EfNVE7rdFz7wu246OIORw=",
      "requires": {
        "glob-base": "0.3.0",
        "is-dotfile": "1.0.3",
        "is-extglob": "1.0.0",
        "is-glob": "2.0.1"
      }
    },
    "parse-json": {
      "version": "2.2.0",
      "resolved": "https://npm.bentley.com/npm/npm/parse-json/-/parse-json-2.2.0.tgz",
      "integrity": "sha1-9ID0BDTvgHQfhGkJn43qGPVaTck=",
      "requires": {
        "error-ex": "1.3.1"
      }
    },
    "parse-passwd": {
      "version": "1.0.0",
      "resolved": "https://npm.bentley.com/npm/npm/parse-passwd/-/parse-passwd-1.0.0.tgz",
      "integrity": "sha1-bVuTSkVpk7I9N/QKOC1vFmao5cY="
    },
    "parse5": {
      "version": "1.5.1",
      "resolved": "https://registry.npmjs.org/parse5/-/parse5-1.5.1.tgz",
      "integrity": "sha1-m387DeMr543CQBsXVzzK8Pb1nZQ="
    },
    "parseurl": {
      "version": "1.3.2",
      "resolved": "https://npm.bentley.com/npm/npm/parseurl/-/parseurl-1.3.2.tgz",
      "integrity": "sha1-/CidTtiZMRlGDBViUyYs3I3mW/M="
    },
    "pascalcase": {
      "version": "0.1.1",
      "resolved": "https://npm.bentley.com/npm/npm/pascalcase/-/pascalcase-0.1.1.tgz",
      "integrity": "sha1-s2PlXoAGym/iF4TS2yK9FdeRfxQ="
    },
    "path-browserify": {
      "version": "0.0.0",
      "resolved": "https://npm.bentley.com/npm/npm/path-browserify/-/path-browserify-0.0.0.tgz",
      "integrity": "sha1-oLhwcpquIUAFt9UDLsLLuw+0RRo="
    },
    "path-dirname": {
      "version": "1.0.2",
      "resolved": "https://npm.bentley.com/npm/npm/path-dirname/-/path-dirname-1.0.2.tgz",
      "integrity": "sha1-zDPSTVJeCZpTiMAzbG4yuRYGCeA="
    },
    "path-exists": {
      "version": "3.0.0",
      "resolved": "https://npm.bentley.com/npm/npm/path-exists/-/path-exists-3.0.0.tgz",
      "integrity": "sha1-zg6+ql94yxiSXqfYENe1mwEP1RU="
    },
    "path-is-absolute": {
      "version": "1.0.1",
      "resolved": "https://npm.bentley.com/npm/npm/path-is-absolute/-/path-is-absolute-1.0.1.tgz",
      "integrity": "sha1-F0uSaHNVNP+8es5r9TpanhtcX18="
    },
    "path-key": {
      "version": "2.0.1",
      "resolved": "https://npm.bentley.com/npm/npm/path-key/-/path-key-2.0.1.tgz",
      "integrity": "sha1-QRyttXTFoUDTpLGRDUDYDMn0C0A="
    },
    "path-parse": {
      "version": "1.0.5",
      "resolved": "https://npm.bentley.com/npm/npm/path-parse/-/path-parse-1.0.5.tgz",
      "integrity": "sha1-PBrfhx6pzWyUMbbqK9dKD/BVxME="
    },
    "path-to-regexp": {
      "version": "0.1.7",
      "resolved": "https://npm.bentley.com/npm/npm/path-to-regexp/-/path-to-regexp-0.1.7.tgz",
      "integrity": "sha1-32BBeABfUi8V60SQ5yR6G/qmf4w="
    },
    "path-type": {
      "version": "2.0.0",
      "resolved": "https://npm.bentley.com/npm/npm/path-type/-/path-type-2.0.0.tgz",
      "integrity": "sha1-8BLMuEFbcJb8LaoQVMPXI4lZTHM=",
      "requires": {
        "pify": "2.3.0"
      }
    },
    "pathval": {
      "version": "1.1.0",
      "resolved": "https://npm.bentley.com/npm/npm/pathval/-/pathval-1.1.0.tgz",
      "integrity": "sha1-uULm1L3mUwBe9rcTYd74cn0GReA="
    },
    "pause-stream": {
      "version": "0.0.11",
      "resolved": "https://npm.bentley.com/npm/npm/pause-stream/-/pause-stream-0.0.11.tgz",
      "integrity": "sha1-/lo0sMvOErWqaitAPuLnO2AvFEU=",
      "requires": {
        "through": "2.3.8"
      }
    },
    "pbkdf2": {
      "version": "3.0.14",
      "resolved": "https://npm.bentley.com/npm/npm/pbkdf2/-/pbkdf2-3.0.14.tgz",
      "integrity": "sha1-o14TxkeZsGzhUyD0WcIw5o5zut4=",
      "requires": {
        "create-hash": "1.1.3",
        "create-hmac": "1.1.6",
        "ripemd160": "2.0.1",
        "safe-buffer": "5.1.1",
        "sha.js": "2.4.11"
      }
    },
    "pend": {
      "version": "1.2.0",
      "resolved": "https://npm.bentley.com/npm/npm/pend/-/pend-1.2.0.tgz",
      "integrity": "sha1-elfrVQpng/kRUzH89GY9XI4AelA="
    },
    "performance-now": {
      "version": "2.1.0",
      "resolved": "https://npm.bentley.com/npm/npm/performance-now/-/performance-now-2.1.0.tgz",
      "integrity": "sha1-Ywn04OX6kT7BxpMHrjZLSzd8nns="
    },
    "pify": {
      "version": "2.3.0",
      "resolved": "https://npm.bentley.com/npm/npm/pify/-/pify-2.3.0.tgz",
      "integrity": "sha1-7RQaasBDqEnqWISY59yosVMw6Qw="
    },
    "pinkie": {
      "version": "2.0.4",
      "resolved": "https://npm.bentley.com/npm/npm/pinkie/-/pinkie-2.0.4.tgz",
      "integrity": "sha1-clVrgM+g1IqXToDnckjoDtT3+HA="
    },
    "pinkie-promise": {
      "version": "2.0.1",
      "resolved": "https://npm.bentley.com/npm/npm/pinkie-promise/-/pinkie-promise-2.0.1.tgz",
      "integrity": "sha1-ITXW36ejWMBprJsXh3YogihFD/o=",
      "requires": {
        "pinkie": "2.0.4"
      }
    },
    "plugin-error": {
      "version": "1.0.1",
      "resolved": "https://npm.bentley.com/npm/npm/plugin-error/-/plugin-error-1.0.1.tgz",
      "integrity": "sha1-dwFr2JGdCsN3/c3QMiMolTyleBw=",
      "requires": {
        "ansi-colors": "1.1.0",
        "arr-diff": "4.0.0",
        "arr-union": "3.1.0",
        "extend-shallow": "3.0.2"
      },
      "dependencies": {
        "arr-diff": {
          "version": "4.0.0",
          "resolved": "https://npm.bentley.com/npm/npm/arr-diff/-/arr-diff-4.0.0.tgz",
          "integrity": "sha1-1kYQdP6/7HHn4VI1dhoyml3HxSA="
        }
      }
    },
    "posix-character-classes": {
      "version": "0.1.1",
      "resolved": "https://npm.bentley.com/npm/npm/posix-character-classes/-/posix-character-classes-0.1.1.tgz",
      "integrity": "sha1-AerA/jta9xoqbAL+q7jB/vfgDqs="
    },
<<<<<<< HEAD
    "postinstall-build": {
      "version": "5.0.1",
      "resolved": "https://npm.bentley.com/npm/npm/postinstall-build/-/postinstall-build-5.0.1.tgz",
      "integrity": "sha1-uRepB5smF42aJK9aXNjLSpkdEbk="
=======
    "prelude-ls": {
      "version": "1.1.2",
      "resolved": "https://registry.npmjs.org/prelude-ls/-/prelude-ls-1.1.2.tgz",
      "integrity": "sha1-IZMqVJ9eUv/ZqCf1cOBL5iqX2lQ="
>>>>>>> 3bf3522b
    },
    "preserve": {
      "version": "0.2.0",
      "resolved": "https://npm.bentley.com/npm/npm/preserve/-/preserve-0.2.0.tgz",
      "integrity": "sha1-gV7R9uvGWSb4ZbMQwHE7yzMVzks="
    },
    "pretty-bytes": {
      "version": "1.0.4",
      "resolved": "https://npm.bentley.com/npm/npm/pretty-bytes/-/pretty-bytes-1.0.4.tgz",
      "integrity": "sha1-CiLoIQYJrTVUL4yNXSFZr/B1HIQ=",
      "requires": {
        "get-stdin": "4.0.1",
        "meow": "3.7.0"
      }
    },
    "private": {
      "version": "0.1.8",
      "resolved": "https://npm.bentley.com/npm/npm/private/-/private-0.1.8.tgz",
      "integrity": "sha1-I4Hts2ifelPWUxkAYPz4ItLzaP8="
    },
    "process": {
      "version": "0.11.10",
      "resolved": "https://npm.bentley.com/npm/npm/process/-/process-0.11.10.tgz",
      "integrity": "sha1-czIwDoQBYb2j5podHZGn1LwW8YI="
    },
    "process-nextick-args": {
      "version": "2.0.0",
      "resolved": "https://npm.bentley.com/npm/npm/process-nextick-args/-/process-nextick-args-2.0.0.tgz",
      "integrity": "sha1-o31zL0JxtKsa0HDTVQjoKQeI/6o="
    },
    "progress": {
      "version": "2.0.0",
      "resolved": "https://npm.bentley.com/npm/npm/progress/-/progress-2.0.0.tgz",
      "integrity": "sha1-ihvjZr+Pwj2yvSPxDG/pILQ4nR8="
    },
    "progress-stream": {
      "version": "1.2.0",
      "resolved": "https://npm.bentley.com/npm/npm/progress-stream/-/progress-stream-1.2.0.tgz",
      "integrity": "sha1-LNPP6jO6OonJwSHsM0er6asSX3c=",
      "requires": {
        "speedometer": "0.1.4",
        "through2": "0.2.3"
      }
    },
    "proxy-addr": {
      "version": "2.0.3",
      "resolved": "https://npm.bentley.com/npm/npm/proxy-addr/-/proxy-addr-2.0.3.tgz",
      "integrity": "sha1-NV8mJQWmIWRrMTCnKOtkfiIFU0E=",
      "requires": {
        "forwarded": "0.1.2",
        "ipaddr.js": "1.6.0"
      }
    },
    "prr": {
      "version": "1.0.1",
      "resolved": "https://npm.bentley.com/npm/npm/prr/-/prr-1.0.1.tgz",
      "integrity": "sha1-0/wRS6BplaRexok/SEzrHXj19HY="
    },
    "pseudomap": {
      "version": "1.0.2",
      "resolved": "https://npm.bentley.com/npm/npm/pseudomap/-/pseudomap-1.0.2.tgz",
      "integrity": "sha1-8FKijacOYYkX7wqKw0wa5aaChrM="
    },
    "public-encrypt": {
      "version": "4.0.0",
      "resolved": "https://npm.bentley.com/npm/npm/public-encrypt/-/public-encrypt-4.0.0.tgz",
      "integrity": "sha1-OfaZ86RlYN1eusvKaTyvfGXBjMY=",
      "requires": {
        "bn.js": "4.11.8",
        "browserify-rsa": "4.0.1",
        "create-hash": "1.1.3",
        "parse-asn1": "5.1.0",
        "randombytes": "2.0.6"
      }
    },
    "punycode": {
      "version": "1.4.1",
      "resolved": "https://npm.bentley.com/npm/npm/punycode/-/punycode-1.4.1.tgz",
      "integrity": "sha1-wNWmOycYgArY4esPpSachN1BhF4="
    },
    "qs": {
      "version": "6.5.1",
      "resolved": "https://npm.bentley.com/npm/npm/qs/-/qs-6.5.1.tgz",
      "integrity": "sha1-NJzfbu+J7EXBLX1es/wMhwNDptg="
    },
    "querystring": {
      "version": "0.2.0",
      "resolved": "https://npm.bentley.com/npm/npm/querystring/-/querystring-0.2.0.tgz",
      "integrity": "sha1-sgmEkgO7Jd+CDadW50cAWHhSFiA="
    },
    "querystring-es3": {
      "version": "0.2.1",
      "resolved": "https://npm.bentley.com/npm/npm/querystring-es3/-/querystring-es3-0.2.1.tgz",
      "integrity": "sha1-nsYfeQSYdXB9aUFFlv2Qek1xHnM="
    },
    "randomatic": {
      "version": "1.1.7",
      "resolved": "https://npm.bentley.com/npm/npm/randomatic/-/randomatic-1.1.7.tgz",
      "integrity": "sha1-x6vpzIuHwLqodrGf3oP9RkeX44w=",
      "requires": {
        "is-number": "3.0.0",
        "kind-of": "4.0.0"
      },
      "dependencies": {
        "is-number": {
          "version": "3.0.0",
          "resolved": "https://npm.bentley.com/npm/npm/is-number/-/is-number-3.0.0.tgz",
          "integrity": "sha1-JP1iAaR4LPUFYcgQJ2r8fRLXEZU=",
          "requires": {
            "kind-of": "3.2.2"
          },
          "dependencies": {
            "kind-of": {
              "version": "3.2.2",
              "resolved": "https://npm.bentley.com/npm/npm/kind-of/-/kind-of-3.2.2.tgz",
              "integrity": "sha1-MeohpzS6ubuw8yRm2JOupR5KPGQ=",
              "requires": {
                "is-buffer": "1.1.6"
              }
            }
          }
        },
        "kind-of": {
          "version": "4.0.0",
          "resolved": "https://npm.bentley.com/npm/npm/kind-of/-/kind-of-4.0.0.tgz",
          "integrity": "sha1-IIE989cSkosgc3hpGkUGb65y3Vc=",
          "requires": {
            "is-buffer": "1.1.6"
          }
        }
      }
    },
    "randombytes": {
      "version": "2.0.6",
      "resolved": "https://npm.bentley.com/npm/npm/randombytes/-/randombytes-2.0.6.tgz",
      "integrity": "sha1-0wLFIpSFiISKjTAMkytEwkIx2oA=",
      "requires": {
        "safe-buffer": "5.1.1"
      }
    },
    "randomfill": {
      "version": "1.0.4",
      "resolved": "https://npm.bentley.com/npm/npm/randomfill/-/randomfill-1.0.4.tgz",
      "integrity": "sha1-ySGW/IarQr6YPxvzF3giSTHWFFg=",
      "requires": {
        "randombytes": "2.0.6",
        "safe-buffer": "5.1.1"
      }
    },
    "range-parser": {
      "version": "1.2.0",
      "resolved": "https://npm.bentley.com/npm/npm/range-parser/-/range-parser-1.2.0.tgz",
      "integrity": "sha1-9JvmtIeJTdxA3MlKMi9hEJLgDV4="
    },
    "raw-body": {
      "version": "2.3.2",
      "resolved": "https://npm.bentley.com/npm/npm/raw-body/-/raw-body-2.3.2.tgz",
      "integrity": "sha1-vNYMd9Prk83gBQKVw/N5OJvIj4k=",
      "requires": {
        "bytes": "3.0.0",
        "http-errors": "1.6.2",
        "iconv-lite": "0.4.19",
        "unpipe": "1.0.0"
      }
    },
    "rc": {
      "version": "1.2.6",
      "resolved": "https://registry.npmjs.org/rc/-/rc-1.2.6.tgz",
      "integrity": "sha1-6xiYnG1PTxYsOZ953dKfODVWgJI=",
      "requires": {
        "deep-extend": "0.4.2",
        "ini": "1.3.5",
        "minimist": "1.2.0",
        "strip-json-comments": "2.0.1"
      },
      "dependencies": {
        "minimist": {
          "version": "1.2.0",
          "resolved": "https://npm.bentley.com/npm/npm/minimist/-/minimist-1.2.0.tgz",
          "integrity": "sha1-o1AIsg9BOD7sH7kU9M1d95omQoQ="
        }
      }
    },
    "read-pkg": {
      "version": "2.0.0",
      "resolved": "https://npm.bentley.com/npm/npm/read-pkg/-/read-pkg-2.0.0.tgz",
      "integrity": "sha1-jvHAYjxqbbDcZxPEv6xGMysjaPg=",
      "requires": {
        "load-json-file": "2.0.0",
        "normalize-package-data": "2.4.0",
        "path-type": "2.0.0"
      }
    },
    "read-pkg-up": {
      "version": "2.0.0",
      "resolved": "https://npm.bentley.com/npm/npm/read-pkg-up/-/read-pkg-up-2.0.0.tgz",
      "integrity": "sha1-a3KoBImE4MQeeVEP1en6mbO1Sb4=",
      "requires": {
        "find-up": "2.1.0",
        "read-pkg": "2.0.0"
      }
    },
    "readable-stream": {
      "version": "2.3.5",
      "resolved": "https://npm.bentley.com/npm/npm/readable-stream/-/readable-stream-2.3.5.tgz",
      "integrity": "sha1-tPhQA6k4y7bsvOKhJPsQEr0ag40=",
      "requires": {
        "core-util-is": "1.0.2",
        "inherits": "2.0.3",
        "isarray": "1.0.0",
        "process-nextick-args": "2.0.0",
        "safe-buffer": "5.1.1",
        "string_decoder": "1.0.3",
        "util-deprecate": "1.0.2"
      }
    },
    "readdirp": {
      "version": "2.1.0",
      "resolved": "https://npm.bentley.com/npm/npm/readdirp/-/readdirp-2.1.0.tgz",
      "integrity": "sha1-TtCtBg3zBzMAxIRANz9y0cxkLXg=",
      "requires": {
        "graceful-fs": "4.1.11",
        "minimatch": "3.0.4",
        "readable-stream": "2.3.5",
        "set-immediate-shim": "1.0.1"
      }
    },
    "rechoir": {
      "version": "0.6.2",
      "resolved": "https://npm.bentley.com/npm/npm/rechoir/-/rechoir-0.6.2.tgz",
      "integrity": "sha1-hSBLVNuoLVdC4oyWdW70OvUOM4Q=",
      "requires": {
        "resolve": "1.6.0"
      }
    },
    "redent": {
      "version": "1.0.0",
      "resolved": "https://npm.bentley.com/npm/npm/redent/-/redent-1.0.0.tgz",
      "integrity": "sha1-z5Fqsf1fHxbfsggi3W7H9zDCr94=",
      "requires": {
        "indent-string": "2.1.0",
        "strip-indent": "1.0.1"
      }
    },
    "regenerate": {
      "version": "1.3.3",
      "resolved": "https://npm.bentley.com/npm/npm/regenerate/-/regenerate-1.3.3.tgz",
      "integrity": "sha1-DDNtOYBVPXVcObWGrjsgqknIK38="
    },
    "regenerator-runtime": {
      "version": "0.11.1",
      "resolved": "https://npm.bentley.com/npm/npm/regenerator-runtime/-/regenerator-runtime-0.11.1.tgz",
      "integrity": "sha1-vgWtf5v30i4Fb5cmzuUBf78Z4uk="
    },
    "regenerator-transform": {
      "version": "0.10.1",
      "resolved": "https://npm.bentley.com/npm/npm/regenerator-transform/-/regenerator-transform-0.10.1.tgz",
      "integrity": "sha1-HkmWg3Ix2ot/PPQRTXG1aRoGgN0=",
      "requires": {
        "babel-runtime": "6.26.0",
        "babel-types": "6.26.0",
        "private": "0.1.8"
      }
    },
    "regex-cache": {
      "version": "0.4.4",
      "resolved": "https://npm.bentley.com/npm/npm/regex-cache/-/regex-cache-0.4.4.tgz",
      "integrity": "sha1-db3FiioUls7EihKDW8VMjVYjNt0=",
      "requires": {
        "is-equal-shallow": "0.1.3"
      }
    },
    "regex-not": {
      "version": "1.0.2",
      "resolved": "https://npm.bentley.com/npm/npm/regex-not/-/regex-not-1.0.2.tgz",
      "integrity": "sha1-H07OJ+ALC2XgJHpoEOaoXYOldSw=",
      "requires": {
        "extend-shallow": "3.0.2",
        "safe-regex": "1.1.0"
      }
    },
    "regexpu-core": {
      "version": "2.0.0",
      "resolved": "https://npm.bentley.com/npm/npm/regexpu-core/-/regexpu-core-2.0.0.tgz",
      "integrity": "sha1-SdA4g3uNz4v6W5pCE5k45uoq4kA=",
      "requires": {
        "regenerate": "1.3.3",
        "regjsgen": "0.2.0",
        "regjsparser": "0.1.5"
      }
    },
    "regjsgen": {
      "version": "0.2.0",
      "resolved": "https://npm.bentley.com/npm/npm/regjsgen/-/regjsgen-0.2.0.tgz",
      "integrity": "sha1-bAFq3qxVT3WCP+N6wFuS1aTtsfc="
    },
    "regjsparser": {
      "version": "0.1.5",
      "resolved": "https://npm.bentley.com/npm/npm/regjsparser/-/regjsparser-0.1.5.tgz",
      "integrity": "sha1-fuj4Tcb6eS0/0K4ijSS9lJ6tIFw=",
      "requires": {
        "jsesc": "0.5.0"
      },
      "dependencies": {
        "jsesc": {
          "version": "0.5.0",
          "resolved": "https://npm.bentley.com/npm/npm/jsesc/-/jsesc-0.5.0.tgz",
          "integrity": "sha1-597mbjXW/Bb3EP6R1c9p9w8IkR0="
        }
      }
    },
    "remove-trailing-separator": {
      "version": "1.1.0",
      "resolved": "https://npm.bentley.com/npm/npm/remove-trailing-separator/-/remove-trailing-separator-1.1.0.tgz",
      "integrity": "sha1-wkvOKig62tW8P1jg1IJJuSN52O8="
    },
    "repeat-element": {
      "version": "1.1.2",
      "resolved": "https://npm.bentley.com/npm/npm/repeat-element/-/repeat-element-1.1.2.tgz",
      "integrity": "sha1-7wiaF40Ug7quTZPrmLT55OEdmQo="
    },
    "repeat-string": {
      "version": "1.6.1",
      "resolved": "https://npm.bentley.com/npm/npm/repeat-string/-/repeat-string-1.6.1.tgz",
      "integrity": "sha1-jcrkcOHIirwtYA//Sndihtp15jc="
    },
    "repeating": {
      "version": "2.0.1",
      "resolved": "https://npm.bentley.com/npm/npm/repeating/-/repeating-2.0.1.tgz",
      "integrity": "sha1-UhTFOpJtNVJwdSf7q0FdvAjQbdo=",
      "requires": {
        "is-finite": "1.0.2"
      }
    },
    "replace-ext": {
      "version": "1.0.0",
      "resolved": "https://npm.bentley.com/npm/npm/replace-ext/-/replace-ext-1.0.0.tgz",
      "integrity": "sha1-3mMSg3P8v3w8z6TeWkgMRaZ5WOs="
    },
    "request": {
      "version": "2.83.0",
      "resolved": "https://npm.bentley.com/npm/npm/request/-/request-2.83.0.tgz",
      "integrity": "sha1-ygtl2gLtYpNYh4COb1EDgQNOM1Y=",
      "requires": {
        "aws-sign2": "0.7.0",
        "aws4": "1.6.0",
        "caseless": "0.12.0",
        "combined-stream": "1.0.6",
        "extend": "3.0.1",
        "forever-agent": "0.6.1",
        "form-data": "2.3.2",
        "har-validator": "5.0.3",
        "hawk": "6.0.2",
        "http-signature": "1.2.0",
        "is-typedarray": "1.0.0",
        "isstream": "0.1.2",
        "json-stringify-safe": "5.0.1",
        "mime-types": "2.1.18",
        "oauth-sign": "0.8.2",
        "performance-now": "2.1.0",
        "qs": "6.5.1",
        "safe-buffer": "5.1.1",
        "stringstream": "0.0.5",
        "tough-cookie": "2.3.4",
        "tunnel-agent": "0.6.0",
        "uuid": "3.2.1"
      },
      "dependencies": {
        "extend": {
          "version": "3.0.1",
          "resolved": "https://npm.bentley.com/npm/npm/extend/-/extend-3.0.1.tgz",
          "integrity": "sha1-p1Xqe8Gt/MWjHOfnYtuq3F5jZEQ="
        }
      }
    },
    "require-directory": {
      "version": "2.1.1",
      "resolved": "https://npm.bentley.com/npm/npm/require-directory/-/require-directory-2.1.1.tgz",
      "integrity": "sha1-jGStX9MNqxyXbiNE/+f3kqam30I="
    },
    "require-main-filename": {
      "version": "1.0.1",
      "resolved": "https://npm.bentley.com/npm/npm/require-main-filename/-/require-main-filename-1.0.1.tgz",
      "integrity": "sha1-l/cXtp1IeE9fUmpsWqj/3aBVpNE="
    },
    "resolve": {
      "version": "1.6.0",
      "resolved": "https://registry.npmjs.org/resolve/-/resolve-1.6.0.tgz",
      "integrity": "sha512-mw7JQNu5ExIkcw4LPih0owX/TZXjD/ZUF/ZQ/pDnkw3ZKhDcZZw5klmBlj6gVMwjQ3Pz5Jgu7F3d0jcDVuEWdw==",
      "requires": {
        "path-parse": "1.0.5"
      }
    },
    "resolve-url": {
      "version": "0.2.1",
      "resolved": "https://npm.bentley.com/npm/npm/resolve-url/-/resolve-url-0.2.1.tgz",
      "integrity": "sha1-LGN/53yJOv0qZj/iGqkIAGjiBSo="
    },
    "ret": {
      "version": "0.1.15",
      "resolved": "https://npm.bentley.com/npm/npm/ret/-/ret-0.1.15.tgz",
      "integrity": "sha1-uKSCXVvbH8P29Twrwz+BOIaBx7w="
    },
    "right-align": {
      "version": "0.1.3",
      "resolved": "https://npm.bentley.com/npm/npm/right-align/-/right-align-0.1.3.tgz",
      "integrity": "sha1-YTObci/mo1FWiSENJOFMlhSGE+8=",
      "requires": {
        "align-text": "0.1.4"
      }
    },
    "rimraf": {
      "version": "2.6.2",
      "resolved": "https://npm.bentley.com/npm/npm/rimraf/-/rimraf-2.6.2.tgz",
      "integrity": "sha1-LtgVDSShbqhlHm1u8PR8QVjOejY=",
      "requires": {
        "glob": "7.1.2"
      }
    },
    "ripemd160": {
      "version": "2.0.1",
      "resolved": "https://npm.bentley.com/npm/npm/ripemd160/-/ripemd160-2.0.1.tgz",
      "integrity": "sha1-D0WEKVxTo2KK9+bXmsohzlfRxuc=",
      "requires": {
        "hash-base": "2.0.2",
        "inherits": "2.0.3"
      },
      "dependencies": {
        "hash-base": {
          "version": "2.0.2",
          "resolved": "https://npm.bentley.com/npm/npm/hash-base/-/hash-base-2.0.2.tgz",
          "integrity": "sha1-ZuodhW206KVHDK32/OI65SRO8uE=",
          "requires": {
            "inherits": "2.0.3"
          }
        }
      }
    },
    "rx": {
      "version": "2.3.24",
      "resolved": "https://npm.bentley.com/npm/npm/rx/-/rx-2.3.24.tgz",
      "integrity": "sha1-FPlQpCF9fjXapxu8vljv9o6ksrc="
    },
    "safe-buffer": {
      "version": "5.1.1",
      "resolved": "https://npm.bentley.com/npm/npm/safe-buffer/-/safe-buffer-5.1.1.tgz",
      "integrity": "sha1-iTMSr2myEj3vcfV4iQAWce6yyFM="
    },
    "safe-regex": {
      "version": "1.1.0",
      "resolved": "https://npm.bentley.com/npm/npm/safe-regex/-/safe-regex-1.1.0.tgz",
      "integrity": "sha1-QKNmnzsHfR6UPURinhV91IAjvy4=",
      "requires": {
        "ret": "0.1.15"
      }
    },
    "save": {
      "version": "2.3.2",
      "resolved": "https://npm.bentley.com/npm/npm/save/-/save-2.3.2.tgz",
      "integrity": "sha1-hZJnS1VlzE4SvG3dnLCfgo4+z30=",
      "requires": {
        "async": "2.6.0",
        "event-stream": "3.3.4",
        "lodash.assign": "4.2.0",
        "mingo": "1.3.3"
      },
      "dependencies": {
        "async": {
          "version": "2.6.0",
          "resolved": "https://npm.bentley.com/npm/npm/async/-/async-2.6.0.tgz",
          "integrity": "sha1-YaKau2/MAm/qd+VtHG7FOnlZUfQ=",
          "requires": {
            "lodash": "4.17.5"
          }
        }
      }
    },
    "sax": {
      "version": "0.5.8",
      "resolved": "https://npm.bentley.com/npm/npm/sax/-/sax-0.5.8.tgz",
      "integrity": "sha1-1HLbIo6zMcJQaw6MFVJK25OdEsE="
    },
    "semver": {
      "version": "5.5.0",
      "resolved": "https://npm.bentley.com/npm/npm/semver/-/semver-5.5.0.tgz",
      "integrity": "sha1-3Eu8emyp2Rbe5dQ1FvAJK1j3uKs="
    },
    "send": {
      "version": "0.16.2",
      "resolved": "https://npm.bentley.com/npm/npm/send/-/send-0.16.2.tgz",
      "integrity": "sha1-bsyh4PjBVtFBWXVZhI32RzCmu8E=",
      "requires": {
        "debug": "2.6.9",
        "depd": "1.1.2",
        "destroy": "1.0.4",
        "encodeurl": "1.0.2",
        "escape-html": "1.0.3",
        "etag": "1.8.1",
        "fresh": "0.5.2",
        "http-errors": "1.6.2",
        "mime": "1.4.1",
        "ms": "2.0.0",
        "on-finished": "2.3.0",
        "range-parser": "1.2.0",
        "statuses": "1.4.0"
      },
      "dependencies": {
        "mime": {
          "version": "1.4.1",
          "resolved": "https://npm.bentley.com/npm/npm/mime/-/mime-1.4.1.tgz",
          "integrity": "sha1-Eh+evEnjdm8xGnbh+hyAA8SwOqY="
        }
      }
    },
    "serve-static": {
      "version": "1.13.2",
      "resolved": "https://npm.bentley.com/npm/npm/serve-static/-/serve-static-1.13.2.tgz",
      "integrity": "sha1-CV6Ecv1bRiN9tQzkhqQ/S4bGzsE=",
      "requires": {
        "encodeurl": "1.0.2",
        "escape-html": "1.0.3",
        "parseurl": "1.3.2",
        "send": "0.16.2"
      }
    },
    "set-blocking": {
      "version": "2.0.0",
      "resolved": "https://npm.bentley.com/npm/npm/set-blocking/-/set-blocking-2.0.0.tgz",
      "integrity": "sha1-BF+XgtARrppoA93TgrJDkrPYkPc="
    },
    "set-immediate-shim": {
      "version": "1.0.1",
      "resolved": "https://npm.bentley.com/npm/npm/set-immediate-shim/-/set-immediate-shim-1.0.1.tgz",
      "integrity": "sha1-SysbJ+uAip+NzEgaWOXlb1mfP2E="
    },
    "set-value": {
      "version": "2.0.0",
      "resolved": "https://npm.bentley.com/npm/npm/set-value/-/set-value-2.0.0.tgz",
      "integrity": "sha1-ca5KiPD+77v1LR6mBPP7MV67YnQ=",
      "requires": {
        "extend-shallow": "2.0.1",
        "is-extendable": "0.1.1",
        "is-plain-object": "2.0.4",
        "split-string": "3.1.0"
      },
      "dependencies": {
        "extend-shallow": {
          "version": "2.0.1",
          "resolved": "https://npm.bentley.com/npm/npm/extend-shallow/-/extend-shallow-2.0.1.tgz",
          "integrity": "sha1-Ua99YUrZqfYQ6huvu5idaxxWiQ8=",
          "requires": {
            "is-extendable": "0.1.1"
          }
        }
      }
    },
    "setimmediate": {
      "version": "1.0.5",
      "resolved": "https://npm.bentley.com/npm/npm/setimmediate/-/setimmediate-1.0.5.tgz",
      "integrity": "sha1-KQy7Iy4waULX1+qbg3Mqt4VvgoU="
    },
    "setprototypeof": {
      "version": "1.0.3",
      "resolved": "https://npm.bentley.com/npm/npm/setprototypeof/-/setprototypeof-1.0.3.tgz",
      "integrity": "sha1-ZlZ+NwQ+608E2RvWWMDL77VbjgQ="
    },
    "sha.js": {
      "version": "2.4.11",
      "resolved": "https://registry.npmjs.org/sha.js/-/sha.js-2.4.11.tgz",
      "integrity": "sha512-QMEp5B7cftE7APOjk5Y6xgrbWu+WkLVQwk8JNjZ8nKRciZaByEW6MubieAiToS7+dwvrjGhH8jRXz3MVd0AYqQ==",
      "requires": {
        "inherits": "2.0.3",
        "safe-buffer": "5.1.1"
      }
    },
    "shebang-command": {
      "version": "1.2.0",
      "resolved": "https://npm.bentley.com/npm/npm/shebang-command/-/shebang-command-1.2.0.tgz",
      "integrity": "sha1-RKrGW2lbAzmJaMOfNj/uXer98eo=",
      "requires": {
        "shebang-regex": "1.0.0"
      }
    },
    "shebang-regex": {
      "version": "1.0.0",
      "resolved": "https://npm.bentley.com/npm/npm/shebang-regex/-/shebang-regex-1.0.0.tgz",
      "integrity": "sha1-2kL0l0DAtC2yypcoVxyxkMmO/qM="
    },
    "shell-quote": {
      "version": "1.6.1",
      "resolved": "https://npm.bentley.com/npm/npm/shell-quote/-/shell-quote-1.6.1.tgz",
      "integrity": "sha1-9HgZSczkAmlxJ0MOo7PFR29IF2c=",
      "requires": {
        "array-filter": "0.0.1",
        "array-map": "0.0.0",
        "array-reduce": "0.0.0",
        "jsonify": "0.0.0"
      }
    },
    "shelljs": {
      "version": "0.7.8",
      "resolved": "https://npm.bentley.com/npm/npm/shelljs/-/shelljs-0.7.8.tgz",
      "integrity": "sha1-3svPh0sNHl+3LhSxZKloMEjprLM=",
      "requires": {
        "glob": "7.1.2",
        "interpret": "1.1.0",
        "rechoir": "0.6.2"
      }
    },
    "signal-exit": {
      "version": "3.0.2",
      "resolved": "https://npm.bentley.com/npm/npm/signal-exit/-/signal-exit-3.0.2.tgz",
      "integrity": "sha1-tf3AjxKH6hF4Yo5BXiUTK3NkbG0="
    },
    "single-line-log": {
      "version": "1.1.2",
      "resolved": "https://npm.bentley.com/npm/npm/single-line-log/-/single-line-log-1.1.2.tgz",
      "integrity": "sha1-wvg/Jzo+GhbtsJlWYdoO1e8DM2Q=",
      "requires": {
        "string-width": "1.0.2"
      },
      "dependencies": {
        "string-width": {
          "version": "1.0.2",
          "resolved": "https://npm.bentley.com/npm/npm/string-width/-/string-width-1.0.2.tgz",
          "integrity": "sha1-EYvfW4zcUaKn5w0hHgfisLmxB9M=",
          "requires": {
            "code-point-at": "1.1.0",
            "is-fullwidth-code-point": "1.0.0",
            "strip-ansi": "3.0.1"
          }
        }
      }
    },
    "slash": {
      "version": "1.0.0",
      "resolved": "https://npm.bentley.com/npm/npm/slash/-/slash-1.0.0.tgz",
      "integrity": "sha1-xB8vbDn8FtHNF61LXYlhFK5HDVU="
    },
    "snapdragon": {
      "version": "0.8.2",
      "resolved": "https://npm.bentley.com/npm/npm/snapdragon/-/snapdragon-0.8.2.tgz",
      "integrity": "sha1-ZJIufFZbDhQgS6GqfWlkJ40lGC0=",
      "requires": {
        "base": "0.11.2",
        "debug": "2.6.9",
        "define-property": "0.2.5",
        "extend-shallow": "2.0.1",
        "map-cache": "0.2.2",
        "source-map": "0.5.7",
        "source-map-resolve": "0.5.1",
        "use": "3.1.0"
      },
      "dependencies": {
        "define-property": {
          "version": "0.2.5",
          "resolved": "https://npm.bentley.com/npm/npm/define-property/-/define-property-0.2.5.tgz",
          "integrity": "sha1-w1se+RjsPJkPmlvFe+BKrOxcgRY=",
          "requires": {
            "is-descriptor": "0.1.6"
          }
        },
        "extend-shallow": {
          "version": "2.0.1",
          "resolved": "https://npm.bentley.com/npm/npm/extend-shallow/-/extend-shallow-2.0.1.tgz",
          "integrity": "sha1-Ua99YUrZqfYQ6huvu5idaxxWiQ8=",
          "requires": {
            "is-extendable": "0.1.1"
          }
        },
        "is-accessor-descriptor": {
          "version": "0.1.6",
          "resolved": "https://npm.bentley.com/npm/npm/is-accessor-descriptor/-/is-accessor-descriptor-0.1.6.tgz",
          "integrity": "sha1-qeEss66Nh2cn7u84Q/igiXtcmNY=",
          "requires": {
            "kind-of": "3.2.2"
          },
          "dependencies": {
            "kind-of": {
              "version": "3.2.2",
              "resolved": "https://npm.bentley.com/npm/npm/kind-of/-/kind-of-3.2.2.tgz",
              "integrity": "sha1-MeohpzS6ubuw8yRm2JOupR5KPGQ=",
              "requires": {
                "is-buffer": "1.1.6"
              }
            }
          }
        },
        "is-data-descriptor": {
          "version": "0.1.4",
          "resolved": "https://npm.bentley.com/npm/npm/is-data-descriptor/-/is-data-descriptor-0.1.4.tgz",
          "integrity": "sha1-C17mSDiOLIYCgueT8YVv7D8wG1Y=",
          "requires": {
            "kind-of": "3.2.2"
          },
          "dependencies": {
            "kind-of": {
              "version": "3.2.2",
              "resolved": "https://npm.bentley.com/npm/npm/kind-of/-/kind-of-3.2.2.tgz",
              "integrity": "sha1-MeohpzS6ubuw8yRm2JOupR5KPGQ=",
              "requires": {
                "is-buffer": "1.1.6"
              }
            }
          }
        },
        "is-descriptor": {
          "version": "0.1.6",
          "resolved": "https://npm.bentley.com/npm/npm/is-descriptor/-/is-descriptor-0.1.6.tgz",
          "integrity": "sha1-Nm2CQN3kh8pRgjsaufB6EKeCUco=",
          "requires": {
            "is-accessor-descriptor": "0.1.6",
            "is-data-descriptor": "0.1.4",
            "kind-of": "5.1.0"
          }
        },
        "kind-of": {
          "version": "5.1.0",
          "resolved": "https://npm.bentley.com/npm/npm/kind-of/-/kind-of-5.1.0.tgz",
          "integrity": "sha1-cpyR4thXt6QZofmqZWhcTDP1hF0="
        }
      }
    },
    "snapdragon-node": {
      "version": "2.1.1",
      "resolved": "https://npm.bentley.com/npm/npm/snapdragon-node/-/snapdragon-node-2.1.1.tgz",
      "integrity": "sha1-bBdfhv8UvbByRWPo88GwIaKGhTs=",
      "requires": {
        "define-property": "1.0.0",
        "isobject": "3.0.1",
        "snapdragon-util": "3.0.1"
      },
      "dependencies": {
        "define-property": {
          "version": "1.0.0",
          "resolved": "https://npm.bentley.com/npm/npm/define-property/-/define-property-1.0.0.tgz",
          "integrity": "sha1-dp66rz9KY6rTr56NMEybvnm/sOY=",
          "requires": {
            "is-descriptor": "1.0.2"
          }
        },
        "isobject": {
          "version": "3.0.1",
          "resolved": "https://npm.bentley.com/npm/npm/isobject/-/isobject-3.0.1.tgz",
          "integrity": "sha1-TkMekrEalzFjaqH5yNHMvP2reN8="
        }
      }
    },
    "snapdragon-util": {
      "version": "3.0.1",
      "resolved": "https://npm.bentley.com/npm/npm/snapdragon-util/-/snapdragon-util-3.0.1.tgz",
      "integrity": "sha1-+VZHlIbyrNeXAGk/b3uAXkWrVuI=",
      "requires": {
        "kind-of": "3.2.2"
      }
    },
    "sntp": {
      "version": "2.1.0",
      "resolved": "https://npm.bentley.com/npm/npm/sntp/-/sntp-2.1.0.tgz",
      "integrity": "sha1-LGzsFP7cIiJznK+bXD2F0cxaLMg=",
      "requires": {
        "hoek": "4.2.1"
      }
    },
    "source-list-map": {
      "version": "2.0.0",
      "resolved": "https://npm.bentley.com/npm/npm/source-list-map/-/source-list-map-2.0.0.tgz",
      "integrity": "sha1-qqR0A/eyRakvvJfqCPJQ1gh+0IU="
    },
    "source-map": {
      "version": "0.5.7",
      "resolved": "https://npm.bentley.com/npm/npm/source-map/-/source-map-0.5.7.tgz",
      "integrity": "sha1-igOdLRAh0i0eoUyA2OpGi6LvP8w="
    },
    "source-map-loader": {
      "version": "0.2.3",
      "resolved": "https://npm.bentley.com/npm/npm/source-map-loader/-/source-map-loader-0.2.3.tgz",
      "integrity": "sha1-1LDIzUfVTtzj5r+g9SP0UrWw5SE=",
      "requires": {
        "async": "2.6.0",
        "loader-utils": "0.2.17",
        "source-map": "0.6.1"
      },
      "dependencies": {
        "async": {
          "version": "2.6.0",
          "resolved": "https://npm.bentley.com/npm/npm/async/-/async-2.6.0.tgz",
          "integrity": "sha1-YaKau2/MAm/qd+VtHG7FOnlZUfQ=",
          "requires": {
            "lodash": "4.17.5"
          }
        },
        "loader-utils": {
          "version": "0.2.17",
          "resolved": "https://npm.bentley.com/npm/npm/loader-utils/-/loader-utils-0.2.17.tgz",
          "integrity": "sha1-+G5jdNQyBabmxg6RlvF8Apm/s0g=",
          "requires": {
            "big.js": "3.2.0",
            "emojis-list": "2.1.0",
            "json5": "0.5.1",
            "object-assign": "4.1.1"
          }
        },
        "source-map": {
          "version": "0.6.1",
          "resolved": "https://npm.bentley.com/npm/npm/source-map/-/source-map-0.6.1.tgz",
          "integrity": "sha1-dHIq8y6WFOnCh6jQu95IteLxomM="
        }
      }
    },
    "source-map-resolve": {
      "version": "0.5.1",
      "resolved": "https://npm.bentley.com/npm/npm/source-map-resolve/-/source-map-resolve-0.5.1.tgz",
      "integrity": "sha1-etD1k/IoFZjoVN+A8ZquS5LXoRo=",
      "requires": {
        "atob": "2.0.3",
        "decode-uri-component": "0.2.0",
        "resolve-url": "0.2.1",
        "source-map-url": "0.4.0",
        "urix": "0.1.0"
      }
    },
    "source-map-support": {
      "version": "0.5.4",
      "resolved": "https://registry.npmjs.org/source-map-support/-/source-map-support-0.5.4.tgz",
      "integrity": "sha512-PETSPG6BjY1AHs2t64vS2aqAgu6dMIMXJULWFBGbh2Gr8nVLbCFDo6i/RMMvviIQ2h1Z8+5gQhVKSn2je9nmdg==",
      "requires": {
        "source-map": "0.6.1"
      },
      "dependencies": {
        "source-map": {
          "version": "0.6.1",
          "resolved": "https://npm.bentley.com/npm/npm/source-map/-/source-map-0.6.1.tgz",
          "integrity": "sha1-dHIq8y6WFOnCh6jQu95IteLxomM="
        }
      }
    },
    "source-map-url": {
      "version": "0.4.0",
      "resolved": "https://npm.bentley.com/npm/npm/source-map-url/-/source-map-url-0.4.0.tgz",
      "integrity": "sha1-PpNdfd1zYxuXZZlW1VEo6HtQhKM="
    },
    "spawn-command": {
      "version": "0.0.2-1",
      "resolved": "https://npm.bentley.com/npm/npm/spawn-command/-/spawn-command-0.0.2-1.tgz",
      "integrity": "sha1-YvXpRmmBwbeW3Fkpk34RycaSG9A="
    },
    "spdx-correct": {
      "version": "3.0.0",
      "resolved": "https://npm.bentley.com/npm/npm/spdx-correct/-/spdx-correct-3.0.0.tgz",
      "integrity": "sha1-BaW01xU6GVvJLDxCW2nzsqlSTII=",
      "requires": {
        "spdx-expression-parse": "3.0.0",
        "spdx-license-ids": "3.0.0"
      }
    },
    "spdx-exceptions": {
      "version": "2.1.0",
      "resolved": "https://npm.bentley.com/npm/npm/spdx-exceptions/-/spdx-exceptions-2.1.0.tgz",
      "integrity": "sha1-LHrmEFbHFKW5ubKyr30xHvXHj+k="
    },
    "spdx-expression-parse": {
      "version": "3.0.0",
      "resolved": "https://npm.bentley.com/npm/npm/spdx-expression-parse/-/spdx-expression-parse-3.0.0.tgz",
      "integrity": "sha1-meEZt6XaAOBUkcn6M4t5BII7QdA=",
      "requires": {
        "spdx-exceptions": "2.1.0",
        "spdx-license-ids": "3.0.0"
      }
    },
    "spdx-license-ids": {
      "version": "3.0.0",
      "resolved": "https://npm.bentley.com/npm/npm/spdx-license-ids/-/spdx-license-ids-3.0.0.tgz",
      "integrity": "sha1-enzShHDMbToc/m1miG9rxDDTrIc="
    },
    "speedometer": {
      "version": "0.1.4",
      "resolved": "https://npm.bentley.com/npm/npm/speedometer/-/speedometer-0.1.4.tgz",
      "integrity": "sha1-mHbb0qFp0xFUAtSObqYynIgWpQ0="
    },
    "split": {
      "version": "0.3.3",
      "resolved": "https://npm.bentley.com/npm/npm/split/-/split-0.3.3.tgz",
      "integrity": "sha1-zQ7qXmOiEd//frDwkcQTPi0N0o8=",
      "requires": {
        "through": "2.3.8"
      }
    },
    "split-string": {
      "version": "3.1.0",
      "resolved": "https://npm.bentley.com/npm/npm/split-string/-/split-string-3.1.0.tgz",
      "integrity": "sha1-fLCd2jqGWFcFxks5pkZgOGguj+I=",
      "requires": {
        "extend-shallow": "3.0.2"
      }
    },
    "sprintf-js": {
      "version": "1.0.3",
      "resolved": "https://npm.bentley.com/npm/npm/sprintf-js/-/sprintf-js-1.0.3.tgz",
      "integrity": "sha1-BOaSb2YolTVPPdAVIDYzuFcpfiw="
    },
    "sshpk": {
      "version": "1.14.1",
      "resolved": "https://registry.npmjs.org/sshpk/-/sshpk-1.14.1.tgz",
      "integrity": "sha1-Ew9Zde3a2WPx1W+SuaxsUfqfg+s=",
      "requires": {
        "asn1": "0.2.3",
        "assert-plus": "1.0.0",
        "dashdash": "1.14.1",
        "getpass": "0.1.7"
      }
    },
    "static-extend": {
      "version": "0.1.2",
      "resolved": "https://npm.bentley.com/npm/npm/static-extend/-/static-extend-0.1.2.tgz",
      "integrity": "sha1-YICcOcv/VTNyJv1eC1IPNB8ftcY=",
      "requires": {
        "define-property": "0.2.5",
        "object-copy": "0.1.0"
      },
      "dependencies": {
        "define-property": {
          "version": "0.2.5",
          "resolved": "https://npm.bentley.com/npm/npm/define-property/-/define-property-0.2.5.tgz",
          "integrity": "sha1-w1se+RjsPJkPmlvFe+BKrOxcgRY=",
          "requires": {
            "is-descriptor": "0.1.6"
          }
        },
        "is-accessor-descriptor": {
          "version": "0.1.6",
          "resolved": "https://npm.bentley.com/npm/npm/is-accessor-descriptor/-/is-accessor-descriptor-0.1.6.tgz",
          "integrity": "sha1-qeEss66Nh2cn7u84Q/igiXtcmNY=",
          "requires": {
            "kind-of": "3.2.2"
          },
          "dependencies": {
            "kind-of": {
              "version": "3.2.2",
              "resolved": "https://npm.bentley.com/npm/npm/kind-of/-/kind-of-3.2.2.tgz",
              "integrity": "sha1-MeohpzS6ubuw8yRm2JOupR5KPGQ=",
              "requires": {
                "is-buffer": "1.1.6"
              }
            }
          }
        },
        "is-data-descriptor": {
          "version": "0.1.4",
          "resolved": "https://npm.bentley.com/npm/npm/is-data-descriptor/-/is-data-descriptor-0.1.4.tgz",
          "integrity": "sha1-C17mSDiOLIYCgueT8YVv7D8wG1Y=",
          "requires": {
            "kind-of": "3.2.2"
          },
          "dependencies": {
            "kind-of": {
              "version": "3.2.2",
              "resolved": "https://npm.bentley.com/npm/npm/kind-of/-/kind-of-3.2.2.tgz",
              "integrity": "sha1-MeohpzS6ubuw8yRm2JOupR5KPGQ=",
              "requires": {
                "is-buffer": "1.1.6"
              }
            }
          }
        },
        "is-descriptor": {
          "version": "0.1.6",
          "resolved": "https://npm.bentley.com/npm/npm/is-descriptor/-/is-descriptor-0.1.6.tgz",
          "integrity": "sha1-Nm2CQN3kh8pRgjsaufB6EKeCUco=",
          "requires": {
            "is-accessor-descriptor": "0.1.6",
            "is-data-descriptor": "0.1.4",
            "kind-of": "5.1.0"
          }
        },
        "kind-of": {
          "version": "5.1.0",
          "resolved": "https://npm.bentley.com/npm/npm/kind-of/-/kind-of-5.1.0.tgz",
          "integrity": "sha1-cpyR4thXt6QZofmqZWhcTDP1hF0="
        }
      }
    },
    "statuses": {
      "version": "1.4.0",
      "resolved": "https://npm.bentley.com/npm/npm/statuses/-/statuses-1.4.0.tgz",
      "integrity": "sha1-u3PURtonlhBu/MG2AaJT1sRr0Ic="
    },
    "stream-browserify": {
      "version": "2.0.1",
      "resolved": "https://npm.bentley.com/npm/npm/stream-browserify/-/stream-browserify-2.0.1.tgz",
      "integrity": "sha1-ZiZu5fm9uZQKTkUUyvtDu3Hlyds=",
      "requires": {
        "inherits": "2.0.3",
        "readable-stream": "2.3.5"
      }
    },
    "stream-combiner": {
      "version": "0.0.4",
      "resolved": "https://npm.bentley.com/npm/npm/stream-combiner/-/stream-combiner-0.0.4.tgz",
      "integrity": "sha1-TV5DPBhSYd3mI8o/RMWGvPXErRQ=",
      "requires": {
        "duplexer": "0.1.1"
      }
    },
    "stream-http": {
      "version": "2.8.1",
      "resolved": "https://registry.npmjs.org/stream-http/-/stream-http-2.8.1.tgz",
      "integrity": "sha512-cQ0jo17BLca2r0GfRdZKYAGLU6JRoIWxqSOakUMuKOT6MOK7AAlE856L33QuDmAy/eeOrhLee3dZKX0Uadu93A==",
      "requires": {
        "builtin-status-codes": "3.0.0",
        "inherits": "2.0.3",
        "readable-stream": "2.3.5",
        "to-arraybuffer": "1.0.1",
        "xtend": "4.0.1"
      }
    },
    "stream-shift": {
      "version": "1.0.0",
      "resolved": "https://npm.bentley.com/npm/npm/stream-shift/-/stream-shift-1.0.0.tgz",
      "integrity": "sha1-1cdSgl5TZ+eG944Y5EXqIjoVWVI="
    },
    "string-width": {
      "version": "2.1.1",
      "resolved": "https://npm.bentley.com/npm/npm/string-width/-/string-width-2.1.1.tgz",
      "integrity": "sha1-q5Pyeo3BPSjKyBXEYhQ6bZASrp4=",
      "requires": {
        "is-fullwidth-code-point": "2.0.0",
        "strip-ansi": "4.0.0"
      },
      "dependencies": {
        "ansi-regex": {
          "version": "3.0.0",
          "resolved": "https://npm.bentley.com/npm/npm/ansi-regex/-/ansi-regex-3.0.0.tgz",
          "integrity": "sha1-7QMXwyIGT3lGbAKWa922Bas32Zg="
        },
        "is-fullwidth-code-point": {
          "version": "2.0.0",
          "resolved": "https://npm.bentley.com/npm/npm/is-fullwidth-code-point/-/is-fullwidth-code-point-2.0.0.tgz",
          "integrity": "sha1-o7MKXE8ZkYMWeqq5O+764937ZU8="
        },
        "strip-ansi": {
          "version": "4.0.0",
          "resolved": "https://npm.bentley.com/npm/npm/strip-ansi/-/strip-ansi-4.0.0.tgz",
          "integrity": "sha1-qEeQIusaw2iocTibY1JixQXuNo8=",
          "requires": {
            "ansi-regex": "3.0.0"
          }
        }
      }
    },
    "string_decoder": {
      "version": "1.0.3",
      "resolved": "https://npm.bentley.com/npm/npm/string_decoder/-/string_decoder-1.0.3.tgz",
      "integrity": "sha1-D8Z9fBQYJd6UKC3VNr7GubzoYKs=",
      "requires": {
        "safe-buffer": "5.1.1"
      }
    },
    "stringstream": {
      "version": "0.0.5",
      "resolved": "https://npm.bentley.com/npm/npm/stringstream/-/stringstream-0.0.5.tgz",
      "integrity": "sha1-TkhM1N5aC7vuGORjB3EKioFiGHg="
    },
    "strip-ansi": {
      "version": "3.0.1",
      "resolved": "https://npm.bentley.com/npm/npm/strip-ansi/-/strip-ansi-3.0.1.tgz",
      "integrity": "sha1-ajhfuIU9lS1f8F0Oiq+UJ43GPc8=",
      "requires": {
        "ansi-regex": "2.1.1"
      }
    },
    "strip-bom": {
      "version": "3.0.0",
      "resolved": "https://npm.bentley.com/npm/npm/strip-bom/-/strip-bom-3.0.0.tgz",
      "integrity": "sha1-IzTBjpx1n3vdVv3vfprj1YjmjtM="
    },
    "strip-eof": {
      "version": "1.0.0",
      "resolved": "https://npm.bentley.com/npm/npm/strip-eof/-/strip-eof-1.0.0.tgz",
      "integrity": "sha1-u0P/VZim6wXYm1n80SnJgzE2Br8="
    },
    "strip-indent": {
      "version": "1.0.1",
      "resolved": "https://npm.bentley.com/npm/npm/strip-indent/-/strip-indent-1.0.1.tgz",
      "integrity": "sha1-DHlipq3vp7vUrDZkYKY4VSrhoKI=",
      "requires": {
        "get-stdin": "4.0.1"
      }
    },
    "strip-json-comments": {
      "version": "2.0.1",
      "resolved": "https://npm.bentley.com/npm/npm/strip-json-comments/-/strip-json-comments-2.0.1.tgz",
      "integrity": "sha1-PFMZQukIwml8DsNEhYwobHygpgo="
    },
    "subarg": {
      "version": "1.0.0",
      "resolved": "https://npm.bentley.com/npm/npm/subarg/-/subarg-1.0.0.tgz",
      "integrity": "sha1-9izxdYHplrSPyWVpn1TAauJouNI=",
      "requires": {
        "minimist": "1.2.0"
      },
      "dependencies": {
        "minimist": {
          "version": "1.2.0",
          "resolved": "https://npm.bentley.com/npm/npm/minimist/-/minimist-1.2.0.tgz",
          "integrity": "sha1-o1AIsg9BOD7sH7kU9M1d95omQoQ="
        }
      }
    },
    "sumchecker": {
      "version": "1.3.1",
      "resolved": "https://npm.bentley.com/npm/npm/sumchecker/-/sumchecker-1.3.1.tgz",
      "integrity": "sha1-ebs7RFbdBPGOvbwNcDodHa7FEF0=",
      "requires": {
        "debug": "2.6.9",
        "es6-promise": "4.2.4"
      }
    },
    "superagent": {
      "version": "3.8.2",
      "resolved": "https://npm.bentley.com/npm/npm/superagent/-/superagent-3.8.2.tgz",
      "integrity": "sha1-5KEbnQR/fT7+s7vlNtnsACHRZAM=",
      "requires": {
        "component-emitter": "1.2.1",
        "cookiejar": "2.1.1",
        "debug": "3.1.0",
        "extend": "3.0.1",
        "form-data": "2.3.2",
        "formidable": "1.2.1",
        "methods": "1.1.2",
        "mime": "1.6.0",
        "qs": "6.5.1",
        "readable-stream": "2.3.5"
      },
      "dependencies": {
        "debug": {
          "version": "3.1.0",
          "resolved": "https://npm.bentley.com/npm/npm/debug/-/debug-3.1.0.tgz",
          "integrity": "sha1-W7WgZyYotkFJVmuhaBnmFRjGcmE=",
          "requires": {
            "ms": "2.0.0"
          }
        },
        "extend": {
          "version": "3.0.1",
          "resolved": "https://npm.bentley.com/npm/npm/extend/-/extend-3.0.1.tgz",
          "integrity": "sha1-p1Xqe8Gt/MWjHOfnYtuq3F5jZEQ="
        }
      }
    },
    "supports-color": {
      "version": "5.3.0",
      "resolved": "https://npm.bentley.com/npm/npm/supports-color/-/supports-color-5.3.0.tgz",
      "integrity": "sha1-WySsFduA+pJ89SJ6SjP9PEx2dsA=",
      "requires": {
        "has-flag": "3.0.0"
      }
    },
    "symbol-tree": {
      "version": "3.2.2",
      "resolved": "https://registry.npmjs.org/symbol-tree/-/symbol-tree-3.2.2.tgz",
      "integrity": "sha1-rifbOPZgp64uHDt9G8KQgZuFGeY="
    },
    "tapable": {
      "version": "0.2.8",
      "resolved": "https://npm.bentley.com/npm/npm/tapable/-/tapable-0.2.8.tgz",
      "integrity": "sha1-mTcqXJmb8t8WCvwNdL7U9HlIzSI="
    },
    "throttleit": {
      "version": "0.0.2",
      "resolved": "https://npm.bentley.com/npm/npm/throttleit/-/throttleit-0.0.2.tgz",
      "integrity": "sha1-z+34jmDADdlpe2H90qg0OptoDq8="
    },
    "through": {
      "version": "2.3.8",
      "resolved": "https://npm.bentley.com/npm/npm/through/-/through-2.3.8.tgz",
      "integrity": "sha1-DdTJ/6q8NXlgsbckEV1+Doai4fU="
    },
    "through2": {
      "version": "0.2.3",
      "resolved": "https://npm.bentley.com/npm/npm/through2/-/through2-0.2.3.tgz",
      "integrity": "sha1-6zKE2k6jEbbMis42U3SKUqvyWj8=",
      "requires": {
        "readable-stream": "1.1.14",
        "xtend": "2.1.2"
      },
      "dependencies": {
        "isarray": {
          "version": "0.0.1",
          "resolved": "https://npm.bentley.com/npm/npm/isarray/-/isarray-0.0.1.tgz",
          "integrity": "sha1-ihis/Kmo9Bd+Cav8YDiTmwXR7t8="
        },
        "readable-stream": {
          "version": "1.1.14",
          "resolved": "https://npm.bentley.com/npm/npm/readable-stream/-/readable-stream-1.1.14.tgz",
          "integrity": "sha1-fPTFTvZI44EwhMY23SB54WbAgdk=",
          "requires": {
            "core-util-is": "1.0.2",
            "inherits": "2.0.3",
            "isarray": "0.0.1",
            "string_decoder": "0.10.31"
          }
        },
        "string_decoder": {
          "version": "0.10.31",
          "resolved": "https://npm.bentley.com/npm/npm/string_decoder/-/string_decoder-0.10.31.tgz",
          "integrity": "sha1-YuIDvEF2bGwoyfyEMB2rHFMQ+pQ="
        },
        "xtend": {
          "version": "2.1.2",
          "resolved": "https://npm.bentley.com/npm/npm/xtend/-/xtend-2.1.2.tgz",
          "integrity": "sha1-bv7MKk2tjmlixJAbM3znuoe10os=",
          "requires": {
            "object-keys": "0.4.0"
          }
        }
      }
    },
    "time-stamp": {
      "version": "1.1.0",
      "resolved": "https://npm.bentley.com/npm/npm/time-stamp/-/time-stamp-1.1.0.tgz",
      "integrity": "sha1-dkpaEa9QVhkhsTPztE5hhofg9cM="
    },
    "timers-browserify": {
      "version": "2.0.6",
      "resolved": "https://npm.bentley.com/npm/npm/timers-browserify/-/timers-browserify-2.0.6.tgz",
      "integrity": "sha1-JB52kn2coF9NlZgZAi9bNmS2S64=",
      "requires": {
        "setimmediate": "1.0.5"
      }
    },
    "timers-ext": {
      "version": "0.1.5",
      "resolved": "https://registry.npmjs.org/timers-ext/-/timers-ext-0.1.5.tgz",
      "integrity": "sha512-tsEStd7kmACHENhsUPaxb8Jf8/+GZZxyNFQbZD07HQOyooOa6At1rQqjffgvg7n+dxscQa9cjjMdWhJtsP2sxg==",
      "requires": {
        "es5-ext": "0.10.41",
        "next-tick": "1.0.0"
      }
    },
    "to-arraybuffer": {
      "version": "1.0.1",
      "resolved": "https://npm.bentley.com/npm/npm/to-arraybuffer/-/to-arraybuffer-1.0.1.tgz",
      "integrity": "sha1-fSKbH8xjfkZsoIEYCDanqr/4P0M="
    },
    "to-fast-properties": {
      "version": "1.0.3",
      "resolved": "https://npm.bentley.com/npm/npm/to-fast-properties/-/to-fast-properties-1.0.3.tgz",
      "integrity": "sha1-uDVx+k2MJbguIxsG46MFXeTKGkc="
    },
    "to-markdown": {
      "version": "3.1.1",
      "resolved": "https://registry.npmjs.org/to-markdown/-/to-markdown-3.1.1.tgz",
      "integrity": "sha1-JR4kG4x0x60XcpLmxSzBlckmjBE=",
      "requires": {
        "collapse-whitespace": "1.1.2",
        "jsdom": "9.12.0"
      }
    },
    "to-object-path": {
      "version": "0.3.0",
      "resolved": "https://npm.bentley.com/npm/npm/to-object-path/-/to-object-path-0.3.0.tgz",
      "integrity": "sha1-KXWIt7Dn4KwI4E5nL4XB9JmeF68=",
      "requires": {
        "kind-of": "3.2.2"
      }
    },
    "to-regex": {
      "version": "3.0.2",
      "resolved": "https://npm.bentley.com/npm/npm/to-regex/-/to-regex-3.0.2.tgz",
      "integrity": "sha1-E8/dmzNlUvMLUfM6iuG0Knp1mc4=",
      "requires": {
        "define-property": "2.0.2",
        "extend-shallow": "3.0.2",
        "regex-not": "1.0.2",
        "safe-regex": "1.1.0"
      }
    },
    "to-regex-range": {
      "version": "2.1.1",
      "resolved": "https://npm.bentley.com/npm/npm/to-regex-range/-/to-regex-range-2.1.1.tgz",
      "integrity": "sha1-fIDBe53+vlmeJzZ+DU3VWQFB2zg=",
      "requires": {
        "is-number": "3.0.0",
        "repeat-string": "1.6.1"
      },
      "dependencies": {
        "is-number": {
          "version": "3.0.0",
          "resolved": "https://npm.bentley.com/npm/npm/is-number/-/is-number-3.0.0.tgz",
          "integrity": "sha1-JP1iAaR4LPUFYcgQJ2r8fRLXEZU=",
          "requires": {
            "kind-of": "3.2.2"
          }
        }
      }
    },
    "tough-cookie": {
      "version": "2.3.4",
      "resolved": "https://npm.bentley.com/npm/npm/tough-cookie/-/tough-cookie-2.3.4.tgz",
      "integrity": "sha1-7GDO44rGdQY//JelwYlwV47oNlU=",
      "requires": {
        "punycode": "1.4.1"
      }
    },
    "tr46": {
      "version": "0.0.3",
      "resolved": "https://registry.npmjs.org/tr46/-/tr46-0.0.3.tgz",
      "integrity": "sha1-gYT9NH2snNwYWZLzpmIuFLnZq2o="
    },
    "tree-kill": {
      "version": "1.2.0",
      "resolved": "https://npm.bentley.com/npm/npm/tree-kill/-/tree-kill-1.2.0.tgz",
      "integrity": "sha1-WEZ4Yje0I5AU8F2xVrZDIS1MbzY="
    },
    "trim-newlines": {
      "version": "1.0.0",
      "resolved": "https://npm.bentley.com/npm/npm/trim-newlines/-/trim-newlines-1.0.0.tgz",
      "integrity": "sha1-WIeWa7WCpFA6QetST301ARgVphM="
    },
    "trim-right": {
      "version": "1.0.1",
      "resolved": "https://npm.bentley.com/npm/npm/trim-right/-/trim-right-1.0.1.tgz",
      "integrity": "sha1-yy4SAwZ+DI3h9hQJS5/kVwTqYAM="
    },
    "ts-node": {
      "version": "3.3.0",
      "resolved": "https://npm.bentley.com/npm/npm/ts-node/-/ts-node-3.3.0.tgz",
      "integrity": "sha1-wTxqMCTjC+EYDdUwOPwgkonUv2k=",
      "requires": {
        "arrify": "1.0.1",
        "chalk": "2.3.2",
        "diff": "3.5.0",
        "make-error": "1.3.4",
        "minimist": "1.2.0",
        "mkdirp": "0.5.1",
        "source-map-support": "0.4.18",
        "tsconfig": "6.0.0",
        "v8flags": "3.0.2",
        "yn": "2.0.0"
      },
      "dependencies": {
        "minimist": {
          "version": "1.2.0",
          "resolved": "https://npm.bentley.com/npm/npm/minimist/-/minimist-1.2.0.tgz",
          "integrity": "sha1-o1AIsg9BOD7sH7kU9M1d95omQoQ="
        },
        "source-map-support": {
          "version": "0.4.18",
          "resolved": "https://npm.bentley.com/npm/npm/source-map-support/-/source-map-support-0.4.18.tgz",
          "integrity": "sha1-Aoam3ovkJkEzhZTpfM6nXwosWF8=",
          "requires": {
            "source-map": "0.5.7"
          }
        }
      }
    },
    "tsconfig": {
      "version": "6.0.0",
      "resolved": "https://npm.bentley.com/npm/npm/tsconfig/-/tsconfig-6.0.0.tgz",
      "integrity": "sha1-aw6DdgA9evGGT434+J3QBZ/80DI=",
      "requires": {
        "strip-bom": "3.0.0",
        "strip-json-comments": "2.0.1"
      }
    },
    "tsconfig-paths": {
      "version": "2.7.3",
      "resolved": "https://npm.bentley.com/npm/npm/tsconfig-paths/-/tsconfig-paths-2.7.3.tgz",
      "integrity": "sha1-7zbKYoWR/UnzfuaxqBbsSjIwwdM=",
      "requires": {
        "deepmerge": "2.1.0",
        "strip-bom": "3.0.0",
        "strip-json-comments": "2.0.1"
      }
    },
    "tslib": {
      "version": "1.9.0",
      "resolved": "https://npm.bentley.com/npm/npm/tslib/-/tslib-1.9.0.tgz",
      "integrity": "sha1-43qG/ajLuvI6BX9HPJ9Nxk5fwug="
    },
    "tslint": {
      "version": "5.9.1",
      "resolved": "https://npm.bentley.com/npm/npm/tslint/-/tslint-5.9.1.tgz",
      "integrity": "sha1-ElX4ej/1frCw4fDmEKi0dIBGya4=",
      "requires": {
        "babel-code-frame": "6.26.0",
        "builtin-modules": "1.1.1",
        "chalk": "2.3.2",
        "commander": "2.15.1",
        "diff": "3.5.0",
        "glob": "7.1.2",
        "js-yaml": "3.11.0",
        "minimatch": "3.0.4",
        "resolve": "1.6.0",
        "semver": "5.5.0",
        "tslib": "1.9.0",
        "tsutils": "2.22.2"
      }
    },
    "tsutils": {
      "version": "2.22.2",
      "resolved": "https://npm.bentley.com/npm/npm/tsutils/-/tsutils-2.22.2.tgz",
      "integrity": "sha1-C589h6o+uVvTLSbOK4iqMppleVE=",
      "requires": {
        "tslib": "1.9.0"
      }
    },
    "tty-browserify": {
      "version": "0.0.0",
      "resolved": "https://npm.bentley.com/npm/npm/tty-browserify/-/tty-browserify-0.0.0.tgz",
      "integrity": "sha1-oVe6QC2iTpv5V/mqadUk7tQpAaY="
    },
    "tunnel-agent": {
      "version": "0.6.0",
      "resolved": "https://npm.bentley.com/npm/npm/tunnel-agent/-/tunnel-agent-0.6.0.tgz",
      "integrity": "sha1-J6XeoGs2sEoKmWZ3SykIaPD8QP0=",
      "requires": {
        "safe-buffer": "5.1.1"
      }
    },
    "type-check": {
      "version": "0.3.2",
      "resolved": "https://registry.npmjs.org/type-check/-/type-check-0.3.2.tgz",
      "integrity": "sha1-WITKtRLPHTVeP7eE8wgEsrUg23I=",
      "requires": {
        "prelude-ls": "1.1.2"
      }
    },
    "type-detect": {
      "version": "4.0.8",
      "resolved": "https://npm.bentley.com/npm/npm/type-detect/-/type-detect-4.0.8.tgz",
      "integrity": "sha1-dkb7XxiHHPu3dJ5pvTmmOI63RQw="
    },
    "type-is": {
      "version": "1.6.16",
      "resolved": "https://npm.bentley.com/npm/npm/type-is/-/type-is-1.6.16.tgz",
      "integrity": "sha1-+JzjQVQcZysl7nrjxz3uOyvlAZQ=",
      "requires": {
        "media-typer": "0.3.0",
        "mime-types": "2.1.18"
      }
    },
    "typedarray": {
      "version": "0.0.6",
      "resolved": "https://npm.bentley.com/npm/npm/typedarray/-/typedarray-0.0.6.tgz",
      "integrity": "sha1-hnrHTjhkGHsdPUfZlqeOxciDB3c="
    },
    "typedoc": {
      "version": "0.9.0",
      "resolved": "https://npm.bentley.com/npm/npm/typedoc/-/typedoc-0.9.0.tgz",
      "integrity": "sha1-FZv/fHeEzluR2G8+TMiSjmIECVc=",
      "requires": {
        "@types/fs-extra": "4.0.0",
        "@types/handlebars": "4.0.31",
        "@types/highlight.js": "9.1.8",
        "@types/lodash": "4.14.74",
        "@types/marked": "0.3.0",
        "@types/minimatch": "2.0.29",
        "@types/shelljs": "0.7.0",
        "fs-extra": "4.0.3",
        "handlebars": "4.0.11",
        "highlight.js": "9.12.0",
        "lodash": "4.17.5",
        "marked": "0.3.17",
        "minimatch": "3.0.4",
        "progress": "2.0.0",
        "shelljs": "0.7.8",
        "typedoc-default-themes": "0.5.0",
        "typescript": "2.4.1"
      },
      "dependencies": {
        "@types/fs-extra": {
          "version": "4.0.0",
          "resolved": "https://npm.bentley.com/npm/npm/@types/fs-extra/-/fs-extra-4.0.0.tgz",
          "integrity": "sha1-HddCrVybzjCPelLQLrwBQhvJEC8=",
          "requires": {
            "@types/node": "9.4.7"
          }
        },
        "fs-extra": {
          "version": "4.0.3",
          "resolved": "https://npm.bentley.com/npm/npm/fs-extra/-/fs-extra-4.0.3.tgz",
          "integrity": "sha1-DYUhIuW8W+tFP7Ao6cDJvzY0DJQ=",
          "requires": {
            "graceful-fs": "4.1.11",
            "jsonfile": "4.0.0",
            "universalify": "0.1.1"
          }
        },
        "jsonfile": {
          "version": "4.0.0",
          "resolved": "https://npm.bentley.com/npm/npm/jsonfile/-/jsonfile-4.0.0.tgz",
          "integrity": "sha1-h3Gq4HmbZAdrdmQPygWPnBDjPss=",
          "requires": {
            "graceful-fs": "4.1.11"
          }
        },
        "typescript": {
          "version": "2.4.1",
          "resolved": "https://npm.bentley.com/npm/npm/typescript/-/typescript-2.4.1.tgz",
          "integrity": "sha1-w8yxbdqgsjFN4DHn5v7onlujRrw="
        }
      }
    },
    "typedoc-default-themes": {
      "version": "0.5.0",
      "resolved": "https://npm.bentley.com/npm/npm/typedoc-default-themes/-/typedoc-default-themes-0.5.0.tgz",
      "integrity": "sha1-bcJDPnjti+qOiHo6zeLzF4W9Yic="
    },
<<<<<<< HEAD
    "typemoq": {
      "version": "2.1.0",
      "resolved": "https://npm.bentley.com/npm/npm/typemoq/-/typemoq-2.1.0.tgz",
      "integrity": "sha1-RFLONg2SzyoaGA8MKd4oA/h68eg=",
      "requires": {
        "circular-json": "0.3.3",
        "lodash": "4.17.5",
        "postinstall-build": "5.0.1"
=======
    "typedoc-plugin-markdown": {
      "version": "1.0.14",
      "resolved": "https://registry.npmjs.org/typedoc-plugin-markdown/-/typedoc-plugin-markdown-1.0.14.tgz",
      "integrity": "sha512-4wv3LraonQq5N0UddgD/A/+BuS8BQfYjjv9pak34V95nFt/LpsZ0WIsQ8Nr5vLMy+PR2YbGw6KfJ++B0XZxY/A==",
      "requires": {
        "to-markdown": "3.1.1"
>>>>>>> 3bf3522b
      }
    },
    "typescript": {
      "version": "2.6.2",
      "resolved": "https://npm.bentley.com/npm/npm/typescript/-/typescript-2.6.2.tgz",
      "integrity": "sha1-PFtv1/beCRQmkCfwPAlGdY92c6Q="
    },
    "uglify-js": {
      "version": "2.8.29",
      "resolved": "https://npm.bentley.com/npm/npm/uglify-js/-/uglify-js-2.8.29.tgz",
      "integrity": "sha1-KcVzMUgFe7Th913zW3qcty5qWd0=",
      "requires": {
        "source-map": "0.5.7",
        "yargs": "3.10.0"
      },
      "dependencies": {
        "camelcase": {
          "version": "1.2.1",
          "resolved": "https://npm.bentley.com/npm/npm/camelcase/-/camelcase-1.2.1.tgz",
          "integrity": "sha1-m7UwTS4LVmmLLHWLCKPqqdqlijk="
        },
        "cliui": {
          "version": "2.1.0",
          "resolved": "https://npm.bentley.com/npm/npm/cliui/-/cliui-2.1.0.tgz",
          "integrity": "sha1-S0dXYP+AJkx2LDoXGQMukcf+oNE=",
          "requires": {
            "center-align": "0.1.3",
            "right-align": "0.1.3",
            "wordwrap": "0.0.2"
          }
        },
        "wordwrap": {
          "version": "0.0.2",
          "resolved": "https://npm.bentley.com/npm/npm/wordwrap/-/wordwrap-0.0.2.tgz",
          "integrity": "sha1-t5Zpu0LstAn4PVg8rVLKF+qhZD8="
        },
        "yargs": {
          "version": "3.10.0",
          "resolved": "https://npm.bentley.com/npm/npm/yargs/-/yargs-3.10.0.tgz",
          "integrity": "sha1-9+572FfdfB0tOMDnTvvWgdFDH9E=",
          "requires": {
            "camelcase": "1.2.1",
            "cliui": "2.1.0",
            "decamelize": "1.2.0",
            "window-size": "0.1.0"
          }
        }
      }
    },
    "uglifyjs-webpack-plugin": {
      "version": "0.4.6",
      "resolved": "https://npm.bentley.com/npm/npm/uglifyjs-webpack-plugin/-/uglifyjs-webpack-plugin-0.4.6.tgz",
      "integrity": "sha1-uVH0q7a9YX5m9j64kUmOORdj4wk=",
      "requires": {
        "source-map": "0.5.7",
        "uglify-js": "2.8.29",
        "webpack-sources": "1.1.0"
      }
    },
    "underscore": {
      "version": "1.8.3",
      "resolved": "https://npm.bentley.com/npm/npm/underscore/-/underscore-1.8.3.tgz",
      "integrity": "sha1-Tz+1OxBuYJf8+ctBCfKl6b36UCI="
    },
    "union-value": {
      "version": "1.0.0",
      "resolved": "https://npm.bentley.com/npm/npm/union-value/-/union-value-1.0.0.tgz",
      "integrity": "sha1-XHHDTLW61dzr4+oM0IIHulqhrqQ=",
      "requires": {
        "arr-union": "3.1.0",
        "get-value": "2.0.6",
        "is-extendable": "0.1.1",
        "set-value": "0.4.3"
      },
      "dependencies": {
        "extend-shallow": {
          "version": "2.0.1",
          "resolved": "https://npm.bentley.com/npm/npm/extend-shallow/-/extend-shallow-2.0.1.tgz",
          "integrity": "sha1-Ua99YUrZqfYQ6huvu5idaxxWiQ8=",
          "requires": {
            "is-extendable": "0.1.1"
          }
        },
        "set-value": {
          "version": "0.4.3",
          "resolved": "https://npm.bentley.com/npm/npm/set-value/-/set-value-0.4.3.tgz",
          "integrity": "sha1-fbCPnT0i3H945Trzw79GZuzfzPE=",
          "requires": {
            "extend-shallow": "2.0.1",
            "is-extendable": "0.1.1",
            "is-plain-object": "2.0.4",
            "to-object-path": "0.3.0"
          }
        }
      }
    },
    "universalify": {
      "version": "0.1.1",
      "resolved": "https://npm.bentley.com/npm/npm/universalify/-/universalify-0.1.1.tgz",
      "integrity": "sha1-+nG63UQ3r0wUiEHjs7Fl+enlkLc="
    },
    "unpipe": {
      "version": "1.0.0",
      "resolved": "https://npm.bentley.com/npm/npm/unpipe/-/unpipe-1.0.0.tgz",
      "integrity": "sha1-sr9O6FFKrmFltIF4KdIbLvSZBOw="
    },
    "unset-value": {
      "version": "1.0.0",
      "resolved": "https://npm.bentley.com/npm/npm/unset-value/-/unset-value-1.0.0.tgz",
      "integrity": "sha1-g3aHP30jNRef+x5vw6jtDfyKtVk=",
      "requires": {
        "has-value": "0.3.1",
        "isobject": "3.0.1"
      },
      "dependencies": {
        "has-value": {
          "version": "0.3.1",
          "resolved": "https://npm.bentley.com/npm/npm/has-value/-/has-value-0.3.1.tgz",
          "integrity": "sha1-ex9YutpiyoJ+wKIHgCVlSEWZXh8=",
          "requires": {
            "get-value": "2.0.6",
            "has-values": "0.1.4",
            "isobject": "2.1.0"
          },
          "dependencies": {
            "isobject": {
              "version": "2.1.0",
              "resolved": "https://npm.bentley.com/npm/npm/isobject/-/isobject-2.1.0.tgz",
              "integrity": "sha1-8GVWEJaj8dou9GJy+BXIQNh+DIk=",
              "requires": {
                "isarray": "1.0.0"
              }
            }
          }
        },
        "has-values": {
          "version": "0.1.4",
          "resolved": "https://npm.bentley.com/npm/npm/has-values/-/has-values-0.1.4.tgz",
          "integrity": "sha1-bWHeldkd/Km5oCCJrThL/49it3E="
        },
        "isobject": {
          "version": "3.0.1",
          "resolved": "https://npm.bentley.com/npm/npm/isobject/-/isobject-3.0.1.tgz",
          "integrity": "sha1-TkMekrEalzFjaqH5yNHMvP2reN8="
        }
      }
    },
    "upath": {
      "version": "1.0.4",
      "resolved": "https://npm.bentley.com/npm/npm/upath/-/upath-1.0.4.tgz",
      "integrity": "sha1-7iMhugp4bFCXPbBDpQt7y6giNh0="
    },
    "urix": {
      "version": "0.1.0",
      "resolved": "https://npm.bentley.com/npm/npm/urix/-/urix-0.1.0.tgz",
      "integrity": "sha1-2pN/emLiH+wf0Y1Js1wpNQZ6bHI="
    },
    "url": {
      "version": "0.11.0",
      "resolved": "https://npm.bentley.com/npm/npm/url/-/url-0.11.0.tgz",
      "integrity": "sha1-ODjpfPxgUh63PFJajlW/3Z4uKPE=",
      "requires": {
        "punycode": "1.3.2",
        "querystring": "0.2.0"
      },
      "dependencies": {
        "punycode": {
          "version": "1.3.2",
          "resolved": "https://npm.bentley.com/npm/npm/punycode/-/punycode-1.3.2.tgz",
          "integrity": "sha1-llOgNvt8HuQjQvIyXM7v6jkmxI0="
        }
      }
    },
    "use": {
      "version": "3.1.0",
      "resolved": "https://npm.bentley.com/npm/npm/use/-/use-3.1.0.tgz",
      "integrity": "sha1-FHFr8D/f79AwQK71jYtLhfOnxUQ=",
      "requires": {
        "kind-of": "6.0.2"
      },
      "dependencies": {
        "kind-of": {
          "version": "6.0.2",
          "resolved": "https://npm.bentley.com/npm/npm/kind-of/-/kind-of-6.0.2.tgz",
          "integrity": "sha1-ARRrNqYhjmTljzqNZt5df8b20FE="
        }
      }
    },
    "util": {
      "version": "0.10.3",
      "resolved": "https://npm.bentley.com/npm/npm/util/-/util-0.10.3.tgz",
      "integrity": "sha1-evsa/lCAUkZInj23/g7TeTNqwPk=",
      "requires": {
        "inherits": "2.0.1"
      },
      "dependencies": {
        "inherits": {
          "version": "2.0.1",
          "resolved": "https://npm.bentley.com/npm/npm/inherits/-/inherits-2.0.1.tgz",
          "integrity": "sha1-sX0I0ya0Qj5Wjv9xn5GwscvfafE="
        }
      }
    },
    "util-deprecate": {
      "version": "1.0.2",
      "resolved": "https://npm.bentley.com/npm/npm/util-deprecate/-/util-deprecate-1.0.2.tgz",
      "integrity": "sha1-RQ1Nyfpw3nMnYvvS1KKJgUGaDM8="
    },
    "utils-merge": {
      "version": "1.0.1",
      "resolved": "https://npm.bentley.com/npm/npm/utils-merge/-/utils-merge-1.0.1.tgz",
      "integrity": "sha1-n5VxD1CiZ5R7LMwSR0HBAoQn5xM="
    },
    "uuid": {
      "version": "3.2.1",
      "resolved": "https://npm.bentley.com/npm/npm/uuid/-/uuid-3.2.1.tgz",
      "integrity": "sha1-EsUou51Y0LkmXZovbw/ovhf/HxQ="
    },
    "v8flags": {
      "version": "3.0.2",
      "resolved": "https://npm.bentley.com/npm/npm/v8flags/-/v8flags-3.0.2.tgz",
      "integrity": "sha1-rWp4ogprI9A6jevBEhHjzCMUlHc=",
      "requires": {
        "homedir-polyfill": "1.0.1"
      }
    },
    "validate-npm-package-license": {
      "version": "3.0.3",
      "resolved": "https://npm.bentley.com/npm/npm/validate-npm-package-license/-/validate-npm-package-license-3.0.3.tgz",
      "integrity": "sha1-gWQ7y+8b3+zUYjeT3EZIlIupgzg=",
      "requires": {
        "spdx-correct": "3.0.0",
        "spdx-expression-parse": "3.0.0"
      }
    },
    "validator": {
      "version": "9.4.1",
      "resolved": "https://npm.bentley.com/npm/npm/validator/-/validator-9.4.1.tgz",
      "integrity": "sha1-q/Rm05i1Yc0kMFARLG/x3mzBJmM="
    },
    "vary": {
      "version": "1.1.2",
      "resolved": "https://npm.bentley.com/npm/npm/vary/-/vary-1.1.2.tgz",
      "integrity": "sha1-IpnwLG3tMNSllhsLn3RSShj2NPw="
    },
    "verror": {
      "version": "1.10.0",
      "resolved": "https://npm.bentley.com/npm/npm/verror/-/verror-1.10.0.tgz",
      "integrity": "sha1-OhBcoXBTr1XW4nDB+CiGguGNpAA=",
      "requires": {
        "assert-plus": "1.0.0",
        "core-util-is": "1.0.2",
        "extsprintf": "1.3.0"
      }
    },
    "vinyl": {
      "version": "2.1.0",
      "resolved": "https://npm.bentley.com/npm/npm/vinyl/-/vinyl-2.1.0.tgz",
      "integrity": "sha1-Ah+cLPlR1rk5lDyJ617lrdT9kkw=",
      "requires": {
        "clone": "2.1.2",
        "clone-buffer": "1.0.0",
        "clone-stats": "1.0.0",
        "cloneable-readable": "1.1.2",
        "remove-trailing-separator": "1.1.0",
        "replace-ext": "1.0.0"
      }
    },
    "vm-browserify": {
      "version": "0.0.4",
      "resolved": "https://npm.bentley.com/npm/npm/vm-browserify/-/vm-browserify-0.0.4.tgz",
      "integrity": "sha1-XX6kW7755Kb/ZflUOOCofDV9WnM=",
      "requires": {
        "indexof": "0.0.1"
      }
    },
    "void-elements": {
      "version": "2.0.1",
      "resolved": "https://registry.npmjs.org/void-elements/-/void-elements-2.0.1.tgz",
      "integrity": "sha1-wGavtYK7HLQSjWDqkjkulNXp2+w="
    },
    "watchpack": {
      "version": "1.5.0",
      "resolved": "https://npm.bentley.com/npm/npm/watchpack/-/watchpack-1.5.0.tgz",
      "integrity": "sha1-Ix54Ovgwoi+JZvZcTEusyBQHLu0=",
      "requires": {
        "chokidar": "2.0.2",
        "graceful-fs": "4.1.11",
        "neo-async": "2.5.0"
      },
      "dependencies": {
        "anymatch": {
          "version": "2.0.0",
          "resolved": "https://npm.bentley.com/npm/npm/anymatch/-/anymatch-2.0.0.tgz",
          "integrity": "sha1-vLJLTzeTTZqnrBe0ra+J58du8us=",
          "requires": {
            "micromatch": "3.1.9",
            "normalize-path": "2.1.1"
          }
        },
        "arr-diff": {
          "version": "4.0.0",
          "resolved": "https://npm.bentley.com/npm/npm/arr-diff/-/arr-diff-4.0.0.tgz",
          "integrity": "sha1-1kYQdP6/7HHn4VI1dhoyml3HxSA="
        },
        "array-unique": {
          "version": "0.3.2",
          "resolved": "https://npm.bentley.com/npm/npm/array-unique/-/array-unique-0.3.2.tgz",
          "integrity": "sha1-qJS3XUvE9s1nnvMkSp/Y9Gri1Cg="
        },
        "braces": {
          "version": "2.3.1",
          "resolved": "https://npm.bentley.com/npm/npm/braces/-/braces-2.3.1.tgz",
          "integrity": "sha1-cIbJE7TloI2+N6wO5qJQDEumkbs=",
          "requires": {
            "arr-flatten": "1.1.0",
            "array-unique": "0.3.2",
            "define-property": "1.0.0",
            "extend-shallow": "2.0.1",
            "fill-range": "4.0.0",
            "isobject": "3.0.1",
            "kind-of": "6.0.2",
            "repeat-element": "1.1.2",
            "snapdragon": "0.8.2",
            "snapdragon-node": "2.1.1",
            "split-string": "3.1.0",
            "to-regex": "3.0.2"
          },
          "dependencies": {
            "define-property": {
              "version": "1.0.0",
              "resolved": "https://npm.bentley.com/npm/npm/define-property/-/define-property-1.0.0.tgz",
              "integrity": "sha1-dp66rz9KY6rTr56NMEybvnm/sOY=",
              "requires": {
                "is-descriptor": "1.0.2"
              }
            },
            "extend-shallow": {
              "version": "2.0.1",
              "resolved": "https://npm.bentley.com/npm/npm/extend-shallow/-/extend-shallow-2.0.1.tgz",
              "integrity": "sha1-Ua99YUrZqfYQ6huvu5idaxxWiQ8=",
              "requires": {
                "is-extendable": "0.1.1"
              }
            }
          }
        },
        "chokidar": {
          "version": "2.0.2",
          "resolved": "https://npm.bentley.com/npm/npm/chokidar/-/chokidar-2.0.2.tgz",
          "integrity": "sha1-TcZROe6ycUl3c1tqNdBul7SU39c=",
          "requires": {
            "anymatch": "2.0.0",
            "async-each": "1.0.1",
            "braces": "2.3.1",
            "glob-parent": "3.1.0",
            "inherits": "2.0.3",
            "is-binary-path": "1.0.1",
            "is-glob": "4.0.0",
            "normalize-path": "2.1.1",
            "path-is-absolute": "1.0.1",
            "readdirp": "2.1.0",
            "upath": "1.0.4"
          }
        },
        "expand-brackets": {
          "version": "2.1.4",
          "resolved": "https://npm.bentley.com/npm/npm/expand-brackets/-/expand-brackets-2.1.4.tgz",
          "integrity": "sha1-t3c14xXOMPa27/D4OwQVGiJEliI=",
          "requires": {
            "debug": "2.6.9",
            "define-property": "0.2.5",
            "extend-shallow": "2.0.1",
            "posix-character-classes": "0.1.1",
            "regex-not": "1.0.2",
            "snapdragon": "0.8.2",
            "to-regex": "3.0.2"
          },
          "dependencies": {
            "define-property": {
              "version": "0.2.5",
              "resolved": "https://npm.bentley.com/npm/npm/define-property/-/define-property-0.2.5.tgz",
              "integrity": "sha1-w1se+RjsPJkPmlvFe+BKrOxcgRY=",
              "requires": {
                "is-descriptor": "0.1.6"
              }
            },
            "extend-shallow": {
              "version": "2.0.1",
              "resolved": "https://npm.bentley.com/npm/npm/extend-shallow/-/extend-shallow-2.0.1.tgz",
              "integrity": "sha1-Ua99YUrZqfYQ6huvu5idaxxWiQ8=",
              "requires": {
                "is-extendable": "0.1.1"
              }
            },
            "is-descriptor": {
              "version": "0.1.6",
              "resolved": "https://npm.bentley.com/npm/npm/is-descriptor/-/is-descriptor-0.1.6.tgz",
              "integrity": "sha1-Nm2CQN3kh8pRgjsaufB6EKeCUco=",
              "requires": {
                "is-accessor-descriptor": "0.1.6",
                "is-data-descriptor": "0.1.4",
                "kind-of": "5.1.0"
              }
            },
            "kind-of": {
              "version": "5.1.0",
              "resolved": "https://npm.bentley.com/npm/npm/kind-of/-/kind-of-5.1.0.tgz",
              "integrity": "sha1-cpyR4thXt6QZofmqZWhcTDP1hF0="
            }
          }
        },
        "extglob": {
          "version": "2.0.4",
          "resolved": "https://npm.bentley.com/npm/npm/extglob/-/extglob-2.0.4.tgz",
          "integrity": "sha1-rQD+TcYSqSMuhxhxHcXLWrAoVUM=",
          "requires": {
            "array-unique": "0.3.2",
            "define-property": "1.0.0",
            "expand-brackets": "2.1.4",
            "extend-shallow": "2.0.1",
            "fragment-cache": "0.2.1",
            "regex-not": "1.0.2",
            "snapdragon": "0.8.2",
            "to-regex": "3.0.2"
          },
          "dependencies": {
            "define-property": {
              "version": "1.0.0",
              "resolved": "https://npm.bentley.com/npm/npm/define-property/-/define-property-1.0.0.tgz",
              "integrity": "sha1-dp66rz9KY6rTr56NMEybvnm/sOY=",
              "requires": {
                "is-descriptor": "1.0.2"
              }
            },
            "extend-shallow": {
              "version": "2.0.1",
              "resolved": "https://npm.bentley.com/npm/npm/extend-shallow/-/extend-shallow-2.0.1.tgz",
              "integrity": "sha1-Ua99YUrZqfYQ6huvu5idaxxWiQ8=",
              "requires": {
                "is-extendable": "0.1.1"
              }
            }
          }
        },
        "fill-range": {
          "version": "4.0.0",
          "resolved": "https://npm.bentley.com/npm/npm/fill-range/-/fill-range-4.0.0.tgz",
          "integrity": "sha1-1USBHUKPmOsGpj3EAtJAPDKMOPc=",
          "requires": {
            "extend-shallow": "2.0.1",
            "is-number": "3.0.0",
            "repeat-string": "1.6.1",
            "to-regex-range": "2.1.1"
          },
          "dependencies": {
            "extend-shallow": {
              "version": "2.0.1",
              "resolved": "https://npm.bentley.com/npm/npm/extend-shallow/-/extend-shallow-2.0.1.tgz",
              "integrity": "sha1-Ua99YUrZqfYQ6huvu5idaxxWiQ8=",
              "requires": {
                "is-extendable": "0.1.1"
              }
            }
          }
        },
        "glob-parent": {
          "version": "3.1.0",
          "resolved": "https://npm.bentley.com/npm/npm/glob-parent/-/glob-parent-3.1.0.tgz",
          "integrity": "sha1-nmr2KZ2NO9K9QEMIMr0RPfkGxa4=",
          "requires": {
            "is-glob": "3.1.0",
            "path-dirname": "1.0.2"
          },
          "dependencies": {
            "is-glob": {
              "version": "3.1.0",
              "resolved": "https://npm.bentley.com/npm/npm/is-glob/-/is-glob-3.1.0.tgz",
              "integrity": "sha1-e6WuJCF4BKxwcHuWkiVnSGzD6Eo=",
              "requires": {
                "is-extglob": "2.1.1"
              }
            }
          }
        },
        "is-accessor-descriptor": {
          "version": "0.1.6",
          "resolved": "https://npm.bentley.com/npm/npm/is-accessor-descriptor/-/is-accessor-descriptor-0.1.6.tgz",
          "integrity": "sha1-qeEss66Nh2cn7u84Q/igiXtcmNY=",
          "requires": {
            "kind-of": "3.2.2"
          },
          "dependencies": {
            "kind-of": {
              "version": "3.2.2",
              "resolved": "https://npm.bentley.com/npm/npm/kind-of/-/kind-of-3.2.2.tgz",
              "integrity": "sha1-MeohpzS6ubuw8yRm2JOupR5KPGQ=",
              "requires": {
                "is-buffer": "1.1.6"
              }
            }
          }
        },
        "is-data-descriptor": {
          "version": "0.1.4",
          "resolved": "https://npm.bentley.com/npm/npm/is-data-descriptor/-/is-data-descriptor-0.1.4.tgz",
          "integrity": "sha1-C17mSDiOLIYCgueT8YVv7D8wG1Y=",
          "requires": {
            "kind-of": "3.2.2"
          },
          "dependencies": {
            "kind-of": {
              "version": "3.2.2",
              "resolved": "https://npm.bentley.com/npm/npm/kind-of/-/kind-of-3.2.2.tgz",
              "integrity": "sha1-MeohpzS6ubuw8yRm2JOupR5KPGQ=",
              "requires": {
                "is-buffer": "1.1.6"
              }
            }
          }
        },
        "is-extglob": {
          "version": "2.1.1",
          "resolved": "https://npm.bentley.com/npm/npm/is-extglob/-/is-extglob-2.1.1.tgz",
          "integrity": "sha1-qIwCU1eR8C7TfHahueqXc8gz+MI="
        },
        "is-glob": {
          "version": "4.0.0",
          "resolved": "https://npm.bentley.com/npm/npm/is-glob/-/is-glob-4.0.0.tgz",
          "integrity": "sha1-lSHHaEXMJhCoUgPd8ICpWML/q8A=",
          "requires": {
            "is-extglob": "2.1.1"
          }
        },
        "is-number": {
          "version": "3.0.0",
          "resolved": "https://npm.bentley.com/npm/npm/is-number/-/is-number-3.0.0.tgz",
          "integrity": "sha1-JP1iAaR4LPUFYcgQJ2r8fRLXEZU=",
          "requires": {
            "kind-of": "3.2.2"
          },
          "dependencies": {
            "kind-of": {
              "version": "3.2.2",
              "resolved": "https://npm.bentley.com/npm/npm/kind-of/-/kind-of-3.2.2.tgz",
              "integrity": "sha1-MeohpzS6ubuw8yRm2JOupR5KPGQ=",
              "requires": {
                "is-buffer": "1.1.6"
              }
            }
          }
        },
        "isobject": {
          "version": "3.0.1",
          "resolved": "https://npm.bentley.com/npm/npm/isobject/-/isobject-3.0.1.tgz",
          "integrity": "sha1-TkMekrEalzFjaqH5yNHMvP2reN8="
        },
        "kind-of": {
          "version": "6.0.2",
          "resolved": "https://npm.bentley.com/npm/npm/kind-of/-/kind-of-6.0.2.tgz",
          "integrity": "sha1-ARRrNqYhjmTljzqNZt5df8b20FE="
        },
        "micromatch": {
          "version": "3.1.9",
          "resolved": "https://npm.bentley.com/npm/npm/micromatch/-/micromatch-3.1.9.tgz",
          "integrity": "sha1-FdyTF1rjnlLpMIeEcJbv/HPvz4k=",
          "requires": {
            "arr-diff": "4.0.0",
            "array-unique": "0.3.2",
            "braces": "2.3.1",
            "define-property": "2.0.2",
            "extend-shallow": "3.0.2",
            "extglob": "2.0.4",
            "fragment-cache": "0.2.1",
            "kind-of": "6.0.2",
            "nanomatch": "1.2.9",
            "object.pick": "1.3.0",
            "regex-not": "1.0.2",
            "snapdragon": "0.8.2",
            "to-regex": "3.0.2"
          }
        }
      }
    },
    "webidl-conversions": {
      "version": "4.0.2",
      "resolved": "https://registry.npmjs.org/webidl-conversions/-/webidl-conversions-4.0.2.tgz",
      "integrity": "sha512-YQ+BmxuTgd6UXZW3+ICGfyqRyHXVlD5GtQr5+qjiNW7bF0cqrzX500HVXPBOvgXb5YnzDd+h0zqyv61KUD7+Sg=="
    },
    "webpack": {
      "version": "3.11.0",
      "resolved": "https://npm.bentley.com/npm/npm/webpack/-/webpack-3.11.0.tgz",
      "integrity": "sha1-d9pFGx17SxF62vQaGpO1dC8k2JQ=",
      "requires": {
        "acorn": "5.5.3",
        "acorn-dynamic-import": "2.0.2",
        "ajv": "6.3.0",
        "ajv-keywords": "3.1.0",
        "async": "2.6.0",
        "enhanced-resolve": "3.4.1",
        "escope": "3.6.0",
        "interpret": "1.1.0",
        "json-loader": "0.5.7",
        "json5": "0.5.1",
        "loader-runner": "2.3.0",
        "loader-utils": "1.1.0",
        "memory-fs": "0.4.1",
        "mkdirp": "0.5.1",
        "node-libs-browser": "2.1.0",
        "source-map": "0.5.7",
        "supports-color": "4.5.0",
        "tapable": "0.2.8",
        "uglifyjs-webpack-plugin": "0.4.6",
        "watchpack": "1.5.0",
        "webpack-sources": "1.1.0",
        "yargs": "8.0.2"
      },
      "dependencies": {
        "ajv": {
          "version": "6.3.0",
          "resolved": "https://registry.npmjs.org/ajv/-/ajv-6.3.0.tgz",
          "integrity": "sha1-FlCkERTvAFdMrBC4Ay2PTBSBLac=",
          "requires": {
            "fast-deep-equal": "1.1.0",
            "fast-json-stable-stringify": "2.0.0",
            "json-schema-traverse": "0.3.1"
          }
        },
        "async": {
          "version": "2.6.0",
          "resolved": "https://npm.bentley.com/npm/npm/async/-/async-2.6.0.tgz",
          "integrity": "sha1-YaKau2/MAm/qd+VtHG7FOnlZUfQ=",
          "requires": {
            "lodash": "4.17.5"
          }
        },
        "has-flag": {
          "version": "2.0.0",
          "resolved": "https://npm.bentley.com/npm/npm/has-flag/-/has-flag-2.0.0.tgz",
          "integrity": "sha1-6CB68cx7MNRGzHC3NLXovhj4jVE="
        },
        "supports-color": {
          "version": "4.5.0",
          "resolved": "https://npm.bentley.com/npm/npm/supports-color/-/supports-color-4.5.0.tgz",
          "integrity": "sha1-vnoN5ITexcXN34s9WRJQRJEvY1s=",
          "requires": {
            "has-flag": "2.0.0"
          }
        }
      }
    },
    "webpack-sources": {
      "version": "1.1.0",
      "resolved": "https://npm.bentley.com/npm/npm/webpack-sources/-/webpack-sources-1.1.0.tgz",
      "integrity": "sha1-oQHrrlnWUHNU1x2AE5UKOot6WlQ=",
      "requires": {
        "source-list-map": "2.0.0",
        "source-map": "0.6.1"
      },
      "dependencies": {
        "source-map": {
          "version": "0.6.1",
          "resolved": "https://npm.bentley.com/npm/npm/source-map/-/source-map-0.6.1.tgz",
          "integrity": "sha1-dHIq8y6WFOnCh6jQu95IteLxomM="
        }
      }
    },
    "webpack-stream": {
      "version": "4.0.2",
      "resolved": "https://npm.bentley.com/npm/npm/webpack-stream/-/webpack-stream-4.0.2.tgz",
      "integrity": "sha1-e5Cuxx1FyKRRn/i1pNWeA5z9AsA=",
      "requires": {
        "fancy-log": "1.3.2",
        "lodash.clone": "4.5.0",
        "lodash.some": "4.6.0",
        "memory-fs": "0.4.1",
        "plugin-error": "1.0.1",
        "supports-color": "5.3.0",
        "through": "2.3.8",
        "vinyl": "2.1.0",
        "webpack": "3.11.0"
      }
    },
    "whatwg-encoding": {
      "version": "1.0.3",
      "resolved": "https://registry.npmjs.org/whatwg-encoding/-/whatwg-encoding-1.0.3.tgz",
      "integrity": "sha512-jLBwwKUhi8WtBfsMQlL4bUUcT8sMkAtQinscJAe/M4KHCkHuUJAF6vuB0tueNIw4c8ziO6AkRmgY+jL3a0iiPw==",
      "requires": {
        "iconv-lite": "0.4.19"
      }
    },
    "whatwg-url": {
      "version": "4.8.0",
      "resolved": "https://registry.npmjs.org/whatwg-url/-/whatwg-url-4.8.0.tgz",
      "integrity": "sha1-0pgaqRSMHgCkHFphMRZqtGg7vMA=",
      "requires": {
        "tr46": "0.0.3",
        "webidl-conversions": "3.0.1"
      },
      "dependencies": {
        "webidl-conversions": {
          "version": "3.0.1",
          "resolved": "https://registry.npmjs.org/webidl-conversions/-/webidl-conversions-3.0.1.tgz",
          "integrity": "sha1-JFNCdeKnvGvnvIZhHMFq4KVlSHE="
        }
      }
    },
    "which": {
      "version": "1.3.0",
      "resolved": "https://npm.bentley.com/npm/npm/which/-/which-1.3.0.tgz",
      "integrity": "sha1-/wS9/AEO5UfXgL7DjhrBwnd9JTo=",
      "requires": {
        "isexe": "2.0.0"
      }
    },
    "which-module": {
      "version": "2.0.0",
      "resolved": "https://npm.bentley.com/npm/npm/which-module/-/which-module-2.0.0.tgz",
      "integrity": "sha1-2e8H3Od7mQK4o6j6SzHD4/fm6Ho="
    },
    "window-size": {
      "version": "0.1.0",
      "resolved": "https://npm.bentley.com/npm/npm/window-size/-/window-size-0.1.0.tgz",
      "integrity": "sha1-VDjNLqk7IC76Ohn+iIeu58lPnJ0="
    },
    "wordwrap": {
      "version": "0.0.3",
      "resolved": "https://npm.bentley.com/npm/npm/wordwrap/-/wordwrap-0.0.3.tgz",
      "integrity": "sha1-o9XabNXAvAAI03I0u68b7WMFkQc="
    },
    "wrap-ansi": {
      "version": "2.1.0",
      "resolved": "https://npm.bentley.com/npm/npm/wrap-ansi/-/wrap-ansi-2.1.0.tgz",
      "integrity": "sha1-2Pw9KE3QV5T+hJc8rs3Rz4JP3YU=",
      "requires": {
        "string-width": "1.0.2",
        "strip-ansi": "3.0.1"
      },
      "dependencies": {
        "string-width": {
          "version": "1.0.2",
          "resolved": "https://npm.bentley.com/npm/npm/string-width/-/string-width-1.0.2.tgz",
          "integrity": "sha1-EYvfW4zcUaKn5w0hHgfisLmxB9M=",
          "requires": {
            "code-point-at": "1.1.0",
            "is-fullwidth-code-point": "1.0.0",
            "strip-ansi": "3.0.1"
          }
        }
      }
    },
    "wrappy": {
      "version": "1.0.2",
      "resolved": "https://npm.bentley.com/npm/npm/wrappy/-/wrappy-1.0.2.tgz",
      "integrity": "sha1-tSQ9jz7BqjXxNkYFvA0QNuMKtp8="
    },
    "xml": {
      "version": "1.0.1",
      "resolved": "https://npm.bentley.com/npm/npm/xml/-/xml-1.0.1.tgz",
      "integrity": "sha1-eLpyAgApxbyHuKgaPPzXS0ovweU="
    },
    "xml-name-validator": {
      "version": "2.0.1",
      "resolved": "https://registry.npmjs.org/xml-name-validator/-/xml-name-validator-2.0.1.tgz",
      "integrity": "sha1-TYuPHszTQZqjYgYb7O9RXh5VljU="
    },
    "xml2js": {
      "version": "0.2.8",
      "resolved": "https://npm.bentley.com/npm/npm/xml2js/-/xml2js-0.2.8.tgz",
      "integrity": "sha1-m4FpCTFjH/CdGVdUn69U9PmAs8I=",
      "requires": {
        "sax": "0.5.8"
      }
    },
    "xmlbuilder": {
      "version": "0.4.3",
      "resolved": "https://npm.bentley.com/npm/npm/xmlbuilder/-/xmlbuilder-0.4.3.tgz",
      "integrity": "sha1-xGFLp04K0ZbmCcknLNnh3bKKilg="
    },
    "xmldom": {
      "version": "0.1.27",
      "resolved": "https://npm.bentley.com/npm/npm/xmldom/-/xmldom-0.1.27.tgz",
      "integrity": "sha1-1QH5ezvbQDr4757MIFcxh6rawOk="
    },
    "xpath": {
      "version": "0.0.24",
      "resolved": "https://npm.bentley.com/npm/npm/xpath/-/xpath-0.0.24.tgz",
      "integrity": "sha1-Gt4WLhzFI8jTn8fQavwW6iFvKfs="
    },
    "xtend": {
      "version": "4.0.1",
      "resolved": "https://npm.bentley.com/npm/npm/xtend/-/xtend-4.0.1.tgz",
      "integrity": "sha1-pcbVMr5lbiPbgg77lDofBJmNY68="
    },
    "y18n": {
      "version": "3.2.1",
      "resolved": "https://npm.bentley.com/npm/npm/y18n/-/y18n-3.2.1.tgz",
      "integrity": "sha1-bRX7qITAhnnA136I53WegR4H+kE="
    },
    "yallist": {
      "version": "2.1.2",
      "resolved": "https://npm.bentley.com/npm/npm/yallist/-/yallist-2.1.2.tgz",
      "integrity": "sha1-HBH5IY8HYImkfdUS+TxmmaaoHVI="
    },
    "yargs": {
      "version": "8.0.2",
      "resolved": "https://npm.bentley.com/npm/npm/yargs/-/yargs-8.0.2.tgz",
      "integrity": "sha1-YpmpBVsc78lp/355wdkY3Osiw2A=",
      "requires": {
        "camelcase": "4.1.0",
        "cliui": "3.2.0",
        "decamelize": "1.2.0",
        "get-caller-file": "1.0.2",
        "os-locale": "2.1.0",
        "read-pkg-up": "2.0.0",
        "require-directory": "2.1.1",
        "require-main-filename": "1.0.1",
        "set-blocking": "2.0.0",
        "string-width": "2.1.1",
        "which-module": "2.0.0",
        "y18n": "3.2.1",
        "yargs-parser": "7.0.0"
      }
    },
    "yargs-parser": {
      "version": "7.0.0",
      "resolved": "https://npm.bentley.com/npm/npm/yargs-parser/-/yargs-parser-7.0.0.tgz",
      "integrity": "sha1-jQrELxbqVd69MyyvTEA4s+P139k=",
      "requires": {
        "camelcase": "4.1.0"
      }
    },
    "yauzl": {
      "version": "2.4.1",
      "resolved": "https://npm.bentley.com/npm/npm/yauzl/-/yauzl-2.4.1.tgz",
      "integrity": "sha1-lSj0QtqxsihOWLQ3m7GU4i4MQAU=",
      "requires": {
        "fd-slicer": "1.0.1"
      }
    },
    "yn": {
      "version": "2.0.0",
      "resolved": "https://npm.bentley.com/npm/npm/yn/-/yn-2.0.0.tgz",
      "integrity": "sha1-5a2ryKz0CPY4X8dklWhMiOavaJo="
    }
  }
}<|MERGE_RESOLUTION|>--- conflicted
+++ resolved
@@ -182,11 +182,8 @@
         "tsconfig-paths": "2.7.3",
         "tslint": "5.9.1",
         "typedoc": "0.9.0",
-<<<<<<< HEAD
         "typemoq": "2.1.0",
-=======
         "typedoc-plugin-markdown": "1.0.14",
->>>>>>> 3bf3522b
         "typescript": "2.6.2",
         "webpack": "3.11.0",
         "webpack-stream": "4.0.2"
@@ -1936,15 +1933,9 @@
       }
     },
     "clone": {
-<<<<<<< HEAD
-      "version": "2.1.1",
-      "resolved": "https://npm.bentley.com/npm/npm/clone/-/clone-2.1.1.tgz",
-      "integrity": "sha1-0hfR6WERjjrJpLi7oyhVU79kfNs="
-=======
       "version": "2.1.2",
       "resolved": "https://registry.npmjs.org/clone/-/clone-2.1.2.tgz",
       "integrity": "sha1-G39Ln1kfHo+DZwQBYANFoCiHQ18="
->>>>>>> 3bf3522b
     },
     "clone-buffer": {
       "version": "1.0.0",
@@ -7468,17 +7459,15 @@
       "resolved": "https://npm.bentley.com/npm/npm/posix-character-classes/-/posix-character-classes-0.1.1.tgz",
       "integrity": "sha1-AerA/jta9xoqbAL+q7jB/vfgDqs="
     },
-<<<<<<< HEAD
     "postinstall-build": {
       "version": "5.0.1",
       "resolved": "https://npm.bentley.com/npm/npm/postinstall-build/-/postinstall-build-5.0.1.tgz",
       "integrity": "sha1-uRepB5smF42aJK9aXNjLSpkdEbk="
-=======
+    },
     "prelude-ls": {
       "version": "1.1.2",
       "resolved": "https://registry.npmjs.org/prelude-ls/-/prelude-ls-1.1.2.tgz",
       "integrity": "sha1-IZMqVJ9eUv/ZqCf1cOBL5iqX2lQ="
->>>>>>> 3bf3522b
     },
     "preserve": {
       "version": "0.2.0",
@@ -8989,7 +8978,6 @@
       "resolved": "https://npm.bentley.com/npm/npm/typedoc-default-themes/-/typedoc-default-themes-0.5.0.tgz",
       "integrity": "sha1-bcJDPnjti+qOiHo6zeLzF4W9Yic="
     },
-<<<<<<< HEAD
     "typemoq": {
       "version": "2.1.0",
       "resolved": "https://npm.bentley.com/npm/npm/typemoq/-/typemoq-2.1.0.tgz",
@@ -8998,14 +8986,14 @@
         "circular-json": "0.3.3",
         "lodash": "4.17.5",
         "postinstall-build": "5.0.1"
-=======
+      }
+    },
     "typedoc-plugin-markdown": {
       "version": "1.0.14",
       "resolved": "https://registry.npmjs.org/typedoc-plugin-markdown/-/typedoc-plugin-markdown-1.0.14.tgz",
       "integrity": "sha512-4wv3LraonQq5N0UddgD/A/+BuS8BQfYjjv9pak34V95nFt/LpsZ0WIsQ8Nr5vLMy+PR2YbGw6KfJ++B0XZxY/A==",
       "requires": {
         "to-markdown": "3.1.1"
->>>>>>> 3bf3522b
       }
     },
     "typescript": {
