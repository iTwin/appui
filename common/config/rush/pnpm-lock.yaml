lockfileVersion: '6.0'

settings:
  autoInstallPeers: false
  excludeLinksFromLockfile: false

overrides:
  ws@8.0.0 - 8.17.0: 8.17.1
  ws@7.0.0 - 7.5.9: 7.5.10
  ws@6.0.0 - 6.2.2: 6.2.3

importers:

  .: {}

  ../../apps/test-app:
    dependencies:
      '@bentley/icons-generic':
        specifier: ^1.0.34
        version: 1.0.34
      '@bentley/icons-generic-webfont':
        specifier: ^1.0.34
        version: 1.0.34
      '@itwin/appui-abstract':
        specifier: ^4.0.0
        version: 4.4.0(@itwin/core-bentley@4.4.0)
      '@itwin/appui-react':
        specifier: workspace:*
        version: link:../../ui/appui-react
      '@itwin/appui-test-providers':
        specifier: workspace:*
        version: link:../test-providers
      '@itwin/browser-authorization':
        specifier: ^1.1.2
        version: 1.1.2(@itwin/core-bentley@4.4.0)(@itwin/core-geometry@4.4.0)
      '@itwin/components-react':
        specifier: workspace:*
        version: link:../../ui/components-react
      '@itwin/core-backend':
        specifier: ^4.0.0
        version: 4.4.0(@itwin/core-bentley@4.4.0)(@itwin/core-common@4.4.0)(@itwin/core-geometry@4.4.0)
      '@itwin/core-bentley':
        specifier: ^4.0.0
        version: 4.4.0
      '@itwin/core-common':
        specifier: ^4.0.0
        version: 4.4.0(@itwin/core-bentley@4.4.0)(@itwin/core-geometry@4.4.0)
      '@itwin/core-electron':
        specifier: ^4.0.0
        version: 4.4.0(@itwin/core-backend@4.4.0)(@itwin/core-bentley@4.4.0)(@itwin/core-common@4.4.0)(@itwin/core-frontend@4.4.0)(electron@22.3.27)
      '@itwin/core-frontend':
        specifier: ^4.0.0
        version: 4.4.0(@itwin/appui-abstract@4.4.0)(@itwin/core-bentley@4.4.0)(@itwin/core-common@4.4.0)(@itwin/core-geometry@4.4.0)(@itwin/core-orbitgt@4.4.0)(@itwin/core-quantity@4.4.0)
      '@itwin/core-geometry':
        specifier: ^4.0.0
        version: 4.4.0
      '@itwin/core-i18n':
        specifier: ^4.0.0
        version: 4.4.0(@itwin/core-bentley@4.4.0)
      '@itwin/core-orbitgt':
        specifier: ^4.0.0
        version: 4.4.0
      '@itwin/core-quantity':
        specifier: ^4.0.0
        version: 4.4.0(@itwin/core-bentley@4.4.0)
      '@itwin/core-react':
        specifier: workspace:*
        version: link:../../ui/core-react
      '@itwin/ecschema-rpcinterface-common':
        specifier: ^4.0.0
        version: 4.4.0(@itwin/core-bentley@4.4.0)(@itwin/core-common@4.4.0)(@itwin/core-geometry@4.4.0)
      '@itwin/ecschema-rpcinterface-impl':
        specifier: ^4.0.0
        version: 4.4.0(@itwin/core-backend@4.4.0)(@itwin/core-bentley@4.4.0)(@itwin/core-common@4.4.0)(@itwin/core-geometry@4.4.0)(@itwin/ecschema-rpcinterface-common@4.4.0)
      '@itwin/editor-backend':
        specifier: ^4.0.0
        version: 4.4.0(@itwin/core-backend@4.4.0)(@itwin/core-bentley@4.4.0)(@itwin/core-common@4.4.0)(@itwin/core-geometry@4.4.0)
      '@itwin/editor-common':
        specifier: ^4.0.0
        version: 4.4.3(@itwin/core-bentley@4.4.0)(@itwin/core-common@4.4.0)(@itwin/core-geometry@4.4.0)
      '@itwin/editor-frontend':
        specifier: ^4.0.0
        version: 4.4.3(@itwin/appui-abstract@4.4.0)(@itwin/core-bentley@4.4.0)(@itwin/core-common@4.4.0)(@itwin/core-frontend@4.4.0)(@itwin/core-geometry@4.4.0)
      '@itwin/express-server':
        specifier: ^4.0.0
        version: 4.4.0(@itwin/core-backend@4.4.0)
      '@itwin/frontend-devtools':
        specifier: ^4.0.0
        version: 4.4.0(@itwin/appui-abstract@4.4.0)(@itwin/core-orbitgt@4.4.0)(@itwin/core-quantity@4.4.0)
      '@itwin/hypermodeling-frontend':
        specifier: ^4.0.0
        version: 4.4.0(@itwin/core-bentley@4.4.0)(@itwin/core-common@4.4.0)(@itwin/core-frontend@4.4.0)(@itwin/core-geometry@4.4.0)
      '@itwin/imodel-browser-react':
        specifier: ^1.3.1
        version: 1.3.1(react-dom@18.3.1)(react@18.3.1)
      '@itwin/imodel-components-react':
        specifier: workspace:*
        version: link:../../ui/imodel-components-react
      '@itwin/imodels-access-backend':
        specifier: ^3.0.0
        version: 3.1.1(@itwin/core-backend@4.4.0)(@itwin/core-bentley@4.4.0)(@itwin/core-common@4.4.0)
      '@itwin/imodels-access-frontend':
        specifier: ^3.0.0
        version: 3.1.1(@itwin/core-bentley@4.4.0)(@itwin/core-common@4.4.0)(@itwin/core-frontend@4.4.0)
      '@itwin/imodels-client-authoring':
        specifier: ^3.0.0
        version: 3.1.0
      '@itwin/imodels-client-management':
        specifier: ^3.0.0
        version: 3.1.0
      '@itwin/itwinui-icons-react':
        specifier: ^2.8.0
        version: 2.8.0(react-dom@18.3.1)(react@18.3.1)
      '@itwin/itwinui-layouts-css':
        specifier: ~0.4.0
        version: 0.4.0
      '@itwin/itwinui-layouts-react':
        specifier: ~0.4.1
        version: 0.4.1(react-dom@18.3.1)(react@18.3.1)
      '@itwin/itwinui-react':
        specifier: ^3.11.2
        version: 3.11.2(@types/react@18.3.2)(react-dom@18.3.1)(react@18.3.1)
      '@itwin/itwinui-react-v2':
        specifier: npm:@itwin/itwinui-react@^2.12.26
        version: /@itwin/itwinui-react@2.12.26(react-dom@18.3.1)(react@18.3.1)
      '@itwin/itwinui-variables':
        specifier: ^3.0.0
        version: 3.1.0
      '@itwin/presentation-common':
        specifier: ^4.0.0
        version: 4.4.0(@itwin/core-bentley@4.4.0)(@itwin/core-common@4.4.0)(@itwin/core-quantity@4.4.0)
      '@itwin/reality-data-client':
        specifier: 0.9.0
        version: 0.9.0(@itwin/core-bentley@4.4.0)
      '@itwin/webgl-compatibility':
        specifier: ^4.0.0
        version: 4.4.0
      '@tanstack/react-router':
        specifier: ~1.46.8
        version: 1.46.8(react-dom@18.3.1)(react@18.3.1)
      classnames:
        specifier: 2.5.1
        version: 2.5.1
      react:
        specifier: ^18.3.1
        version: 18.3.1
      react-dom:
        specifier: ^18.3.1
        version: 18.3.1(react@18.3.1)
      react-markdown:
        specifier: ~9.0.1
        version: 9.0.1(@types/react@18.3.2)(react@18.3.1)
      react-redux:
        specifier: ^7.2.2
        version: 7.2.9(react-dom@18.3.1)(react@18.3.1)
      redux:
        specifier: ^4.1.0
        version: 4.2.1
      ts-key-enum:
        specifier: ~2.0.12
        version: 2.0.12
    devDependencies:
      '@itwin/build-tools':
        specifier: 4.10.0-dev.31
        version: 4.10.0-dev.31(@types/node@18.11.5)
      '@itwin/eslint-plugin':
        specifier: ^4.1.1
        version: 4.1.1(eslint@8.57.1)(typescript@5.6.2)
      '@tanstack/router-devtools':
        specifier: ~1.46.8
        version: 1.46.9(@tanstack/react-router@1.46.8)(react-dom@18.3.1)(react@18.3.1)
      '@tanstack/router-plugin':
        specifier: ~1.46.6
        version: 1.46.6(vite@5.4.7)
      '@types/node':
        specifier: 18.11.5
        version: 18.11.5
      '@types/react':
        specifier: ^18.3.2
        version: 18.3.2
      '@types/react-dom':
        specifier: ^18.3.0
        version: 18.3.0
      '@types/react-redux':
        specifier: ^7.1.18
        version: 7.1.33
      '@typescript-eslint/parser':
        specifier: ^6.1.0
        version: 6.19.1(eslint@8.57.1)(typescript@5.6.2)
      '@vitejs/plugin-react-swc':
        specifier: ^3.7.0
        version: 3.7.0(vite@5.4.7)
      copyfiles:
        specifier: ^2.4.1
        version: 2.4.1
      cross-env:
        specifier: ^5.1.4
        version: 5.2.1
      dotenv:
        specifier: ^10.0.0
        version: 10.0.0
      dotenv-expand:
        specifier: ^5.1.0
        version: 5.1.0
      electron:
        specifier: ^22.0.0
        version: 22.3.27
      eslint:
        specifier: ^8.57.1
        version: 8.57.1
      eslint-config-prettier:
        specifier: ~8.8.0
        version: 8.8.0(eslint@8.57.1)
      npm-run-all:
        specifier: ^4.1.5
        version: 4.1.5
      null-loader:
        specifier: ^4.0.1
        version: 4.0.1
      rimraf:
        specifier: ^3.0.2
        version: 3.0.2
      sass:
        specifier: ^1.80.3
        version: 1.80.4
      typescript:
        specifier: ~5.6.2
        version: 5.6.2
      vite:
        specifier: ^5.4.7
        version: 5.4.7(@types/node@18.11.5)(sass@1.80.4)
      vite-plugin-static-copy:
        specifier: ^1.0.6
        version: 1.0.6(vite@5.4.7)

  ../../apps/test-providers:
    dependencies:
      '@bentley/icons-generic':
        specifier: ^1.0.34
        version: 1.0.34
      '@itwin/appui-abstract':
        specifier: ^4.0.0
        version: 4.4.0(@itwin/core-bentley@4.4.0)
      '@itwin/appui-react':
        specifier: workspace:*
        version: link:../../ui/appui-react
      '@itwin/components-react':
        specifier: workspace:*
        version: link:../../ui/components-react
      '@itwin/core-bentley':
        specifier: ^4.0.0
        version: 4.4.0
      '@itwin/core-common':
        specifier: ^4.0.0
        version: 4.4.0(@itwin/core-bentley@4.4.0)(@itwin/core-geometry@4.4.0)
      '@itwin/core-frontend':
        specifier: ^4.0.0
        version: 4.4.0(@itwin/appui-abstract@4.4.0)(@itwin/core-bentley@4.4.0)(@itwin/core-common@4.4.0)(@itwin/core-geometry@4.4.0)(@itwin/core-orbitgt@4.4.0)(@itwin/core-quantity@4.4.0)
      '@itwin/core-geometry':
        specifier: ^4.0.0
        version: 4.4.0
      '@itwin/core-orbitgt':
        specifier: ^4.0.0
        version: 4.4.0
      '@itwin/core-quantity':
        specifier: ^4.0.0
        version: 4.4.0(@itwin/core-bentley@4.4.0)
      '@itwin/core-react':
        specifier: workspace:*
        version: link:../../ui/core-react
      '@itwin/imodel-components-react':
        specifier: workspace:*
        version: link:../../ui/imodel-components-react
      '@itwin/itwinui-icons-react':
        specifier: ^2.8.0
        version: 2.8.0(react-dom@18.3.1)(react@18.3.1)
      '@itwin/itwinui-react':
        specifier: ^3.11.2
        version: 3.11.2(@types/react@18.3.2)(react-dom@18.3.1)(react@18.3.1)
      '@itwin/itwinui-variables':
        specifier: ^3.0.0
        version: 3.1.0
      '@itwin/webgl-compatibility':
        specifier: ^4.0.0
        version: 4.4.0
      '@reduxjs/toolkit':
        specifier: ^1.5.0
        version: 1.9.7(react-redux@7.2.9)(react@18.3.1)
      classnames:
        specifier: 2.5.1
        version: 2.5.1
      react:
        specifier: ^18.3.1
        version: 18.3.1
      react-dom:
        specifier: ^18.3.1
        version: 18.3.1(react@18.3.1)
      react-redux:
        specifier: ^7.2.2
        version: 7.2.9(react-dom@18.3.1)(react@18.3.1)
      ts-key-enum:
        specifier: ~2.0.12
        version: 2.0.12
    devDependencies:
      '@itwin/build-tools':
        specifier: 4.10.0-dev.31
        version: 4.10.0-dev.31(@types/node@18.11.5)
      '@itwin/eslint-plugin':
        specifier: ^4.1.1
        version: 4.1.1(eslint@8.57.1)(typescript@5.6.2)
      '@types/react':
        specifier: ^18.3.2
        version: 18.3.2
      '@types/react-redux':
        specifier: ^7.1.18
        version: 7.1.33
      cpx2:
        specifier: ^3.0.0
        version: 3.0.2
      eslint:
        specifier: ^8.57.1
        version: 8.57.1
      eslint-config-prettier:
        specifier: ~8.8.0
        version: 8.8.0(eslint@8.57.1)
      npm-run-all:
        specifier: ^4.1.5
        version: 4.1.5
      rimraf:
        specifier: ^3.0.2
        version: 3.0.2
      typescript:
        specifier: ~5.6.2
        version: 5.6.2

  ../../docs/storybook:
    dependencies:
      '@bentley/icons-generic':
        specifier: ^1.0.34
        version: 1.0.34
      '@bentley/icons-generic-webfont':
        specifier: ^1.0.34
        version: 1.0.34
      '@itwin/appui-abstract':
        specifier: ^4.0.0
        version: 4.4.0(@itwin/core-bentley@4.4.0)
      '@itwin/appui-react':
        specifier: workspace:*
        version: link:../../ui/appui-react
      '@itwin/appui-test-providers':
        specifier: workspace:*
        version: link:../../apps/test-providers
      '@itwin/components-react':
        specifier: workspace:*
        version: link:../../ui/components-react
      '@itwin/core-bentley':
        specifier: ^4.0.0
        version: 4.4.0
      '@itwin/core-common':
        specifier: ^4.0.0
        version: 4.4.0(@itwin/core-bentley@4.4.0)(@itwin/core-geometry@4.4.0)
      '@itwin/core-frontend':
        specifier: ^4.0.0
        version: 4.4.0(@itwin/appui-abstract@4.4.0)(@itwin/core-bentley@4.4.0)(@itwin/core-common@4.4.0)(@itwin/core-geometry@4.4.0)(@itwin/core-orbitgt@4.4.0)(@itwin/core-quantity@4.4.0)
      '@itwin/core-geometry':
        specifier: ^4.0.0
        version: 4.4.0
      '@itwin/core-orbitgt':
        specifier: ^4.0.0
        version: 4.4.0
      '@itwin/core-quantity':
        specifier: ^4.0.0
        version: 4.4.0(@itwin/core-bentley@4.4.0)
      '@itwin/core-react':
        specifier: workspace:*
        version: link:../../ui/core-react
      '@itwin/imodel-components-react':
        specifier: workspace:*
        version: link:../../ui/imodel-components-react
      '@itwin/imodels-access-frontend':
        specifier: ^3.0.0
        version: 3.1.1(@itwin/core-bentley@4.4.0)(@itwin/core-common@4.4.0)(@itwin/core-frontend@4.4.0)
      '@itwin/imodels-client-authoring':
        specifier: ^3.0.0
        version: 3.1.0
      '@itwin/itwinui-icons-react':
        specifier: ^2.8.0
        version: 2.8.0(react-dom@18.3.1)(react@18.3.1)
      '@itwin/itwinui-react':
        specifier: ^3.11.2
        version: 3.11.2(@types/react@18.3.2)(react-dom@18.3.1)(react@18.3.1)
      react:
        specifier: ^18.3.1
        version: 18.3.1
      react-dom:
        specifier: ^18.3.1
        version: 18.3.1(react@18.3.1)
      react-redux:
        specifier: ^7.2.2
        version: 7.2.9(react-dom@18.3.1)(react@18.3.1)
    devDependencies:
      '@itwin/build-tools':
        specifier: 4.10.0-dev.31
        version: 4.10.0-dev.31(@types/node@18.11.5)
      '@originjs/vite-plugin-commonjs':
        specifier: ~1.0.3
        version: 1.0.3
      '@storybook/addon-actions':
        specifier: ^8.3.2
        version: 8.3.2(storybook@8.3.2)
      '@storybook/addon-essentials':
        specifier: ^8.3.2
        version: 8.3.2(storybook@8.3.2)
      '@storybook/addon-interactions':
        specifier: ^8.3.2
        version: 8.3.2(storybook@8.3.2)
      '@storybook/addon-links':
        specifier: ^8.3.2
        version: 8.3.2(react@18.3.1)(storybook@8.3.2)
      '@storybook/blocks':
        specifier: ^8.3.2
        version: 8.3.2(react-dom@18.3.1)(react@18.3.1)(storybook@8.3.2)
      '@storybook/manager-api':
        specifier: ^8.3.2
        version: 8.3.2(storybook@8.3.2)
      '@storybook/react':
        specifier: ^8.3.2
        version: 8.3.2(@storybook/test@8.3.2)(react-dom@18.3.1)(react@18.3.1)(storybook@8.3.2)(typescript@5.6.2)
      '@storybook/react-vite':
        specifier: ^8.3.2
        version: 8.3.2(@storybook/test@8.3.2)(react-dom@18.3.1)(react@18.3.1)(storybook@8.3.2)(typescript@5.6.2)(vite@5.4.7)
      '@storybook/test':
        specifier: ^8.3.2
        version: 8.3.2(storybook@8.3.2)
      '@storybook/theming':
        specifier: ^8.3.2
        version: 8.3.2(storybook@8.3.2)
      '@types/react':
        specifier: ^18.3.2
        version: 18.3.2
      '@types/react-dom':
        specifier: ^18.3.0
        version: 18.3.0
      '@types/react-redux':
        specifier: ^7.1.18
        version: 7.1.33
      '@typescript-eslint/eslint-plugin':
        specifier: ^5.59.0
        version: 5.62.0(@typescript-eslint/parser@6.19.1)(eslint@8.57.1)(typescript@5.6.2)
      '@typescript-eslint/parser':
        specifier: ^6.1.0
        version: 6.19.1(eslint@8.57.1)(typescript@5.6.2)
      '@vitejs/plugin-react':
        specifier: ^4.3.1
        version: 4.3.1(vite@5.4.7)
      cpx2:
        specifier: ^3.0.0
        version: 3.0.2
      cross-env:
        specifier: ^5.1.4
        version: 5.2.1
      eslint:
        specifier: ^8.57.1
        version: 8.57.1
      eslint-plugin-react-hooks:
        specifier: ^4.6.0
        version: 4.6.0(eslint@8.57.1)
      eslint-plugin-react-refresh:
        specifier: ^0.3.4
        version: 0.3.5(eslint@8.57.1)
      eslint-plugin-storybook:
        specifier: ^0.6.15
        version: 0.6.15(eslint@8.57.1)(typescript@5.6.2)
      prop-types:
        specifier: ^15.8.1
        version: 15.8.1
      storybook:
        specifier: ^8.3.2
        version: 8.3.2
      typescript:
        specifier: ~5.6.2
        version: 5.6.2
      vite:
        specifier: ^5.4.7
        version: 5.4.7(@types/node@18.11.5)(sass@1.80.4)
      vite-plugin-static-copy:
        specifier: ^1.0.6
        version: 1.0.6(vite@5.4.7)
      vite-tsconfig-paths:
        specifier: ^5.0.1
        version: 5.0.1(typescript@5.6.2)(vite@5.4.7)

  ../../e2e-tests:
    devDependencies:
      '@playwright/test':
        specifier: ^1.46.1
        version: 1.46.1
      test-app:
        specifier: workspace:*
        version: link:../apps/test-app
      tsx:
        specifier: ^4.7.1
        version: 4.7.1

  ../../tools/codemod:
    dependencies:
      '@types/jscodeshift':
        specifier: ^0.11.6
        version: 0.11.11
      glob:
        specifier: ~10.2.4
        version: 10.2.7
      jscodeshift:
        specifier: ^0.14.0
        version: 0.14.0
      postcss:
        specifier: ~8.4.23
        version: 8.4.33
      postcss-scss:
        specifier: ~4.0.6
        version: 4.0.9(postcss@8.4.33)
      postcss-value-parser:
        specifier: ~4.2.0
        version: 4.2.0
      ts-node:
        specifier: ^10.8.2
        version: 10.9.2(@types/node@18.11.5)(typescript@5.6.2)
      typescript:
        specifier: ~5.6.2
        version: 5.6.2
      yargs:
        specifier: ^17.6.2
        version: 17.7.2
    devDependencies:
      '@types/jest':
        specifier: ^29.4.0
        version: 29.5.11
      '@types/node':
        specifier: 18.11.5
        version: 18.11.5
      '@types/yargs':
        specifier: ^17.0.22
        version: 17.0.32
      jest:
        specifier: ^29.4.2
        version: 29.7.0(@types/node@18.11.5)(ts-node@10.9.2)
      jest-junit:
        specifier: ^16.0.0
        version: 16.0.0
      ts-jest:
        specifier: ^29.0.5
        version: 29.1.2(jest@29.7.0)(typescript@5.6.2)

  ../../ui/appui-react:
    dependencies:
      '@bentley/icons-generic':
        specifier: ^1.0.34
        version: 1.0.34
      '@itwin/itwinui-icons-react':
        specifier: ^2.8.0
        version: 2.8.0(react-dom@18.3.1)(react@18.3.1)
      '@itwin/itwinui-illustrations-react':
        specifier: ^2.0.1
        version: 2.1.0(react-dom@18.3.1)(react@18.3.1)
      '@itwin/itwinui-react':
        specifier: ^3.11.2
        version: 3.11.2(@types/react@18.3.2)(react-dom@18.3.1)(react@18.3.1)
      '@itwin/itwinui-variables':
        specifier: ^3.0.0
        version: 3.1.0
      classnames:
        specifier: 2.5.1
        version: 2.5.1
      immer:
        specifier: ^10.1.1
        version: 10.1.1
      lodash:
        specifier: ^4.17.10
        version: 4.17.21
      react-error-boundary:
        specifier: 4.0.3
        version: 4.0.3(react@18.3.1)
      react-transition-group:
        specifier: ^4.4.2
        version: 4.4.5(react-dom@18.3.1)(react@18.3.1)
      rxjs:
        specifier: ^7.8.1
        version: 7.8.1
      ts-key-enum:
        specifier: ~2.0.12
        version: 2.0.12
      zustand:
        specifier: ^4.4.1
        version: 4.5.0(@types/react@18.3.2)(immer@10.1.1)(react@18.3.1)
    devDependencies:
      '@itwin/appui-abstract':
        specifier: ^4.0.0
        version: 4.4.0(@itwin/core-bentley@4.4.0)
      '@itwin/build-tools':
        specifier: 4.10.0-dev.31
        version: 4.10.0-dev.31(@types/node@18.11.5)
      '@itwin/components-react':
        specifier: workspace:*
        version: link:../components-react
      '@itwin/core-bentley':
        specifier: ^4.0.0
        version: 4.4.0
      '@itwin/core-common':
        specifier: ^4.0.0
        version: 4.4.0(@itwin/core-bentley@4.4.0)(@itwin/core-geometry@4.4.0)
      '@itwin/core-frontend':
        specifier: ^4.0.0
        version: 4.4.0(@itwin/appui-abstract@4.4.0)(@itwin/core-bentley@4.4.0)(@itwin/core-common@4.4.0)(@itwin/core-geometry@4.4.0)(@itwin/core-orbitgt@4.4.0)(@itwin/core-quantity@4.4.0)
      '@itwin/core-geometry':
        specifier: ^4.0.0
        version: 4.4.0
      '@itwin/core-orbitgt':
        specifier: ^4.0.0
        version: 4.4.0
      '@itwin/core-quantity':
        specifier: ^4.0.0
        version: 4.4.0(@itwin/core-bentley@4.4.0)
      '@itwin/core-react':
        specifier: workspace:*
        version: link:../core-react
      '@itwin/core-telemetry':
        specifier: ^4.0.0
        version: 4.4.0(@itwin/core-geometry@4.4.0)
      '@itwin/ecschema-metadata':
        specifier: ^4.0.0
        version: 4.4.0(@itwin/core-bentley@4.4.0)(@itwin/core-quantity@4.4.0)
      '@itwin/eslint-plugin':
        specifier: ^4.1.1
        version: 4.1.1(eslint@8.57.1)(typescript@5.6.2)
      '@itwin/imodel-components-react':
        specifier: workspace:*
        version: link:../imodel-components-react
      '@itwin/webgl-compatibility':
        specifier: ^4.0.0
        version: 4.4.0
      '@testing-library/dom':
        specifier: ^10.1.0
        version: 10.1.0
      '@testing-library/react':
        specifier: ^15.0.7
        version: 15.0.7(@types/react@18.3.2)(react-dom@18.3.1)(react@18.3.1)
      '@testing-library/user-event':
        specifier: ^14.5.2
        version: 14.5.2(@testing-library/dom@10.1.0)
      '@types/faker':
        specifier: ^4.1.0
        version: 4.1.12
      '@types/lodash':
        specifier: ^4.14.0
        version: 4.14.202
      '@types/node':
        specifier: 18.11.5
        version: 18.11.5
      '@types/react':
        specifier: ^18.3.2
        version: 18.3.2
      '@types/react-dom':
        specifier: ^18.3.0
        version: 18.3.0
      '@types/react-redux':
        specifier: ^7.1.18
        version: 7.1.33
      '@types/react-transition-group':
        specifier: ^4.4.4
        version: 4.4.10
      '@types/rimraf':
        specifier: ^2.0.2
        version: 2.0.5
      '@vitest/coverage-v8':
        specifier: ^1.4.0
        version: 1.4.0(vitest@1.6.0)
      cpx2:
        specifier: ^3.0.0
        version: 3.0.2
      eslint:
        specifier: ^8.57.1
        version: 8.57.1
      eslint-config-prettier:
        specifier: ~8.8.0
        version: 8.8.0(eslint@8.57.1)
      faker:
        specifier: ^4.1.0
        version: 4.1.0
      ignore-styles:
        specifier: ^5.0.1
        version: 5.0.1
      jsdom:
        specifier: ^24.0.0
        version: 24.0.0
      npm-run-all:
        specifier: ^4.1.5
        version: 4.1.5
      raf:
        specifier: ^3.4.0
        version: 3.4.1
      react:
        specifier: ^18.3.1
        version: 18.3.1
      react-dom:
        specifier: ^18.3.1
        version: 18.3.1(react@18.3.1)
      react-redux:
        specifier: ^7.2.2
        version: 7.2.9(react-dom@18.3.1)(react@18.3.1)
      redux:
        specifier: ^4.1.0
        version: 4.2.1
      rimraf:
        specifier: ^3.0.2
        version: 3.0.2
      ts-node:
        specifier: ^10.8.2
        version: 10.9.2(@types/node@18.11.5)(typescript@5.6.2)
      typemoq:
        specifier: ^2.1.0
        version: 2.1.0
      typescript:
        specifier: ~5.6.2
        version: 5.6.2
      upath:
        specifier: ^2.0.1
        version: 2.0.1
      vitest:
        specifier: ^1.6.0
        version: 1.6.0(@types/node@18.11.5)(jsdom@24.0.0)

  ../../ui/components-react:
    dependencies:
      '@bentley/icons-generic':
        specifier: ^1.0.34
        version: 1.0.34
      '@itwin/itwinui-icons-react':
        specifier: ^2.8.0
        version: 2.8.0(react-dom@18.3.1)(react@18.3.1)
      '@itwin/itwinui-react':
        specifier: ^3.11.2
        version: 3.11.2(@types/react@18.3.2)(react-dom@18.3.1)(react@18.3.1)
      '@itwin/itwinui-variables':
        specifier: ^3.0.0
        version: 3.1.0
      classnames:
        specifier: 2.5.1
        version: 2.5.1
      immer:
        specifier: ^10.1.1
        version: 10.1.1
      linkify-it:
        specifier: ~2.2.0
        version: 2.2.0
      lodash:
        specifier: ^4.17.10
        version: 4.17.21
      react-window:
        specifier: ^1.8.9
        version: 1.8.10(react-dom@18.3.1)(react@18.3.1)
      rxjs:
        specifier: ^7.8.1
        version: 7.8.1
      ts-key-enum:
        specifier: ~2.0.12
        version: 2.0.12
    devDependencies:
      '@itwin/appui-abstract':
        specifier: ^4.0.0
        version: 4.4.0(@itwin/core-bentley@4.4.0)
      '@itwin/build-tools':
        specifier: 4.10.0-dev.31
        version: 4.10.0-dev.31(@types/node@18.11.5)
      '@itwin/core-bentley':
        specifier: ^4.0.0
        version: 4.4.0
      '@itwin/core-common':
        specifier: ^4.0.0
        version: 4.4.0(@itwin/core-bentley@4.4.0)(@itwin/core-geometry@4.4.0)
      '@itwin/core-geometry':
        specifier: ^4.0.0
        version: 4.4.0
      '@itwin/core-i18n':
        specifier: ^4.0.0
        version: 4.4.0(@itwin/core-bentley@4.4.0)
      '@itwin/core-react':
        specifier: workspace:*
        version: link:../core-react
      '@itwin/eslint-plugin':
        specifier: ^4.1.1
        version: 4.1.1(eslint@8.57.1)(typescript@5.6.2)
      '@testing-library/dom':
        specifier: ^10.1.0
        version: 10.1.0
      '@testing-library/react':
        specifier: ^15.0.7
        version: 15.0.7(@types/react@18.3.2)(react-dom@18.3.1)(react@18.3.1)
      '@testing-library/user-event':
        specifier: ^14.5.2
        version: 14.5.2(@testing-library/dom@10.1.0)
      '@types/faker':
        specifier: ^4.1.0
        version: 4.1.12
      '@types/linkify-it':
        specifier: ~2.1.0
        version: 2.1.0
      '@types/lodash':
        specifier: ^4.14.0
        version: 4.14.202
      '@types/node':
        specifier: 18.11.5
        version: 18.11.5
      '@types/react':
        specifier: ^18.3.2
        version: 18.3.2
      '@types/react-dom':
        specifier: ^18.3.0
        version: 18.3.0
      '@types/react-window':
        specifier: ^1.8.2
        version: 1.8.8
      '@vitest/coverage-v8':
        specifier: ^1.4.0
        version: 1.4.0(vitest@1.6.0)
      cpx2:
        specifier: ^3.0.0
        version: 3.0.2
      eslint:
        specifier: ^8.57.1
        version: 8.57.1
      eslint-config-prettier:
        specifier: ~8.8.0
        version: 8.8.0(eslint@8.57.1)
      faker:
        specifier: ^4.1.0
        version: 4.1.0
      ignore-styles:
        specifier: ^5.0.1
        version: 5.0.1
      jsdom:
        specifier: ^24.0.0
        version: 24.0.0
      npm-run-all:
        specifier: ^4.1.5
        version: 4.1.5
      raf:
        specifier: ^3.4.0
        version: 3.4.1
      react:
        specifier: ^18.3.1
        version: 18.3.1
      react-dom:
        specifier: ^18.3.1
        version: 18.3.1(react@18.3.1)
      rimraf:
        specifier: ^3.0.2
        version: 3.0.2
      ts-node:
        specifier: ^10.8.2
        version: 10.9.2(@types/node@18.11.5)(typescript@5.6.2)
      typemoq:
        specifier: ^2.1.0
        version: 2.1.0
      typescript:
        specifier: ~5.6.2
        version: 5.6.2
      upath:
        specifier: ^2.0.1
        version: 2.0.1
      vitest:
        specifier: ^1.6.0
        version: 1.6.0(@types/node@18.11.5)(jsdom@24.0.0)

  ../../ui/core-react:
    dependencies:
      '@bentley/icons-generic':
        specifier: ^1.0.34
        version: 1.0.34
      '@itwin/itwinui-icons-react':
        specifier: ^2.8.0
        version: 2.8.0(react-dom@18.3.1)(react@18.3.1)
      '@itwin/itwinui-react':
        specifier: ^3.11.2
        version: 3.11.2(@types/react@18.3.2)(react-dom@18.3.1)(react@18.3.1)
      '@itwin/itwinui-variables':
        specifier: ^3.0.0
        version: 3.1.0
      classnames:
        specifier: 2.5.1
        version: 2.5.1
      dompurify:
        specifier: ^2.5.6
        version: 2.5.6
      lodash:
        specifier: ^4.17.10
        version: 4.17.21
      react-autosuggest:
        specifier: ^10.1.0
        version: 10.1.0(react@18.3.1)
      ts-key-enum:
        specifier: ~2.0.12
        version: 2.0.12
    devDependencies:
      '@itwin/appui-abstract':
        specifier: ^4.0.0
        version: 4.4.0(@itwin/core-bentley@4.4.0)
      '@itwin/build-tools':
        specifier: 4.10.0-dev.31
        version: 4.10.0-dev.31(@types/node@18.11.5)
      '@itwin/core-bentley':
        specifier: ^4.0.0
        version: 4.4.0
      '@itwin/core-common':
        specifier: ^4.0.0
        version: 4.4.0(@itwin/core-bentley@4.4.0)(@itwin/core-geometry@4.4.0)
      '@itwin/core-i18n':
        specifier: ^4.0.0
        version: 4.4.0(@itwin/core-bentley@4.4.0)
      '@itwin/eslint-plugin':
        specifier: ^4.1.1
        version: 4.1.1(eslint@8.57.1)(typescript@5.6.2)
      '@testing-library/dom':
        specifier: ^10.1.0
        version: 10.1.0
      '@testing-library/react':
        specifier: ^15.0.7
        version: 15.0.7(@types/react@18.3.2)(react-dom@18.3.1)(react@18.3.1)
      '@testing-library/user-event':
        specifier: ^14.5.2
        version: 14.5.2(@testing-library/dom@10.1.0)
      '@types/dompurify':
        specifier: ^2.4.0
        version: 2.4.0
      '@types/lodash':
        specifier: ^4.14.0
        version: 4.14.202
      '@types/node':
        specifier: 18.11.5
        version: 18.11.5
      '@types/react':
        specifier: ^18.3.2
        version: 18.3.2
      '@types/react-autosuggest':
        specifier: 10.1.2
        version: 10.1.2
      '@types/react-dom':
        specifier: ^18.3.0
        version: 18.3.0
      '@vitest/coverage-v8':
        specifier: ^1.4.0
        version: 1.4.0(vitest@1.6.0)
      cpx2:
        specifier: ^3.0.0
        version: 3.0.2
      eslint:
        specifier: ^8.57.1
        version: 8.57.1
      eslint-config-prettier:
        specifier: ~8.8.0
        version: 8.8.0(eslint@8.57.1)
      ignore-styles:
        specifier: ^5.0.1
        version: 5.0.1
      jsdom:
        specifier: ^24.0.0
        version: 24.0.0
      npm-run-all:
        specifier: ^4.1.5
        version: 4.1.5
      raf:
        specifier: ^3.4.0
        version: 3.4.1
      react:
        specifier: ^18.3.1
        version: 18.3.1
      react-dom:
        specifier: ^18.3.1
        version: 18.3.1(react@18.3.1)
      rimraf:
        specifier: ^3.0.2
        version: 3.0.2
      ts-node:
        specifier: ^10.8.2
        version: 10.9.2(@types/node@18.11.5)(typescript@5.6.2)
      typemoq:
        specifier: ^2.1.0
        version: 2.1.0
      typescript:
        specifier: ~5.6.2
        version: 5.6.2
      upath:
        specifier: ^2.0.1
        version: 2.0.1
      vitest:
        specifier: ^1.6.0
        version: 1.6.0(@types/node@18.11.5)(jsdom@24.0.0)

  ../../ui/imodel-components-react:
    dependencies:
      '@bentley/icons-generic':
        specifier: ^1.0.34
        version: 1.0.34
      '@itwin/itwinui-icons-react':
        specifier: ^2.8.0
        version: 2.8.0(react-dom@18.3.1)(react@18.3.1)
      '@itwin/itwinui-react':
        specifier: ^3.11.2
        version: 3.11.2(@types/react@18.3.2)(react-dom@18.3.1)(react@18.3.1)
      '@itwin/itwinui-variables':
        specifier: ^3.0.0
        version: 3.1.0
      classnames:
        specifier: 2.5.1
        version: 2.5.1
      ts-key-enum:
        specifier: ~2.0.12
        version: 2.0.12
    devDependencies:
      '@itwin/appui-abstract':
        specifier: ^4.0.0
        version: 4.4.0(@itwin/core-bentley@4.4.0)
      '@itwin/build-tools':
        specifier: 4.10.0-dev.31
        version: 4.10.0-dev.31(@types/node@18.11.5)
      '@itwin/components-react':
        specifier: workspace:*
        version: link:../components-react
      '@itwin/core-bentley':
        specifier: ^4.0.0
        version: 4.4.0
      '@itwin/core-common':
        specifier: ^4.0.0
        version: 4.4.0(@itwin/core-bentley@4.4.0)(@itwin/core-geometry@4.4.0)
      '@itwin/core-frontend':
        specifier: ^4.0.0
        version: 4.4.0(@itwin/appui-abstract@4.4.0)(@itwin/core-bentley@4.4.0)(@itwin/core-common@4.4.0)(@itwin/core-geometry@4.4.0)(@itwin/core-orbitgt@4.4.0)(@itwin/core-quantity@4.4.0)
      '@itwin/core-geometry':
        specifier: ^4.0.0
        version: 4.4.0
      '@itwin/core-orbitgt':
        specifier: ^4.0.0
        version: 4.4.0
      '@itwin/core-quantity':
        specifier: ^4.0.0
        version: 4.4.0(@itwin/core-bentley@4.4.0)
      '@itwin/core-react':
        specifier: workspace:*
        version: link:../core-react
      '@itwin/eslint-plugin':
        specifier: ^4.1.1
        version: 4.1.1(eslint@8.57.1)(typescript@5.6.2)
      '@itwin/webgl-compatibility':
        specifier: ^4.0.0
        version: 4.4.0
      '@testing-library/dom':
        specifier: ^10.1.0
        version: 10.1.0
      '@testing-library/react':
        specifier: ^15.0.7
        version: 15.0.7(@types/react@18.3.2)(react-dom@18.3.1)(react@18.3.1)
      '@testing-library/user-event':
        specifier: ^14.5.2
        version: 14.5.2(@testing-library/dom@10.1.0)
      '@types/faker':
        specifier: ^4.1.0
        version: 4.1.12
      '@types/node':
        specifier: 18.11.5
        version: 18.11.5
      '@types/react':
        specifier: ^18.3.2
        version: 18.3.2
      '@types/react-dom':
        specifier: ^18.3.0
        version: 18.3.0
      '@vitest/coverage-v8':
        specifier: ^1.4.0
        version: 1.4.0(vitest@1.6.0)
      cpx2:
        specifier: ^3.0.0
        version: 3.0.2
      eslint:
        specifier: ^8.57.1
        version: 8.57.1
      eslint-config-prettier:
        specifier: ~8.8.0
        version: 8.8.0(eslint@8.57.1)
      faker:
        specifier: ^4.1.0
        version: 4.1.0
      ignore-styles:
        specifier: ^5.0.1
        version: 5.0.1
      jsdom:
        specifier: ^24.0.0
        version: 24.0.0
      npm-run-all:
        specifier: ^4.1.5
        version: 4.1.5
      raf:
        specifier: ^3.4.0
        version: 3.4.1
      react:
        specifier: ^18.3.1
        version: 18.3.1
      react-dom:
        specifier: ^18.3.1
        version: 18.3.1(react@18.3.1)
      rimraf:
        specifier: ^3.0.2
        version: 3.0.2
      ts-node:
        specifier: ^10.8.2
        version: 10.9.2(@types/node@18.11.5)(typescript@5.6.2)
      typemoq:
        specifier: ^2.1.0
        version: 2.1.0
      typescript:
        specifier: ~5.6.2
        version: 5.6.2
      upath:
        specifier: ^2.0.1
        version: 2.0.1
      vitest:
        specifier: ^1.6.0
        version: 1.6.0(@types/node@18.11.5)(jsdom@24.0.0)

packages:

  /@aashutoshrathi/word-wrap@1.2.6:
    resolution: {integrity: sha512-1Yjs2SvM8TflER/OD3cOjhWWOZb58A2t7wpE2S9XfBYTiIl+XFhQG2bjy4Pu1I+EAlCNUzRDYDdFwFYUKvXcIA==}
    engines: {node: '>=0.10.0'}
    dev: true

  /@adobe/css-tools@4.4.0:
    resolution: {integrity: sha512-Ff9+ksdQQB3rMncgqDK78uLznstjyfIf2Arnh22pW8kBpLs6rpKDwgnZT46hin5Hl1WzazzK64DOrhSwYpS7bQ==}
    dev: true

  /@ampproject/remapping@2.2.1:
    resolution: {integrity: sha512-lFMjJTrFL3j7L9yBxwYfCq2k6qqwHyzuUl/XBnif78PWTJYyL/dfowQHWE3sp6U6ZzqWiiIZnpTMO96zhkjwtg==}
    engines: {node: '>=6.0.0'}
    dependencies:
      '@jridgewell/gen-mapping': 0.3.3
      '@jridgewell/trace-mapping': 0.3.22

  /@azure/abort-controller@1.1.0:
    resolution: {integrity: sha512-TrRLIoSQVzfAJX9H1JeFjzAoDGcoK1IYX1UImfceTZpsyYfWr09Ss1aHW1y5TrrR3iq6RZLBwJ3E24uwPhwahw==}
    engines: {node: '>=12.0.0'}
    dependencies:
      tslib: 2.6.2
    dev: false

  /@azure/abort-controller@2.1.2:
    resolution: {integrity: sha512-nBrLsEWm4J2u5LpAPjxADTlq3trDgVZZXHNKabeXZtpq3d3AbN/KGO82R87rdDz5/lYB024rtEf10/q0urNgsA==}
    engines: {node: '>=18.0.0'}
    dependencies:
      tslib: 2.6.2
    dev: false

  /@azure/core-auth@1.5.0:
    resolution: {integrity: sha512-udzoBuYG1VBoHVohDTrvKjyzel34zt77Bhp7dQntVGGD0ehVq48owENbBG8fIgkHRNUBQH5k1r0hpoMu5L8+kw==}
    engines: {node: '>=14.0.0'}
    dependencies:
      '@azure/abort-controller': 1.1.0
      '@azure/core-util': 1.6.1
      tslib: 2.6.2
    dev: false

  /@azure/core-client@1.9.2:
    resolution: {integrity: sha512-kRdry/rav3fUKHl/aDLd/pDLcB+4pOFwPPTVEExuMyaI5r+JBbMWqRbCY1pn5BniDaU3lRxO9eaQ1AmSMehl/w==}
    engines: {node: '>=18.0.0'}
    dependencies:
      '@azure/abort-controller': 2.1.2
      '@azure/core-auth': 1.5.0
      '@azure/core-rest-pipeline': 1.16.3
      '@azure/core-tracing': 1.1.2
      '@azure/core-util': 1.9.2
      '@azure/logger': 1.0.4
      tslib: 2.6.2
    transitivePeerDependencies:
      - supports-color
    dev: false

  /@azure/core-http-compat@2.1.2:
    resolution: {integrity: sha512-5MnV1yqzZwgNLLjlizsU3QqOeQChkIXw781Fwh1xdAqJR5AA32IUaq6xv1BICJvfbHoa+JYcaij2HFkhLbNTJQ==}
    engines: {node: '>=18.0.0'}
    dependencies:
      '@azure/abort-controller': 2.1.2
      '@azure/core-client': 1.9.2
      '@azure/core-rest-pipeline': 1.16.3
    transitivePeerDependencies:
      - supports-color
    dev: false

  /@azure/core-http@2.3.2:
    resolution: {integrity: sha512-Z4dfbglV9kNZO177CNx4bo5ekFuYwwsvjLiKdZI4r84bYGv3irrbQz7JC3/rUfFH2l4T/W6OFleJaa2X0IaQqw==}
    engines: {node: '>=14.0.0'}
    dependencies:
      '@azure/abort-controller': 1.1.0
      '@azure/core-auth': 1.5.0
      '@azure/core-tracing': 1.0.0-preview.13
      '@azure/core-util': 1.6.1
      '@azure/logger': 1.0.4
      '@types/node-fetch': 2.6.11
      '@types/tunnel': 0.0.3
      form-data: 4.0.0
      node-fetch: 2.7.0
      process: 0.11.10
      tough-cookie: 4.1.3
      tslib: 2.6.2
      tunnel: 0.0.6
      uuid: 8.3.2
      xml2js: 0.5.0
    transitivePeerDependencies:
      - encoding
    dev: false

  /@azure/core-http@3.0.4:
    resolution: {integrity: sha512-Fok9VVhMdxAFOtqiiAtg74fL0UJkt0z3D+ouUUxcRLzZNBioPRAMJFVxiWoJljYpXsRi4GDQHzQHDc9AiYaIUQ==}
    engines: {node: '>=14.0.0'}
    dependencies:
      '@azure/abort-controller': 1.1.0
      '@azure/core-auth': 1.5.0
      '@azure/core-tracing': 1.0.0-preview.13
      '@azure/core-util': 1.6.1
      '@azure/logger': 1.0.4
      '@types/node-fetch': 2.6.11
      '@types/tunnel': 0.0.3
      form-data: 4.0.0
      node-fetch: 2.7.0
      process: 0.11.10
      tslib: 2.6.2
      tunnel: 0.0.6
      uuid: 8.3.2
      xml2js: 0.5.0
    transitivePeerDependencies:
      - encoding
    dev: false

  /@azure/core-lro@2.5.4:
    resolution: {integrity: sha512-3GJiMVH7/10bulzOKGrrLeG/uCBH/9VtxqaMcB9lIqAeamI/xYQSHJL/KcsLDuH+yTjYpro/u6D/MuRe4dN70Q==}
    engines: {node: '>=14.0.0'}
    dependencies:
      '@azure/abort-controller': 1.1.0
      '@azure/core-util': 1.6.1
      '@azure/logger': 1.0.4
      tslib: 2.6.2
    dev: false

  /@azure/core-paging@1.5.0:
    resolution: {integrity: sha512-zqWdVIt+2Z+3wqxEOGzR5hXFZ8MGKK52x4vFLw8n58pR6ZfKRx3EXYTxTaYxYHc/PexPUTyimcTWFJbji9Z6Iw==}
    engines: {node: '>=14.0.0'}
    dependencies:
      tslib: 2.6.2
    dev: false

  /@azure/core-rest-pipeline@1.16.3:
    resolution: {integrity: sha512-VxLk4AHLyqcHsfKe4MZ6IQ+D+ShuByy+RfStKfSjxJoL3WBWq17VNmrz8aT8etKzqc2nAeIyLxScjpzsS4fz8w==}
    engines: {node: '>=18.0.0'}
    dependencies:
      '@azure/abort-controller': 2.1.2
      '@azure/core-auth': 1.5.0
      '@azure/core-tracing': 1.1.2
      '@azure/core-util': 1.9.2
      '@azure/logger': 1.0.4
      http-proxy-agent: 7.0.2
      https-proxy-agent: 7.0.4
      tslib: 2.6.2
    transitivePeerDependencies:
      - supports-color
    dev: false

  /@azure/core-tracing@1.0.0-preview.13:
    resolution: {integrity: sha512-KxDlhXyMlh2Jhj2ykX6vNEU0Vou4nHr025KoSEiz7cS3BNiHNaZcdECk/DmLkEB0as5T7b/TpRcehJ5yV6NeXQ==}
    engines: {node: '>=12.0.0'}
    dependencies:
      '@opentelemetry/api': 1.7.0
      tslib: 2.6.2
    dev: false

  /@azure/core-tracing@1.1.2:
    resolution: {integrity: sha512-dawW9ifvWAWmUm9/h+/UQ2jrdvjCJ7VJEuCJ6XVNudzcOwm53BFZH4Q845vjfgoUAM8ZxokvVNxNxAITc502YA==}
    engines: {node: '>=18.0.0'}
    dependencies:
      tslib: 2.6.2
    dev: false

  /@azure/core-util@1.6.1:
    resolution: {integrity: sha512-h5taHeySlsV9qxuK64KZxy4iln1BtMYlNt5jbuEFN3UFSAd1EwKg/Gjl5a6tZ/W8t6li3xPnutOx7zbDyXnPmQ==}
    engines: {node: '>=16.0.0'}
    dependencies:
      '@azure/abort-controller': 1.1.0
      tslib: 2.6.2
    dev: false

  /@azure/core-util@1.9.2:
    resolution: {integrity: sha512-l1Qrqhi4x1aekkV+OlcqsJa4AnAkj5p0JV8omgwjaV9OAbP41lvrMvs+CptfetKkeEaGRGSzby7sjPZEX7+kkQ==}
    engines: {node: '>=18.0.0'}
    dependencies:
      '@azure/abort-controller': 2.1.2
      tslib: 2.6.2
    dev: false

  /@azure/core-xml@1.4.3:
    resolution: {integrity: sha512-D6G7FEmDiTctPKuWegX2WTrS1enKZwqYwdKTO6ZN6JMigcCehlT0/CYl+zWpI9vQ9frwwp7GQT3/owaEXgnOsA==}
    engines: {node: '>=18.0.0'}
    dependencies:
      fast-xml-parser: 4.4.1
      tslib: 2.6.2
    dev: false

  /@azure/logger@1.0.4:
    resolution: {integrity: sha512-ustrPY8MryhloQj7OWGe+HrYx+aoiOxzbXTtgblbV3xwCqpzUK36phH3XNHQKj3EPonyFUuDTfR3qFhTEAuZEg==}
    engines: {node: '>=14.0.0'}
    dependencies:
      tslib: 2.6.2
    dev: false

  /@azure/storage-blob@12.13.0:
    resolution: {integrity: sha512-t3Q2lvBMJucgTjQcP5+hvEJMAsJSk0qmAnjDLie2td017IiduZbbC9BOcFfmwzR6y6cJdZOuewLCNFmEx9IrXA==}
    engines: {node: '>=14.0.0'}
    dependencies:
      '@azure/abort-controller': 1.1.0
      '@azure/core-http': 3.0.4
      '@azure/core-lro': 2.5.4
      '@azure/core-paging': 1.5.0
      '@azure/core-tracing': 1.0.0-preview.13
      '@azure/logger': 1.0.4
      events: 3.3.0
      tslib: 2.6.2
    transitivePeerDependencies:
      - encoding
    dev: false

  /@azure/storage-blob@12.24.0:
    resolution: {integrity: sha512-l8cmWM4C7RoNCBOImoFMxhTXe1Lr+8uQ/IgnhRNMpfoA9bAFWoLG4XrWm6O5rKXortreVQuD+fc1hbzWklOZbw==}
    engines: {node: '>=18.0.0'}
    dependencies:
      '@azure/abort-controller': 1.1.0
      '@azure/core-auth': 1.5.0
      '@azure/core-client': 1.9.2
      '@azure/core-http-compat': 2.1.2
      '@azure/core-lro': 2.5.4
      '@azure/core-paging': 1.5.0
      '@azure/core-rest-pipeline': 1.16.3
      '@azure/core-tracing': 1.1.2
      '@azure/core-util': 1.9.2
      '@azure/core-xml': 1.4.3
      '@azure/logger': 1.0.4
      events: 3.3.0
      tslib: 2.6.2
    transitivePeerDependencies:
      - supports-color
    dev: false

  /@azure/storage-blob@12.7.0:
    resolution: {integrity: sha512-7YEWEx03Us/YBxthzBv788R7jokwpCD5KcIsvtE5xRaijNX9o80KXpabhEwLR9DD9nmt/AlU/c1R+aXydgCduQ==}
    engines: {node: '>=8.0.0'}
    dependencies:
      '@azure/abort-controller': 1.1.0
      '@azure/core-http': 2.3.2
      '@azure/core-lro': 2.5.4
      '@azure/core-paging': 1.5.0
      '@azure/core-tracing': 1.0.0-preview.13
      '@azure/logger': 1.0.4
      events: 3.3.0
      tslib: 2.6.2
    transitivePeerDependencies:
      - encoding
    dev: false

  /@babel/code-frame@7.23.5:
    resolution: {integrity: sha512-CgH3s1a96LipHCmSUmYFPwY7MNx8C3avkq7i4Wl3cfa662ldtUe4VM1TPXX70pfmrlWTb6jLqTYrZyT2ZTJBgA==}
    engines: {node: '>=6.9.0'}
    dependencies:
      '@babel/highlight': 7.23.4
      chalk: 2.4.2

  /@babel/code-frame@7.24.7:
    resolution: {integrity: sha512-BcYH1CVJBO9tvyIZ2jVeXgSIMvGZ2FDRvDdOIVQyuklNKSsx+eppDEBq/g47Ayw+RqNFE+URvOShmf+f/qwAlA==}
    engines: {node: '>=6.9.0'}
    dependencies:
      '@babel/highlight': 7.24.7
      picocolors: 1.0.0
    dev: true

  /@babel/compat-data@7.23.5:
    resolution: {integrity: sha512-uU27kfDRlhfKl+w1U6vp16IuvSLtjAxdArVXPa9BvLkrr7CYIsxH5adpHObeAGY/41+syctUWOZ140a2Rvkgjw==}
    engines: {node: '>=6.9.0'}

  /@babel/compat-data@7.25.4:
    resolution: {integrity: sha512-+LGRog6RAsCJrrrg/IO6LGmpphNe5DiK30dGjCoxxeGv49B10/3XYGxPsAwrDlMFcFEvdAUavDT8r9k/hSyQqQ==}
    engines: {node: '>=6.9.0'}
    dev: true

  /@babel/core@7.23.7:
    resolution: {integrity: sha512-+UpDgowcmqe36d4NwqvKsyPMlOLNGMsfMmQ5WGCu+siCe3t3dfe9njrzGfdN4qq+bcNUt0+Vw6haRxBOycs4dw==}
    engines: {node: '>=6.9.0'}
    dependencies:
      '@ampproject/remapping': 2.2.1
      '@babel/code-frame': 7.23.5
      '@babel/generator': 7.23.6
      '@babel/helper-compilation-targets': 7.23.6
      '@babel/helper-module-transforms': 7.23.3(@babel/core@7.23.7)
      '@babel/helpers': 7.23.8
      '@babel/parser': 7.23.6
      '@babel/template': 7.22.15
      '@babel/traverse': 7.23.7
      '@babel/types': 7.23.6
      convert-source-map: 2.0.0
      debug: 4.3.4(supports-color@8.1.1)
      gensync: 1.0.0-beta.2
      json5: 2.2.3
      semver: 6.3.1
    transitivePeerDependencies:
      - supports-color

  /@babel/core@7.25.2:
    resolution: {integrity: sha512-BBt3opiCOxUr9euZ5/ro/Xv8/V7yJ5bjYMqG/C1YAo8MIKAnumZalCN+msbci3Pigy4lIQfPUpfMM27HMGaYEA==}
    engines: {node: '>=6.9.0'}
    dependencies:
      '@ampproject/remapping': 2.2.1
      '@babel/code-frame': 7.24.7
      '@babel/generator': 7.25.6
      '@babel/helper-compilation-targets': 7.25.2
      '@babel/helper-module-transforms': 7.25.2(@babel/core@7.25.2)
      '@babel/helpers': 7.25.6
      '@babel/parser': 7.25.6
      '@babel/template': 7.25.0
      '@babel/traverse': 7.25.6
      '@babel/types': 7.25.6
      convert-source-map: 2.0.0
      debug: 4.3.4(supports-color@8.1.1)
      gensync: 1.0.0-beta.2
      json5: 2.2.3
      semver: 6.3.1
    transitivePeerDependencies:
      - supports-color
    dev: true

  /@babel/generator@7.23.6:
    resolution: {integrity: sha512-qrSfCYxYQB5owCmGLbl8XRpX1ytXlpueOb0N0UmQwA073KZxejgQTzAmJezxvpwQD9uGtK2shHdi55QT+MbjIw==}
    engines: {node: '>=6.9.0'}
    dependencies:
      '@babel/types': 7.23.6
      '@jridgewell/gen-mapping': 0.3.3
      '@jridgewell/trace-mapping': 0.3.22
      jsesc: 2.5.2

  /@babel/generator@7.25.6:
    resolution: {integrity: sha512-VPC82gr1seXOpkjAAKoLhP50vx4vGNlF4msF64dSFq1P8RfB+QAuJWGHPXXPc8QyfVWwwB/TNNU4+ayZmHNbZw==}
    engines: {node: '>=6.9.0'}
    dependencies:
      '@babel/types': 7.25.6
      '@jridgewell/gen-mapping': 0.3.5
      '@jridgewell/trace-mapping': 0.3.25
      jsesc: 2.5.2
    dev: true

  /@babel/helper-annotate-as-pure@7.22.5:
    resolution: {integrity: sha512-LvBTxu8bQSQkcyKOU+a1btnNFQ1dMAd0R6PyW3arXes06F6QLWLIrd681bxRPIXlrMGR3XYnW9JyML7dP3qgxg==}
    engines: {node: '>=6.9.0'}
    dependencies:
      '@babel/types': 7.23.6
    dev: false

  /@babel/helper-compilation-targets@7.23.6:
    resolution: {integrity: sha512-9JB548GZoQVmzrFgp8o7KxdgkTGm6xs9DW0o/Pim72UDjzr5ObUQ6ZzYPqA+g9OTS2bBQoctLJrky0RDCAWRgQ==}
    engines: {node: '>=6.9.0'}
    dependencies:
      '@babel/compat-data': 7.23.5
      '@babel/helper-validator-option': 7.23.5
      browserslist: 4.22.2
      lru-cache: 5.1.1
      semver: 6.3.1

  /@babel/helper-compilation-targets@7.25.2:
    resolution: {integrity: sha512-U2U5LsSaZ7TAt3cfaymQ8WHh0pxvdHoEk6HVpaexxixjyEquMh0L0YNJNM6CTGKMXV1iksi0iZkGw4AcFkPaaw==}
    engines: {node: '>=6.9.0'}
    dependencies:
      '@babel/compat-data': 7.25.4
      '@babel/helper-validator-option': 7.24.8
      browserslist: 4.23.3
      lru-cache: 5.1.1
      semver: 6.3.1
    dev: true

  /@babel/helper-create-class-features-plugin@7.23.7(@babel/core@7.23.7):
    resolution: {integrity: sha512-xCoqR/8+BoNnXOY7RVSgv6X+o7pmT5q1d+gGcRlXYkI+9B31glE4jeejhKVpA04O1AtzOt7OSQ6VYKP5FcRl9g==}
    engines: {node: '>=6.9.0'}
    peerDependencies:
      '@babel/core': ^7.0.0
    dependencies:
      '@babel/core': 7.23.7
      '@babel/helper-annotate-as-pure': 7.22.5
      '@babel/helper-environment-visitor': 7.22.20
      '@babel/helper-function-name': 7.23.0
      '@babel/helper-member-expression-to-functions': 7.23.0
      '@babel/helper-optimise-call-expression': 7.22.5
      '@babel/helper-replace-supers': 7.22.20(@babel/core@7.23.7)
      '@babel/helper-skip-transparent-expression-wrappers': 7.22.5
      '@babel/helper-split-export-declaration': 7.22.6
      semver: 6.3.1
    dev: false

  /@babel/helper-environment-visitor@7.22.20:
    resolution: {integrity: sha512-zfedSIzFhat/gFhWfHtgWvlec0nqB9YEIVrpuwjruLlXfUSnA8cJB0miHKwqDnQ7d32aKo2xt88/xZptwxbfhA==}
    engines: {node: '>=6.9.0'}

  /@babel/helper-function-name@7.23.0:
    resolution: {integrity: sha512-OErEqsrxjZTJciZ4Oo+eoZqeW9UIiOcuYKRJA4ZAgV9myA+pOXhhmpfNCKjEH/auVfEYVFJ6y1Tc4r0eIApqiw==}
    engines: {node: '>=6.9.0'}
    dependencies:
      '@babel/template': 7.22.15
      '@babel/types': 7.23.6

  /@babel/helper-hoist-variables@7.22.5:
    resolution: {integrity: sha512-wGjk9QZVzvknA6yKIUURb8zY3grXCcOZt+/7Wcy8O2uctxhplmUPkOdlgoNhmdVee2c92JXbf1xpMtVNbfoxRw==}
    engines: {node: '>=6.9.0'}
    dependencies:
      '@babel/types': 7.23.6

  /@babel/helper-member-expression-to-functions@7.23.0:
    resolution: {integrity: sha512-6gfrPwh7OuT6gZyJZvd6WbTfrqAo7vm4xCzAXOusKqq/vWdKXphTpj5klHKNmRUU6/QRGlBsyU9mAIPaWHlqJA==}
    engines: {node: '>=6.9.0'}
    dependencies:
      '@babel/types': 7.23.6
    dev: false

  /@babel/helper-module-imports@7.22.15:
    resolution: {integrity: sha512-0pYVBnDKZO2fnSPCrgM/6WMc7eS20Fbok+0r88fp+YtWVLZrp4CkafFGIp+W0VKw4a22sgebPT99y+FDNMdP4w==}
    engines: {node: '>=6.9.0'}
    dependencies:
      '@babel/types': 7.23.6

  /@babel/helper-module-imports@7.24.7:
    resolution: {integrity: sha512-8AyH3C+74cgCVVXow/myrynrAGv+nTVg5vKu2nZph9x7RcRwzmh0VFallJuFTZ9mx6u4eSdXZfcOzSqTUm0HCA==}
    engines: {node: '>=6.9.0'}
    dependencies:
      '@babel/traverse': 7.25.6
      '@babel/types': 7.25.6
    transitivePeerDependencies:
      - supports-color
    dev: true

  /@babel/helper-module-transforms@7.23.3(@babel/core@7.23.7):
    resolution: {integrity: sha512-7bBs4ED9OmswdfDzpz4MpWgSrV7FXlc3zIagvLFjS5H+Mk7Snr21vQ6QwrsoCGMfNC4e4LQPdoULEt4ykz0SRQ==}
    engines: {node: '>=6.9.0'}
    peerDependencies:
      '@babel/core': ^7.0.0
    dependencies:
      '@babel/core': 7.23.7
      '@babel/helper-environment-visitor': 7.22.20
      '@babel/helper-module-imports': 7.22.15
      '@babel/helper-simple-access': 7.22.5
      '@babel/helper-split-export-declaration': 7.22.6
      '@babel/helper-validator-identifier': 7.22.20

  /@babel/helper-module-transforms@7.25.2(@babel/core@7.25.2):
    resolution: {integrity: sha512-BjyRAbix6j/wv83ftcVJmBt72QtHI56C7JXZoG2xATiLpmoC7dpd8WnkikExHDVPpi/3qCmO6WY1EaXOluiecQ==}
    engines: {node: '>=6.9.0'}
    peerDependencies:
      '@babel/core': ^7.0.0
    dependencies:
      '@babel/core': 7.25.2
      '@babel/helper-module-imports': 7.24.7
      '@babel/helper-simple-access': 7.24.7
      '@babel/helper-validator-identifier': 7.24.7
      '@babel/traverse': 7.25.6
    transitivePeerDependencies:
      - supports-color
    dev: true

  /@babel/helper-optimise-call-expression@7.22.5:
    resolution: {integrity: sha512-HBwaojN0xFRx4yIvpwGqxiV2tUfl7401jlok564NgB9EHS1y6QT17FmKWm4ztqjeVdXLuC4fSvHc5ePpQjoTbw==}
    engines: {node: '>=6.9.0'}
    dependencies:
      '@babel/types': 7.23.6
    dev: false

  /@babel/helper-plugin-utils@7.22.5:
    resolution: {integrity: sha512-uLls06UVKgFG9QD4OeFYLEGteMIAa5kpTPcFL28yuCIIzsf6ZyKZMllKVOCZFhiZ5ptnwX4mtKdWCBE/uT4amg==}
    engines: {node: '>=6.9.0'}

  /@babel/helper-plugin-utils@7.24.8:
    resolution: {integrity: sha512-FFWx5142D8h2Mgr/iPVGH5G7w6jDn4jUSpZTyDnQO0Yn7Ks2Kuz6Pci8H6MPCoUJegd/UZQ3tAvfLCxQSnWWwg==}
    engines: {node: '>=6.9.0'}
    dev: true

  /@babel/helper-replace-supers@7.22.20(@babel/core@7.23.7):
    resolution: {integrity: sha512-qsW0In3dbwQUbK8kejJ4R7IHVGwHJlV6lpG6UA7a9hSa2YEiAib+N1T2kr6PEeUT+Fl7najmSOS6SmAwCHK6Tw==}
    engines: {node: '>=6.9.0'}
    peerDependencies:
      '@babel/core': ^7.0.0
    dependencies:
      '@babel/core': 7.23.7
      '@babel/helper-environment-visitor': 7.22.20
      '@babel/helper-member-expression-to-functions': 7.23.0
      '@babel/helper-optimise-call-expression': 7.22.5
    dev: false

  /@babel/helper-simple-access@7.22.5:
    resolution: {integrity: sha512-n0H99E/K+Bika3++WNL17POvo4rKWZ7lZEp1Q+fStVbUi8nxPQEBOlTmCOxW/0JsS56SKKQ+ojAe2pHKJHN35w==}
    engines: {node: '>=6.9.0'}
    dependencies:
      '@babel/types': 7.23.6

  /@babel/helper-simple-access@7.24.7:
    resolution: {integrity: sha512-zBAIvbCMh5Ts+b86r/CjU+4XGYIs+R1j951gxI3KmmxBMhCg4oQMsv6ZXQ64XOm/cvzfU1FmoCyt6+owc5QMYg==}
    engines: {node: '>=6.9.0'}
    dependencies:
      '@babel/traverse': 7.25.6
      '@babel/types': 7.25.6
    transitivePeerDependencies:
      - supports-color
    dev: true

  /@babel/helper-skip-transparent-expression-wrappers@7.22.5:
    resolution: {integrity: sha512-tK14r66JZKiC43p8Ki33yLBVJKlQDFoA8GYN67lWCDCqoL6EMMSuM9b+Iff2jHaM/RRFYl7K+iiru7hbRqNx8Q==}
    engines: {node: '>=6.9.0'}
    dependencies:
      '@babel/types': 7.23.6
    dev: false

  /@babel/helper-split-export-declaration@7.22.6:
    resolution: {integrity: sha512-AsUnxuLhRYsisFiaJwvp1QF+I3KjD5FOxut14q/GzovUe6orHLesW2C7d754kRm53h5gqrz6sFl6sxc4BVtE/g==}
    engines: {node: '>=6.9.0'}
    dependencies:
      '@babel/types': 7.23.6

  /@babel/helper-string-parser@7.23.4:
    resolution: {integrity: sha512-803gmbQdqwdf4olxrX4AJyFBV/RTr3rSmOj0rKwesmzlfhYNDEs+/iOcznzpNWlJlIlTJC2QfPFcHB6DlzdVLQ==}
    engines: {node: '>=6.9.0'}

  /@babel/helper-string-parser@7.24.8:
    resolution: {integrity: sha512-pO9KhhRcuUyGnJWwyEgnRJTSIZHiT+vMD0kPeD+so0l7mxkMT19g3pjY9GTnHySck/hDzq+dtW/4VgnMkippsQ==}
    engines: {node: '>=6.9.0'}
    dev: true

  /@babel/helper-validator-identifier@7.22.20:
    resolution: {integrity: sha512-Y4OZ+ytlatR8AI+8KZfKuL5urKp7qey08ha31L8b3BwewJAoJamTzyvxPR/5D+KkdJCGPq/+8TukHBlY10FX9A==}
    engines: {node: '>=6.9.0'}

  /@babel/helper-validator-identifier@7.24.7:
    resolution: {integrity: sha512-rR+PBcQ1SMQDDyF6X0wxtG8QyLCgUB0eRAGguqRLfkCA87l7yAP7ehq8SNj96OOGTO8OBV70KhuFYcIkHXOg0w==}
    engines: {node: '>=6.9.0'}
    dev: true

  /@babel/helper-validator-option@7.23.5:
    resolution: {integrity: sha512-85ttAOMLsr53VgXkTbkx8oA6YTfT4q7/HzXSLEYmjcSTJPMPQtvq1BD79Byep5xMUYbGRzEpDsjUf3dyp54IKw==}
    engines: {node: '>=6.9.0'}

  /@babel/helper-validator-option@7.24.8:
    resolution: {integrity: sha512-xb8t9tD1MHLungh/AIoWYN+gVHaB9kwlu8gffXGSt3FFEIT7RjS+xWbc2vUD1UTZdIpKj/ab3rdqJ7ufngyi2Q==}
    engines: {node: '>=6.9.0'}
    dev: true

  /@babel/helpers@7.23.8:
    resolution: {integrity: sha512-KDqYz4PiOWvDFrdHLPhKtCThtIcKVy6avWD2oG4GEvyQ+XDZwHD4YQd+H2vNMnq2rkdxsDkU82T+Vk8U/WXHRQ==}
    engines: {node: '>=6.9.0'}
    dependencies:
      '@babel/template': 7.22.15
      '@babel/traverse': 7.23.7
      '@babel/types': 7.23.6
    transitivePeerDependencies:
      - supports-color

  /@babel/helpers@7.25.6:
    resolution: {integrity: sha512-Xg0tn4HcfTijTwfDwYlvVCl43V6h4KyVVX2aEm4qdO/PC6L2YvzLHFdmxhoeSA3eslcE6+ZVXHgWwopXYLNq4Q==}
    engines: {node: '>=6.9.0'}
    dependencies:
      '@babel/template': 7.25.0
      '@babel/types': 7.25.6
    dev: true

  /@babel/highlight@7.23.4:
    resolution: {integrity: sha512-acGdbYSfp2WheJoJm/EBBBLh/ID8KDc64ISZ9DYtBmC8/Q204PZJLHyzeB5qMzJ5trcOkybd78M4x2KWsUq++A==}
    engines: {node: '>=6.9.0'}
    dependencies:
      '@babel/helper-validator-identifier': 7.22.20
      chalk: 2.4.2
      js-tokens: 4.0.0

  /@babel/highlight@7.24.7:
    resolution: {integrity: sha512-EStJpq4OuY8xYfhGVXngigBJRWxftKX9ksiGDnmlY3o7B/V7KIAc9X4oiK87uPJSc/vs5L869bem5fhZa8caZw==}
    engines: {node: '>=6.9.0'}
    dependencies:
      '@babel/helper-validator-identifier': 7.24.7
      chalk: 2.4.2
      js-tokens: 4.0.0
      picocolors: 1.0.0
    dev: true

  /@babel/parser@7.23.6:
    resolution: {integrity: sha512-Z2uID7YJ7oNvAI20O9X0bblw7Qqs8Q2hFy0R9tAfnfLkp5MW0UH9eUvnDSnFwKZ0AvgS1ucqR4KzvVHgnke1VQ==}
    engines: {node: '>=6.0.0'}
    hasBin: true

  /@babel/parser@7.25.6:
    resolution: {integrity: sha512-trGdfBdbD0l1ZPmcJ83eNxB9rbEax4ALFTF7fN386TMYbeCQbyme5cOEXQhbGXKebwGaB/J52w1mrklMcbgy6Q==}
    engines: {node: '>=6.0.0'}
    hasBin: true
    dependencies:
      '@babel/types': 7.25.6
    dev: true

  /@babel/plugin-proposal-class-properties@7.18.6(@babel/core@7.23.7):
    resolution: {integrity: sha512-cumfXOF0+nzZrrN8Rf0t7M+tF6sZc7vhQwYQck9q1/5w2OExlD+b4v4RpMJFaV1Z7WcDRgO6FqvxqxGlwo+RHQ==}
    engines: {node: '>=6.9.0'}
    deprecated: This proposal has been merged to the ECMAScript standard and thus this plugin is no longer maintained. Please use @babel/plugin-transform-class-properties instead.
    peerDependencies:
      '@babel/core': ^7.0.0-0
    dependencies:
      '@babel/core': 7.23.7
      '@babel/helper-create-class-features-plugin': 7.23.7(@babel/core@7.23.7)
      '@babel/helper-plugin-utils': 7.22.5
    dev: false

  /@babel/plugin-proposal-nullish-coalescing-operator@7.18.6(@babel/core@7.23.7):
    resolution: {integrity: sha512-wQxQzxYeJqHcfppzBDnm1yAY0jSRkUXR2z8RePZYrKwMKgMlE8+Z6LUno+bd6LvbGh8Gltvy74+9pIYkr+XkKA==}
    engines: {node: '>=6.9.0'}
    deprecated: This proposal has been merged to the ECMAScript standard and thus this plugin is no longer maintained. Please use @babel/plugin-transform-nullish-coalescing-operator instead.
    peerDependencies:
      '@babel/core': ^7.0.0-0
    dependencies:
      '@babel/core': 7.23.7
      '@babel/helper-plugin-utils': 7.22.5
      '@babel/plugin-syntax-nullish-coalescing-operator': 7.8.3(@babel/core@7.23.7)
    dev: false

  /@babel/plugin-proposal-optional-chaining@7.21.0(@babel/core@7.23.7):
    resolution: {integrity: sha512-p4zeefM72gpmEe2fkUr/OnOXpWEf8nAgk7ZYVqqfFiyIG7oFfVZcCrU64hWn5xp4tQ9LkV4bTIa5rD0KANpKNA==}
    engines: {node: '>=6.9.0'}
    deprecated: This proposal has been merged to the ECMAScript standard and thus this plugin is no longer maintained. Please use @babel/plugin-transform-optional-chaining instead.
    peerDependencies:
      '@babel/core': ^7.0.0-0
    dependencies:
      '@babel/core': 7.23.7
      '@babel/helper-plugin-utils': 7.22.5
      '@babel/helper-skip-transparent-expression-wrappers': 7.22.5
      '@babel/plugin-syntax-optional-chaining': 7.8.3(@babel/core@7.23.7)
    dev: false

  /@babel/plugin-syntax-async-generators@7.8.4(@babel/core@7.23.7):
    resolution: {integrity: sha512-tycmZxkGfZaxhMRbXlPXuVFpdWlXpir2W4AMhSJgRKzk/eDlIXOhb2LHWoLpDF7TEHylV5zNhykX6KAgHJmTNw==}
    peerDependencies:
      '@babel/core': ^7.0.0-0
    dependencies:
      '@babel/core': 7.23.7
      '@babel/helper-plugin-utils': 7.22.5
    dev: true

  /@babel/plugin-syntax-bigint@7.8.3(@babel/core@7.23.7):
    resolution: {integrity: sha512-wnTnFlG+YxQm3vDxpGE57Pj0srRU4sHE/mDkt1qv2YJJSeUAec2ma4WLUnUPeKjyrfntVwe/N6dCXpU+zL3Npg==}
    peerDependencies:
      '@babel/core': ^7.0.0-0
    dependencies:
      '@babel/core': 7.23.7
      '@babel/helper-plugin-utils': 7.22.5
    dev: true

  /@babel/plugin-syntax-class-properties@7.12.13(@babel/core@7.23.7):
    resolution: {integrity: sha512-fm4idjKla0YahUNgFNLCB0qySdsoPiZP3iQE3rky0mBUtMZ23yDJ9SJdg6dXTSDnulOVqiF3Hgr9nbXvXTQZYA==}
    peerDependencies:
      '@babel/core': ^7.0.0-0
    dependencies:
      '@babel/core': 7.23.7
      '@babel/helper-plugin-utils': 7.22.5
    dev: true

  /@babel/plugin-syntax-flow@7.23.3(@babel/core@7.23.7):
    resolution: {integrity: sha512-YZiAIpkJAwQXBJLIQbRFayR5c+gJ35Vcz3bg954k7cd73zqjvhacJuL9RbrzPz8qPmZdgqP6EUKwy0PCNhaaPA==}
    engines: {node: '>=6.9.0'}
    peerDependencies:
      '@babel/core': ^7.0.0-0
    dependencies:
      '@babel/core': 7.23.7
      '@babel/helper-plugin-utils': 7.22.5
    dev: false

  /@babel/plugin-syntax-import-meta@7.10.4(@babel/core@7.23.7):
    resolution: {integrity: sha512-Yqfm+XDx0+Prh3VSeEQCPU81yC+JWZ2pDPFSS4ZdpfZhp4MkFMaDC1UqseovEKwSUpnIL7+vK+Clp7bfh0iD7g==}
    peerDependencies:
      '@babel/core': ^7.0.0-0
    dependencies:
      '@babel/core': 7.23.7
      '@babel/helper-plugin-utils': 7.22.5
    dev: true

  /@babel/plugin-syntax-json-strings@7.8.3(@babel/core@7.23.7):
    resolution: {integrity: sha512-lY6kdGpWHvjoe2vk4WrAapEuBR69EMxZl+RoGRhrFGNYVK8mOPAW8VfbT/ZgrFbXlDNiiaxQnAtgVCZ6jv30EA==}
    peerDependencies:
      '@babel/core': ^7.0.0-0
    dependencies:
      '@babel/core': 7.23.7
      '@babel/helper-plugin-utils': 7.22.5
    dev: true

  /@babel/plugin-syntax-jsx@7.23.3(@babel/core@7.23.7):
    resolution: {integrity: sha512-EB2MELswq55OHUoRZLGg/zC7QWUKfNLpE57m/S2yr1uEneIgsTgrSzXP3NXEsMkVn76OlaVVnzN+ugObuYGwhg==}
    engines: {node: '>=6.9.0'}
    peerDependencies:
      '@babel/core': ^7.0.0-0
    dependencies:
      '@babel/core': 7.23.7
      '@babel/helper-plugin-utils': 7.22.5

  /@babel/plugin-syntax-jsx@7.24.7(@babel/core@7.25.2):
    resolution: {integrity: sha512-6ddciUPe/mpMnOKv/U+RSd2vvVy+Yw/JfBB0ZHYjEZt9NLHmCUylNYlsbqCCS1Bffjlb0fCwC9Vqz+sBz6PsiQ==}
    engines: {node: '>=6.9.0'}
    peerDependencies:
      '@babel/core': ^7.0.0-0
    dependencies:
      '@babel/core': 7.25.2
      '@babel/helper-plugin-utils': 7.24.8
    dev: true

  /@babel/plugin-syntax-logical-assignment-operators@7.10.4(@babel/core@7.23.7):
    resolution: {integrity: sha512-d8waShlpFDinQ5MtvGU9xDAOzKH47+FFoney2baFIoMr952hKOLp1HR7VszoZvOsV/4+RRszNY7D17ba0te0ig==}
    peerDependencies:
      '@babel/core': ^7.0.0-0
    dependencies:
      '@babel/core': 7.23.7
      '@babel/helper-plugin-utils': 7.22.5
    dev: true

  /@babel/plugin-syntax-nullish-coalescing-operator@7.8.3(@babel/core@7.23.7):
    resolution: {integrity: sha512-aSff4zPII1u2QD7y+F8oDsz19ew4IGEJg9SVW+bqwpwtfFleiQDMdzA/R+UlWDzfnHFCxxleFT0PMIrR36XLNQ==}
    peerDependencies:
      '@babel/core': ^7.0.0-0
    dependencies:
      '@babel/core': 7.23.7
      '@babel/helper-plugin-utils': 7.22.5

  /@babel/plugin-syntax-numeric-separator@7.10.4(@babel/core@7.23.7):
    resolution: {integrity: sha512-9H6YdfkcK/uOnY/K7/aA2xpzaAgkQn37yzWUMRK7OaPOqOpGS1+n0H5hxT9AUw9EsSjPW8SVyMJwYRtWs3X3ug==}
    peerDependencies:
      '@babel/core': ^7.0.0-0
    dependencies:
      '@babel/core': 7.23.7
      '@babel/helper-plugin-utils': 7.22.5
    dev: true

  /@babel/plugin-syntax-object-rest-spread@7.8.3(@babel/core@7.23.7):
    resolution: {integrity: sha512-XoqMijGZb9y3y2XskN+P1wUGiVwWZ5JmoDRwx5+3GmEplNyVM2s2Dg8ILFQm8rWM48orGy5YpI5Bl8U1y7ydlA==}
    peerDependencies:
      '@babel/core': ^7.0.0-0
    dependencies:
      '@babel/core': 7.23.7
      '@babel/helper-plugin-utils': 7.22.5
    dev: true

  /@babel/plugin-syntax-optional-catch-binding@7.8.3(@babel/core@7.23.7):
    resolution: {integrity: sha512-6VPD0Pc1lpTqw0aKoeRTMiB+kWhAoT24PA+ksWSBrFtl5SIRVpZlwN3NNPQjehA2E/91FV3RjLWoVTglWcSV3Q==}
    peerDependencies:
      '@babel/core': ^7.0.0-0
    dependencies:
      '@babel/core': 7.23.7
      '@babel/helper-plugin-utils': 7.22.5
    dev: true

  /@babel/plugin-syntax-optional-chaining@7.8.3(@babel/core@7.23.7):
    resolution: {integrity: sha512-KoK9ErH1MBlCPxV0VANkXW2/dw4vlbGDrFgz8bmUsBGYkFRcbRwMh6cIJubdPrkxRwuGdtCk0v/wPTKbQgBjkg==}
    peerDependencies:
      '@babel/core': ^7.0.0-0
    dependencies:
      '@babel/core': 7.23.7
      '@babel/helper-plugin-utils': 7.22.5

  /@babel/plugin-syntax-top-level-await@7.14.5(@babel/core@7.23.7):
    resolution: {integrity: sha512-hx++upLv5U1rgYfwe1xBQUhRmU41NEvpUvrp8jkrSCdvGSnM5/qdRMtylJ6PG5OFkBaHkbTAKTnd3/YyESRHFw==}
    engines: {node: '>=6.9.0'}
    peerDependencies:
      '@babel/core': ^7.0.0-0
    dependencies:
      '@babel/core': 7.23.7
      '@babel/helper-plugin-utils': 7.22.5
    dev: true

  /@babel/plugin-syntax-typescript@7.23.3(@babel/core@7.23.7):
    resolution: {integrity: sha512-9EiNjVJOMwCO+43TqoTrgQ8jMwcAd0sWyXi9RPfIsLTj4R2MADDDQXELhffaUx/uJv2AYcxBgPwH6j4TIA4ytQ==}
    engines: {node: '>=6.9.0'}
    peerDependencies:
      '@babel/core': ^7.0.0-0
    dependencies:
      '@babel/core': 7.23.7
      '@babel/helper-plugin-utils': 7.22.5

  /@babel/plugin-syntax-typescript@7.25.4(@babel/core@7.25.2):
    resolution: {integrity: sha512-uMOCoHVU52BsSWxPOMVv5qKRdeSlPuImUCB2dlPuBSU+W2/ROE7/Zg8F2Kepbk+8yBa68LlRKxO+xgEVWorsDg==}
    engines: {node: '>=6.9.0'}
    peerDependencies:
      '@babel/core': ^7.0.0-0
    dependencies:
      '@babel/core': 7.25.2
      '@babel/helper-plugin-utils': 7.24.8
    dev: true

  /@babel/plugin-transform-flow-strip-types@7.23.3(@babel/core@7.23.7):
    resolution: {integrity: sha512-26/pQTf9nQSNVJCrLB1IkHUKyPxR+lMrH2QDPG89+Znu9rAMbtrybdbWeE9bb7gzjmE5iXHEY+e0HUwM6Co93Q==}
    engines: {node: '>=6.9.0'}
    peerDependencies:
      '@babel/core': ^7.0.0-0
    dependencies:
      '@babel/core': 7.23.7
      '@babel/helper-plugin-utils': 7.22.5
      '@babel/plugin-syntax-flow': 7.23.3(@babel/core@7.23.7)
    dev: false

  /@babel/plugin-transform-modules-commonjs@7.23.3(@babel/core@7.23.7):
    resolution: {integrity: sha512-aVS0F65LKsdNOtcz6FRCpE4OgsP2OFnW46qNxNIX9h3wuzaNcSQsJysuMwqSibC98HPrf2vCgtxKNwS0DAlgcA==}
    engines: {node: '>=6.9.0'}
    peerDependencies:
      '@babel/core': ^7.0.0-0
    dependencies:
      '@babel/core': 7.23.7
      '@babel/helper-module-transforms': 7.23.3(@babel/core@7.23.7)
      '@babel/helper-plugin-utils': 7.22.5
      '@babel/helper-simple-access': 7.22.5
    dev: false

  /@babel/plugin-transform-react-jsx-self@7.24.7(@babel/core@7.25.2):
    resolution: {integrity: sha512-fOPQYbGSgH0HUp4UJO4sMBFjY6DuWq+2i8rixyUMb3CdGixs/gccURvYOAhajBdKDoGajFr3mUq5rH3phtkGzw==}
    engines: {node: '>=6.9.0'}
    peerDependencies:
      '@babel/core': ^7.0.0-0
    dependencies:
      '@babel/core': 7.25.2
      '@babel/helper-plugin-utils': 7.24.8
    dev: true

  /@babel/plugin-transform-react-jsx-source@7.24.7(@babel/core@7.25.2):
    resolution: {integrity: sha512-J2z+MWzZHVOemyLweMqngXrgGC42jQ//R0KdxqkIz/OrbVIIlhFI3WigZ5fO+nwFvBlncr4MGapd8vTyc7RPNQ==}
    engines: {node: '>=6.9.0'}
    peerDependencies:
      '@babel/core': ^7.0.0-0
    dependencies:
      '@babel/core': 7.25.2
      '@babel/helper-plugin-utils': 7.24.8
    dev: true

  /@babel/plugin-transform-typescript@7.23.6(@babel/core@7.23.7):
    resolution: {integrity: sha512-6cBG5mBvUu4VUD04OHKnYzbuHNP8huDsD3EDqqpIpsswTDoqHCjLoHb6+QgsV1WsT2nipRqCPgxD3LXnEO7XfA==}
    engines: {node: '>=6.9.0'}
    peerDependencies:
      '@babel/core': ^7.0.0-0
    dependencies:
      '@babel/core': 7.23.7
      '@babel/helper-annotate-as-pure': 7.22.5
      '@babel/helper-create-class-features-plugin': 7.23.7(@babel/core@7.23.7)
      '@babel/helper-plugin-utils': 7.22.5
      '@babel/plugin-syntax-typescript': 7.23.3(@babel/core@7.23.7)
    dev: false

  /@babel/preset-flow@7.23.3(@babel/core@7.23.7):
    resolution: {integrity: sha512-7yn6hl8RIv+KNk6iIrGZ+D06VhVY35wLVf23Cz/mMu1zOr7u4MMP4j0nZ9tLf8+4ZFpnib8cFYgB/oYg9hfswA==}
    engines: {node: '>=6.9.0'}
    peerDependencies:
      '@babel/core': ^7.0.0-0
    dependencies:
      '@babel/core': 7.23.7
      '@babel/helper-plugin-utils': 7.22.5
      '@babel/helper-validator-option': 7.23.5
      '@babel/plugin-transform-flow-strip-types': 7.23.3(@babel/core@7.23.7)
    dev: false

  /@babel/preset-typescript@7.23.3(@babel/core@7.23.7):
    resolution: {integrity: sha512-17oIGVlqz6CchO9RFYn5U6ZpWRZIngayYCtrPRSgANSwC2V1Jb+iP74nVxzzXJte8b8BYxrL1yY96xfhTBrNNQ==}
    engines: {node: '>=6.9.0'}
    peerDependencies:
      '@babel/core': ^7.0.0-0
    dependencies:
      '@babel/core': 7.23.7
      '@babel/helper-plugin-utils': 7.22.5
      '@babel/helper-validator-option': 7.23.5
      '@babel/plugin-syntax-jsx': 7.23.3(@babel/core@7.23.7)
      '@babel/plugin-transform-modules-commonjs': 7.23.3(@babel/core@7.23.7)
      '@babel/plugin-transform-typescript': 7.23.6(@babel/core@7.23.7)
    dev: false

  /@babel/register@7.23.7(@babel/core@7.23.7):
    resolution: {integrity: sha512-EjJeB6+kvpk+Y5DAkEAmbOBEFkh9OASx0huoEkqYTFxAZHzOAX2Oh5uwAUuL2rUddqfM0SA+KPXV2TbzoZ2kvQ==}
    engines: {node: '>=6.9.0'}
    peerDependencies:
      '@babel/core': ^7.0.0-0
    dependencies:
      '@babel/core': 7.23.7
      clone-deep: 4.0.1
      find-cache-dir: 2.1.0
      make-dir: 2.1.0
      pirates: 4.0.6
      source-map-support: 0.5.21
    dev: false

  /@babel/runtime@7.23.8:
    resolution: {integrity: sha512-Y7KbAP984rn1VGMbGqKmBLio9V7y5Je9GvU4rQPCPinCyNfUcToxIXl06d59URp/F3LwinvODxab5N/G6qggkw==}
    engines: {node: '>=6.9.0'}
    dependencies:
      regenerator-runtime: 0.14.1

  /@babel/template@7.22.15:
    resolution: {integrity: sha512-QPErUVm4uyJa60rkI73qneDacvdvzxshT3kksGqlGWYdOTIUOwJ7RDUL8sGqslY1uXWSL6xMFKEXDS3ox2uF0w==}
    engines: {node: '>=6.9.0'}
    dependencies:
      '@babel/code-frame': 7.23.5
      '@babel/parser': 7.23.6
      '@babel/types': 7.23.6

  /@babel/template@7.25.0:
    resolution: {integrity: sha512-aOOgh1/5XzKvg1jvVz7AVrx2piJ2XBi227DHmbY6y+bM9H2FlN+IfecYu4Xl0cNiiVejlsCri89LUsbj8vJD9Q==}
    engines: {node: '>=6.9.0'}
    dependencies:
      '@babel/code-frame': 7.24.7
      '@babel/parser': 7.25.6
      '@babel/types': 7.25.6
    dev: true

  /@babel/traverse@7.23.7:
    resolution: {integrity: sha512-tY3mM8rH9jM0YHFGyfC0/xf+SB5eKUu7HPj7/k3fpi9dAlsMc5YbQvDi0Sh2QTPXqMhyaAtzAr807TIyfQrmyg==}
    engines: {node: '>=6.9.0'}
    dependencies:
      '@babel/code-frame': 7.23.5
      '@babel/generator': 7.23.6
      '@babel/helper-environment-visitor': 7.22.20
      '@babel/helper-function-name': 7.23.0
      '@babel/helper-hoist-variables': 7.22.5
      '@babel/helper-split-export-declaration': 7.22.6
      '@babel/parser': 7.23.6
      '@babel/types': 7.23.6
      debug: 4.3.4(supports-color@8.1.1)
      globals: 11.12.0
    transitivePeerDependencies:
      - supports-color

  /@babel/traverse@7.25.6:
    resolution: {integrity: sha512-9Vrcx5ZW6UwK5tvqsj0nGpp/XzqthkT0dqIc9g1AdtygFToNtTF67XzYS//dm+SAK9cp3B9R4ZO/46p63SCjlQ==}
    engines: {node: '>=6.9.0'}
    dependencies:
      '@babel/code-frame': 7.24.7
      '@babel/generator': 7.25.6
      '@babel/parser': 7.25.6
      '@babel/template': 7.25.0
      '@babel/types': 7.25.6
      debug: 4.3.4(supports-color@8.1.1)
      globals: 11.12.0
    transitivePeerDependencies:
      - supports-color
    dev: true

  /@babel/types@7.23.6:
    resolution: {integrity: sha512-+uarb83brBzPKN38NX1MkB6vb6+mwvR6amUulqAE7ccQw1pEl+bCia9TbdG1lsnFP7lZySvUn37CHyXQdfTwzg==}
    engines: {node: '>=6.9.0'}
    dependencies:
      '@babel/helper-string-parser': 7.23.4
      '@babel/helper-validator-identifier': 7.22.20
      to-fast-properties: 2.0.0

  /@babel/types@7.25.6:
    resolution: {integrity: sha512-/l42B1qxpG6RdfYf343Uw1vmDjeNhneUXtzhojE7pDgfpEypmRhI6j1kr17XCVv4Cgl9HdAiQY2x0GwKm7rWCw==}
    engines: {node: '>=6.9.0'}
    dependencies:
      '@babel/helper-string-parser': 7.24.8
      '@babel/helper-validator-identifier': 7.24.7
      to-fast-properties: 2.0.0
    dev: true

  /@base2/pretty-print-object@1.0.1:
    resolution: {integrity: sha512-4iri8i1AqYHJE2DstZYkyEprg6Pq6sKx3xn5FpySk9sNhH7qN2LLlHJCfDTZRILNwQNPD7mATWM0TBui7uC1pA==}
    dev: true

  /@bcoe/v8-coverage@0.2.3:
    resolution: {integrity: sha512-0hYQ8SB4Db5zvZB4axdMHGwEaQjkZzFjQiN9LVYvIFB2nSUHW9tYpxWriPrWDASIxiaXax83REcLxuSdnGPZtw==}
    dev: true

  /@bentley/icons-generic-webfont@1.0.34:
    resolution: {integrity: sha512-5zZgs+himE2vjf39CVlDXMHCFAwSfcoORqJBk3Vji8QVCF8AIX4IX2DO6HlsIAM7szxMNqhz1kd07Xfppro6MA==}
    dev: false

  /@bentley/icons-generic@1.0.34:
    resolution: {integrity: sha512-IIs1wDcY2oZ8tJ3EZRw0U51M+0ZL3MvwoDYYmhUXaa9/UZqpFoOyLBGaxjirQteWXqTIMm3mFvmC+Nbn1ok4Iw==}
    dev: false

  /@bentley/imodeljs-native@4.4.3:
    resolution: {integrity: sha512-MJ8W+iBU2FBOwnrakE7x6mJFM0VTcEHikaoJoYUktXbRkO9VhMGrlor0Iq5FkDGw09Flinqf6gNY2Ze6SoWmEg==}
    requiresBuild: true
    dev: false

  /@cspotcode/source-map-support@0.8.1:
    resolution: {integrity: sha512-IchNf6dN4tHoMFIn/7OE8LWZ19Y6q/67Bmf6vnGREv8RSbBVb9LPJxEcnwrcwX6ixSvaiGoomAUvu4YSxXrVgw==}
    engines: {node: '>=12'}
    dependencies:
      '@jridgewell/trace-mapping': 0.3.9

  /@electron/get@2.0.3:
    resolution: {integrity: sha512-Qkzpg2s9GnVV2I2BjRksUi43U5e6+zaQMcjoJy0C+C5oxaKl+fmckGDQFtRpZpZV0NQekuZZ+tGz7EA9TVnQtQ==}
    engines: {node: '>=12'}
    dependencies:
      debug: 4.3.4(supports-color@8.1.1)
      env-paths: 2.2.1
      fs-extra: 8.1.0
      got: 11.8.6
      progress: 2.0.3
      semver: 6.3.1
      sumchecker: 3.0.1
    optionalDependencies:
      global-agent: 3.0.0
    transitivePeerDependencies:
      - supports-color

  /@es-joy/jsdoccomment@0.42.0:
    resolution: {integrity: sha512-R1w57YlVA6+YE01wch3GPYn6bCsrOV3YW/5oGGE2tmX6JcL9Nr+b5IikrjMPF+v9CV3ay+obImEdsDhovhJrzw==}
    engines: {node: '>=16'}
    dependencies:
      comment-parser: 1.4.1
      esquery: 1.5.0
      jsdoc-type-pratt-parser: 4.0.0
    dev: true

  /@esbuild/aix-ppc64@0.19.12:
    resolution: {integrity: sha512-bmoCYyWdEL3wDQIVbcyzRyeKLgk2WtWLTWz1ZIAZF/EGbNOwSA6ew3PftJ1PqMiOOGu0OyFMzG53L0zqIpPeNA==}
    engines: {node: '>=12'}
    cpu: [ppc64]
    os: [aix]
    requiresBuild: true
    dev: true
    optional: true

  /@esbuild/aix-ppc64@0.20.2:
    resolution: {integrity: sha512-D+EBOJHXdNZcLJRBkhENNG8Wji2kgc9AZ9KiPr1JuZjsNtyHzrsfLRrY0tk2H2aoFu6RANO1y1iPPUCDYWkb5g==}
    engines: {node: '>=12'}
    cpu: [ppc64]
    os: [aix]
    requiresBuild: true
    dev: true
    optional: true

  /@esbuild/aix-ppc64@0.21.5:
    resolution: {integrity: sha512-1SDgH6ZSPTlggy1yI6+Dbkiz8xzpHJEVAlF/AM1tHPLsf5STom9rwtjE4hKAF20FfXXNTFqEYXyJNWh1GiZedQ==}
    engines: {node: '>=12'}
    cpu: [ppc64]
    os: [aix]
    requiresBuild: true
    dev: true
    optional: true

  /@esbuild/android-arm64@0.19.12:
    resolution: {integrity: sha512-P0UVNGIienjZv3f5zq0DP3Nt2IE/3plFzuaS96vihvD0Hd6H/q4WXUGpCxD/E8YrSXfNyRPbpTq+T8ZQioSuPA==}
    engines: {node: '>=12'}
    cpu: [arm64]
    os: [android]
    requiresBuild: true
    dev: true
    optional: true

  /@esbuild/android-arm64@0.20.2:
    resolution: {integrity: sha512-mRzjLacRtl/tWU0SvD8lUEwb61yP9cqQo6noDZP/O8VkwafSYwZ4yWy24kan8jE/IMERpYncRt2dw438LP3Xmg==}
    engines: {node: '>=12'}
    cpu: [arm64]
    os: [android]
    requiresBuild: true
    dev: true
    optional: true

  /@esbuild/android-arm64@0.21.5:
    resolution: {integrity: sha512-c0uX9VAUBQ7dTDCjq+wdyGLowMdtR/GoC2U5IYk/7D1H1JYC0qseD7+11iMP2mRLN9RcCMRcjC4YMclCzGwS/A==}
    engines: {node: '>=12'}
    cpu: [arm64]
    os: [android]
    requiresBuild: true
    dev: true
    optional: true

  /@esbuild/android-arm@0.19.12:
    resolution: {integrity: sha512-qg/Lj1mu3CdQlDEEiWrlC4eaPZ1KztwGJ9B6J+/6G+/4ewxJg7gqj8eVYWvao1bXrqGiW2rsBZFSX3q2lcW05w==}
    engines: {node: '>=12'}
    cpu: [arm]
    os: [android]
    requiresBuild: true
    dev: true
    optional: true

  /@esbuild/android-arm@0.20.2:
    resolution: {integrity: sha512-t98Ra6pw2VaDhqNWO2Oph2LXbz/EJcnLmKLGBJwEwXX/JAN83Fym1rU8l0JUWK6HkIbWONCSSatf4sf2NBRx/w==}
    engines: {node: '>=12'}
    cpu: [arm]
    os: [android]
    requiresBuild: true
    dev: true
    optional: true

  /@esbuild/android-arm@0.21.5:
    resolution: {integrity: sha512-vCPvzSjpPHEi1siZdlvAlsPxXl7WbOVUBBAowWug4rJHb68Ox8KualB+1ocNvT5fjv6wpkX6o/iEpbDrf68zcg==}
    engines: {node: '>=12'}
    cpu: [arm]
    os: [android]
    requiresBuild: true
    dev: true
    optional: true

  /@esbuild/android-x64@0.19.12:
    resolution: {integrity: sha512-3k7ZoUW6Q6YqhdhIaq/WZ7HwBpnFBlW905Fa4s4qWJyiNOgT1dOqDiVAQFwBH7gBRZr17gLrlFCRzF6jFh7Kew==}
    engines: {node: '>=12'}
    cpu: [x64]
    os: [android]
    requiresBuild: true
    dev: true
    optional: true

  /@esbuild/android-x64@0.20.2:
    resolution: {integrity: sha512-btzExgV+/lMGDDa194CcUQm53ncxzeBrWJcncOBxuC6ndBkKxnHdFJn86mCIgTELsooUmwUm9FkhSp5HYu00Rg==}
    engines: {node: '>=12'}
    cpu: [x64]
    os: [android]
    requiresBuild: true
    dev: true
    optional: true

  /@esbuild/android-x64@0.21.5:
    resolution: {integrity: sha512-D7aPRUUNHRBwHxzxRvp856rjUHRFW1SdQATKXH2hqA0kAZb1hKmi02OpYRacl0TxIGz/ZmXWlbZgjwWYaCakTA==}
    engines: {node: '>=12'}
    cpu: [x64]
    os: [android]
    requiresBuild: true
    dev: true
    optional: true

  /@esbuild/darwin-arm64@0.19.12:
    resolution: {integrity: sha512-B6IeSgZgtEzGC42jsI+YYu9Z3HKRxp8ZT3cqhvliEHovq8HSX2YX8lNocDn79gCKJXOSaEot9MVYky7AKjCs8g==}
    engines: {node: '>=12'}
    cpu: [arm64]
    os: [darwin]
    requiresBuild: true
    dev: true
    optional: true

  /@esbuild/darwin-arm64@0.20.2:
    resolution: {integrity: sha512-4J6IRT+10J3aJH3l1yzEg9y3wkTDgDk7TSDFX+wKFiWjqWp/iCfLIYzGyasx9l0SAFPT1HwSCR+0w/h1ES/MjA==}
    engines: {node: '>=12'}
    cpu: [arm64]
    os: [darwin]
    requiresBuild: true
    dev: true
    optional: true

  /@esbuild/darwin-arm64@0.21.5:
    resolution: {integrity: sha512-DwqXqZyuk5AiWWf3UfLiRDJ5EDd49zg6O9wclZ7kUMv2WRFr4HKjXp/5t8JZ11QbQfUS6/cRCKGwYhtNAY88kQ==}
    engines: {node: '>=12'}
    cpu: [arm64]
    os: [darwin]
    requiresBuild: true
    dev: true
    optional: true

  /@esbuild/darwin-x64@0.19.12:
    resolution: {integrity: sha512-hKoVkKzFiToTgn+41qGhsUJXFlIjxI/jSYeZf3ugemDYZldIXIxhvwN6erJGlX4t5h417iFuheZ7l+YVn05N3A==}
    engines: {node: '>=12'}
    cpu: [x64]
    os: [darwin]
    requiresBuild: true
    dev: true
    optional: true

  /@esbuild/darwin-x64@0.20.2:
    resolution: {integrity: sha512-tBcXp9KNphnNH0dfhv8KYkZhjc+H3XBkF5DKtswJblV7KlT9EI2+jeA8DgBjp908WEuYll6pF+UStUCfEpdysA==}
    engines: {node: '>=12'}
    cpu: [x64]
    os: [darwin]
    requiresBuild: true
    dev: true
    optional: true

  /@esbuild/darwin-x64@0.21.5:
    resolution: {integrity: sha512-se/JjF8NlmKVG4kNIuyWMV/22ZaerB+qaSi5MdrXtd6R08kvs2qCN4C09miupktDitvh8jRFflwGFBQcxZRjbw==}
    engines: {node: '>=12'}
    cpu: [x64]
    os: [darwin]
    requiresBuild: true
    dev: true
    optional: true

  /@esbuild/freebsd-arm64@0.19.12:
    resolution: {integrity: sha512-4aRvFIXmwAcDBw9AueDQ2YnGmz5L6obe5kmPT8Vd+/+x/JMVKCgdcRwH6APrbpNXsPz+K653Qg8HB/oXvXVukA==}
    engines: {node: '>=12'}
    cpu: [arm64]
    os: [freebsd]
    requiresBuild: true
    dev: true
    optional: true

  /@esbuild/freebsd-arm64@0.20.2:
    resolution: {integrity: sha512-d3qI41G4SuLiCGCFGUrKsSeTXyWG6yem1KcGZVS+3FYlYhtNoNgYrWcvkOoaqMhwXSMrZRl69ArHsGJ9mYdbbw==}
    engines: {node: '>=12'}
    cpu: [arm64]
    os: [freebsd]
    requiresBuild: true
    dev: true
    optional: true

  /@esbuild/freebsd-arm64@0.21.5:
    resolution: {integrity: sha512-5JcRxxRDUJLX8JXp/wcBCy3pENnCgBR9bN6JsY4OmhfUtIHe3ZW0mawA7+RDAcMLrMIZaf03NlQiX9DGyB8h4g==}
    engines: {node: '>=12'}
    cpu: [arm64]
    os: [freebsd]
    requiresBuild: true
    dev: true
    optional: true

  /@esbuild/freebsd-x64@0.19.12:
    resolution: {integrity: sha512-EYoXZ4d8xtBoVN7CEwWY2IN4ho76xjYXqSXMNccFSx2lgqOG/1TBPW0yPx1bJZk94qu3tX0fycJeeQsKovA8gg==}
    engines: {node: '>=12'}
    cpu: [x64]
    os: [freebsd]
    requiresBuild: true
    dev: true
    optional: true

  /@esbuild/freebsd-x64@0.20.2:
    resolution: {integrity: sha512-d+DipyvHRuqEeM5zDivKV1KuXn9WeRX6vqSqIDgwIfPQtwMP4jaDsQsDncjTDDsExT4lR/91OLjRo8bmC1e+Cw==}
    engines: {node: '>=12'}
    cpu: [x64]
    os: [freebsd]
    requiresBuild: true
    dev: true
    optional: true

  /@esbuild/freebsd-x64@0.21.5:
    resolution: {integrity: sha512-J95kNBj1zkbMXtHVH29bBriQygMXqoVQOQYA+ISs0/2l3T9/kj42ow2mpqerRBxDJnmkUDCaQT/dfNXWX/ZZCQ==}
    engines: {node: '>=12'}
    cpu: [x64]
    os: [freebsd]
    requiresBuild: true
    dev: true
    optional: true

  /@esbuild/linux-arm64@0.19.12:
    resolution: {integrity: sha512-EoTjyYyLuVPfdPLsGVVVC8a0p1BFFvtpQDB/YLEhaXyf/5bczaGeN15QkR+O4S5LeJ92Tqotve7i1jn35qwvdA==}
    engines: {node: '>=12'}
    cpu: [arm64]
    os: [linux]
    requiresBuild: true
    dev: true
    optional: true

  /@esbuild/linux-arm64@0.20.2:
    resolution: {integrity: sha512-9pb6rBjGvTFNira2FLIWqDk/uaf42sSyLE8j1rnUpuzsODBq7FvpwHYZxQ/It/8b+QOS1RYfqgGFNLRI+qlq2A==}
    engines: {node: '>=12'}
    cpu: [arm64]
    os: [linux]
    requiresBuild: true
    dev: true
    optional: true

  /@esbuild/linux-arm64@0.21.5:
    resolution: {integrity: sha512-ibKvmyYzKsBeX8d8I7MH/TMfWDXBF3db4qM6sy+7re0YXya+K1cem3on9XgdT2EQGMu4hQyZhan7TeQ8XkGp4Q==}
    engines: {node: '>=12'}
    cpu: [arm64]
    os: [linux]
    requiresBuild: true
    dev: true
    optional: true

  /@esbuild/linux-arm@0.19.12:
    resolution: {integrity: sha512-J5jPms//KhSNv+LO1S1TX1UWp1ucM6N6XuL6ITdKWElCu8wXP72l9MM0zDTzzeikVyqFE6U8YAV9/tFyj0ti+w==}
    engines: {node: '>=12'}
    cpu: [arm]
    os: [linux]
    requiresBuild: true
    dev: true
    optional: true

  /@esbuild/linux-arm@0.20.2:
    resolution: {integrity: sha512-VhLPeR8HTMPccbuWWcEUD1Az68TqaTYyj6nfE4QByZIQEQVWBB8vup8PpR7y1QHL3CpcF6xd5WVBU/+SBEvGTg==}
    engines: {node: '>=12'}
    cpu: [arm]
    os: [linux]
    requiresBuild: true
    dev: true
    optional: true

  /@esbuild/linux-arm@0.21.5:
    resolution: {integrity: sha512-bPb5AHZtbeNGjCKVZ9UGqGwo8EUu4cLq68E95A53KlxAPRmUyYv2D6F0uUI65XisGOL1hBP5mTronbgo+0bFcA==}
    engines: {node: '>=12'}
    cpu: [arm]
    os: [linux]
    requiresBuild: true
    dev: true
    optional: true

  /@esbuild/linux-ia32@0.19.12:
    resolution: {integrity: sha512-Thsa42rrP1+UIGaWz47uydHSBOgTUnwBwNq59khgIwktK6x60Hivfbux9iNR0eHCHzOLjLMLfUMLCypBkZXMHA==}
    engines: {node: '>=12'}
    cpu: [ia32]
    os: [linux]
    requiresBuild: true
    dev: true
    optional: true

  /@esbuild/linux-ia32@0.20.2:
    resolution: {integrity: sha512-o10utieEkNPFDZFQm9CoP7Tvb33UutoJqg3qKf1PWVeeJhJw0Q347PxMvBgVVFgouYLGIhFYG0UGdBumROyiig==}
    engines: {node: '>=12'}
    cpu: [ia32]
    os: [linux]
    requiresBuild: true
    dev: true
    optional: true

  /@esbuild/linux-ia32@0.21.5:
    resolution: {integrity: sha512-YvjXDqLRqPDl2dvRODYmmhz4rPeVKYvppfGYKSNGdyZkA01046pLWyRKKI3ax8fbJoK5QbxblURkwK/MWY18Tg==}
    engines: {node: '>=12'}
    cpu: [ia32]
    os: [linux]
    requiresBuild: true
    dev: true
    optional: true

  /@esbuild/linux-loong64@0.14.54:
    resolution: {integrity: sha512-bZBrLAIX1kpWelV0XemxBZllyRmM6vgFQQG2GdNb+r3Fkp0FOh1NJSvekXDs7jq70k4euu1cryLMfU+mTXlEpw==}
    engines: {node: '>=12'}
    cpu: [loong64]
    os: [linux]
    requiresBuild: true
    dev: true
    optional: true

  /@esbuild/linux-loong64@0.19.12:
    resolution: {integrity: sha512-LiXdXA0s3IqRRjm6rV6XaWATScKAXjI4R4LoDlvO7+yQqFdlr1Bax62sRwkVvRIrwXxvtYEHHI4dm50jAXkuAA==}
    engines: {node: '>=12'}
    cpu: [loong64]
    os: [linux]
    requiresBuild: true
    dev: true
    optional: true

  /@esbuild/linux-loong64@0.20.2:
    resolution: {integrity: sha512-PR7sp6R/UC4CFVomVINKJ80pMFlfDfMQMYynX7t1tNTeivQ6XdX5r2XovMmha/VjR1YN/HgHWsVcTRIMkymrgQ==}
    engines: {node: '>=12'}
    cpu: [loong64]
    os: [linux]
    requiresBuild: true
    dev: true
    optional: true

  /@esbuild/linux-loong64@0.21.5:
    resolution: {integrity: sha512-uHf1BmMG8qEvzdrzAqg2SIG/02+4/DHB6a9Kbya0XDvwDEKCoC8ZRWI5JJvNdUjtciBGFQ5PuBlpEOXQj+JQSg==}
    engines: {node: '>=12'}
    cpu: [loong64]
    os: [linux]
    requiresBuild: true
    dev: true
    optional: true

  /@esbuild/linux-mips64el@0.19.12:
    resolution: {integrity: sha512-fEnAuj5VGTanfJ07ff0gOA6IPsvrVHLVb6Lyd1g2/ed67oU1eFzL0r9WL7ZzscD+/N6i3dWumGE1Un4f7Amf+w==}
    engines: {node: '>=12'}
    cpu: [mips64el]
    os: [linux]
    requiresBuild: true
    dev: true
    optional: true

  /@esbuild/linux-mips64el@0.20.2:
    resolution: {integrity: sha512-4BlTqeutE/KnOiTG5Y6Sb/Hw6hsBOZapOVF6njAESHInhlQAghVVZL1ZpIctBOoTFbQyGW+LsVYZ8lSSB3wkjA==}
    engines: {node: '>=12'}
    cpu: [mips64el]
    os: [linux]
    requiresBuild: true
    dev: true
    optional: true

  /@esbuild/linux-mips64el@0.21.5:
    resolution: {integrity: sha512-IajOmO+KJK23bj52dFSNCMsz1QP1DqM6cwLUv3W1QwyxkyIWecfafnI555fvSGqEKwjMXVLokcV5ygHW5b3Jbg==}
    engines: {node: '>=12'}
    cpu: [mips64el]
    os: [linux]
    requiresBuild: true
    dev: true
    optional: true

  /@esbuild/linux-ppc64@0.19.12:
    resolution: {integrity: sha512-nYJA2/QPimDQOh1rKWedNOe3Gfc8PabU7HT3iXWtNUbRzXS9+vgB0Fjaqr//XNbd82mCxHzik2qotuI89cfixg==}
    engines: {node: '>=12'}
    cpu: [ppc64]
    os: [linux]
    requiresBuild: true
    dev: true
    optional: true

  /@esbuild/linux-ppc64@0.20.2:
    resolution: {integrity: sha512-rD3KsaDprDcfajSKdn25ooz5J5/fWBylaaXkuotBDGnMnDP1Uv5DLAN/45qfnf3JDYyJv/ytGHQaziHUdyzaAg==}
    engines: {node: '>=12'}
    cpu: [ppc64]
    os: [linux]
    requiresBuild: true
    dev: true
    optional: true

  /@esbuild/linux-ppc64@0.21.5:
    resolution: {integrity: sha512-1hHV/Z4OEfMwpLO8rp7CvlhBDnjsC3CttJXIhBi+5Aj5r+MBvy4egg7wCbe//hSsT+RvDAG7s81tAvpL2XAE4w==}
    engines: {node: '>=12'}
    cpu: [ppc64]
    os: [linux]
    requiresBuild: true
    dev: true
    optional: true

  /@esbuild/linux-riscv64@0.19.12:
    resolution: {integrity: sha512-2MueBrlPQCw5dVJJpQdUYgeqIzDQgw3QtiAHUC4RBz9FXPrskyyU3VI1hw7C0BSKB9OduwSJ79FTCqtGMWqJHg==}
    engines: {node: '>=12'}
    cpu: [riscv64]
    os: [linux]
    requiresBuild: true
    dev: true
    optional: true

  /@esbuild/linux-riscv64@0.20.2:
    resolution: {integrity: sha512-snwmBKacKmwTMmhLlz/3aH1Q9T8v45bKYGE3j26TsaOVtjIag4wLfWSiZykXzXuE1kbCE+zJRmwp+ZbIHinnVg==}
    engines: {node: '>=12'}
    cpu: [riscv64]
    os: [linux]
    requiresBuild: true
    dev: true
    optional: true

  /@esbuild/linux-riscv64@0.21.5:
    resolution: {integrity: sha512-2HdXDMd9GMgTGrPWnJzP2ALSokE/0O5HhTUvWIbD3YdjME8JwvSCnNGBnTThKGEB91OZhzrJ4qIIxk/SBmyDDA==}
    engines: {node: '>=12'}
    cpu: [riscv64]
    os: [linux]
    requiresBuild: true
    dev: true
    optional: true

  /@esbuild/linux-s390x@0.19.12:
    resolution: {integrity: sha512-+Pil1Nv3Umes4m3AZKqA2anfhJiVmNCYkPchwFJNEJN5QxmTs1uzyy4TvmDrCRNT2ApwSari7ZIgrPeUx4UZDg==}
    engines: {node: '>=12'}
    cpu: [s390x]
    os: [linux]
    requiresBuild: true
    dev: true
    optional: true

  /@esbuild/linux-s390x@0.20.2:
    resolution: {integrity: sha512-wcWISOobRWNm3cezm5HOZcYz1sKoHLd8VL1dl309DiixxVFoFe/o8HnwuIwn6sXre88Nwj+VwZUvJf4AFxkyrQ==}
    engines: {node: '>=12'}
    cpu: [s390x]
    os: [linux]
    requiresBuild: true
    dev: true
    optional: true

  /@esbuild/linux-s390x@0.21.5:
    resolution: {integrity: sha512-zus5sxzqBJD3eXxwvjN1yQkRepANgxE9lgOW2qLnmr8ikMTphkjgXu1HR01K4FJg8h1kEEDAqDcZQtbrRnB41A==}
    engines: {node: '>=12'}
    cpu: [s390x]
    os: [linux]
    requiresBuild: true
    dev: true
    optional: true

  /@esbuild/linux-x64@0.19.12:
    resolution: {integrity: sha512-B71g1QpxfwBvNrfyJdVDexenDIt1CiDN1TIXLbhOw0KhJzE78KIFGX6OJ9MrtC0oOqMWf+0xop4qEU8JrJTwCg==}
    engines: {node: '>=12'}
    cpu: [x64]
    os: [linux]
    requiresBuild: true
    dev: true
    optional: true

  /@esbuild/linux-x64@0.20.2:
    resolution: {integrity: sha512-1MdwI6OOTsfQfek8sLwgyjOXAu+wKhLEoaOLTjbijk6E2WONYpH9ZU2mNtR+lZ2B4uwr+usqGuVfFT9tMtGvGw==}
    engines: {node: '>=12'}
    cpu: [x64]
    os: [linux]
    requiresBuild: true
    dev: true
    optional: true

  /@esbuild/linux-x64@0.21.5:
    resolution: {integrity: sha512-1rYdTpyv03iycF1+BhzrzQJCdOuAOtaqHTWJZCWvijKD2N5Xu0TtVC8/+1faWqcP9iBCWOmjmhoH94dH82BxPQ==}
    engines: {node: '>=12'}
    cpu: [x64]
    os: [linux]
    requiresBuild: true
    dev: true
    optional: true

  /@esbuild/netbsd-x64@0.19.12:
    resolution: {integrity: sha512-3ltjQ7n1owJgFbuC61Oj++XhtzmymoCihNFgT84UAmJnxJfm4sYCiSLTXZtE00VWYpPMYc+ZQmB6xbSdVh0JWA==}
    engines: {node: '>=12'}
    cpu: [x64]
    os: [netbsd]
    requiresBuild: true
    dev: true
    optional: true

  /@esbuild/netbsd-x64@0.20.2:
    resolution: {integrity: sha512-K8/DhBxcVQkzYc43yJXDSyjlFeHQJBiowJ0uVL6Tor3jGQfSGHNNJcWxNbOI8v5k82prYqzPuwkzHt3J1T1iZQ==}
    engines: {node: '>=12'}
    cpu: [x64]
    os: [netbsd]
    requiresBuild: true
    dev: true
    optional: true

  /@esbuild/netbsd-x64@0.21.5:
    resolution: {integrity: sha512-Woi2MXzXjMULccIwMnLciyZH4nCIMpWQAs049KEeMvOcNADVxo0UBIQPfSmxB3CWKedngg7sWZdLvLczpe0tLg==}
    engines: {node: '>=12'}
    cpu: [x64]
    os: [netbsd]
    requiresBuild: true
    dev: true
    optional: true

  /@esbuild/openbsd-x64@0.19.12:
    resolution: {integrity: sha512-RbrfTB9SWsr0kWmb9srfF+L933uMDdu9BIzdA7os2t0TXhCRjrQyCeOt6wVxr79CKD4c+p+YhCj31HBkYcXebw==}
    engines: {node: '>=12'}
    cpu: [x64]
    os: [openbsd]
    requiresBuild: true
    dev: true
    optional: true

  /@esbuild/openbsd-x64@0.20.2:
    resolution: {integrity: sha512-eMpKlV0SThJmmJgiVyN9jTPJ2VBPquf6Kt/nAoo6DgHAoN57K15ZghiHaMvqjCye/uU4X5u3YSMgVBI1h3vKrQ==}
    engines: {node: '>=12'}
    cpu: [x64]
    os: [openbsd]
    requiresBuild: true
    dev: true
    optional: true

  /@esbuild/openbsd-x64@0.21.5:
    resolution: {integrity: sha512-HLNNw99xsvx12lFBUwoT8EVCsSvRNDVxNpjZ7bPn947b8gJPzeHWyNVhFsaerc0n3TsbOINvRP2byTZ5LKezow==}
    engines: {node: '>=12'}
    cpu: [x64]
    os: [openbsd]
    requiresBuild: true
    dev: true
    optional: true

  /@esbuild/sunos-x64@0.19.12:
    resolution: {integrity: sha512-HKjJwRrW8uWtCQnQOz9qcU3mUZhTUQvi56Q8DPTLLB+DawoiQdjsYq+j+D3s9I8VFtDr+F9CjgXKKC4ss89IeA==}
    engines: {node: '>=12'}
    cpu: [x64]
    os: [sunos]
    requiresBuild: true
    dev: true
    optional: true

  /@esbuild/sunos-x64@0.20.2:
    resolution: {integrity: sha512-2UyFtRC6cXLyejf/YEld4Hajo7UHILetzE1vsRcGL3earZEW77JxrFjH4Ez2qaTiEfMgAXxfAZCm1fvM/G/o8w==}
    engines: {node: '>=12'}
    cpu: [x64]
    os: [sunos]
    requiresBuild: true
    dev: true
    optional: true

  /@esbuild/sunos-x64@0.21.5:
    resolution: {integrity: sha512-6+gjmFpfy0BHU5Tpptkuh8+uw3mnrvgs+dSPQXQOv3ekbordwnzTVEb4qnIvQcYXq6gzkyTnoZ9dZG+D4garKg==}
    engines: {node: '>=12'}
    cpu: [x64]
    os: [sunos]
    requiresBuild: true
    dev: true
    optional: true

  /@esbuild/win32-arm64@0.19.12:
    resolution: {integrity: sha512-URgtR1dJnmGvX864pn1B2YUYNzjmXkuJOIqG2HdU62MVS4EHpU2946OZoTMnRUHklGtJdJZ33QfzdjGACXhn1A==}
    engines: {node: '>=12'}
    cpu: [arm64]
    os: [win32]
    requiresBuild: true
    dev: true
    optional: true

  /@esbuild/win32-arm64@0.20.2:
    resolution: {integrity: sha512-GRibxoawM9ZCnDxnP3usoUDO9vUkpAxIIZ6GQI+IlVmr5kP3zUq+l17xELTHMWTWzjxa2guPNyrpq1GWmPvcGQ==}
    engines: {node: '>=12'}
    cpu: [arm64]
    os: [win32]
    requiresBuild: true
    dev: true
    optional: true

  /@esbuild/win32-arm64@0.21.5:
    resolution: {integrity: sha512-Z0gOTd75VvXqyq7nsl93zwahcTROgqvuAcYDUr+vOv8uHhNSKROyU961kgtCD1e95IqPKSQKH7tBTslnS3tA8A==}
    engines: {node: '>=12'}
    cpu: [arm64]
    os: [win32]
    requiresBuild: true
    dev: true
    optional: true

  /@esbuild/win32-ia32@0.19.12:
    resolution: {integrity: sha512-+ZOE6pUkMOJfmxmBZElNOx72NKpIa/HFOMGzu8fqzQJ5kgf6aTGrcJaFsNiVMH4JKpMipyK+7k0n2UXN7a8YKQ==}
    engines: {node: '>=12'}
    cpu: [ia32]
    os: [win32]
    requiresBuild: true
    dev: true
    optional: true

  /@esbuild/win32-ia32@0.20.2:
    resolution: {integrity: sha512-HfLOfn9YWmkSKRQqovpnITazdtquEW8/SoHW7pWpuEeguaZI4QnCRW6b+oZTztdBnZOS2hqJ6im/D5cPzBTTlQ==}
    engines: {node: '>=12'}
    cpu: [ia32]
    os: [win32]
    requiresBuild: true
    dev: true
    optional: true

  /@esbuild/win32-ia32@0.21.5:
    resolution: {integrity: sha512-SWXFF1CL2RVNMaVs+BBClwtfZSvDgtL//G/smwAc5oVK/UPu2Gu9tIaRgFmYFFKrmg3SyAjSrElf0TiJ1v8fYA==}
    engines: {node: '>=12'}
    cpu: [ia32]
    os: [win32]
    requiresBuild: true
    dev: true
    optional: true

  /@esbuild/win32-x64@0.19.12:
    resolution: {integrity: sha512-T1QyPSDCyMXaO3pzBkF96E8xMkiRYbUEZADd29SyPGabqxMViNoii+NcK7eWJAEoU6RZyEm5lVSIjTmcdoB9HA==}
    engines: {node: '>=12'}
    cpu: [x64]
    os: [win32]
    requiresBuild: true
    dev: true
    optional: true

  /@esbuild/win32-x64@0.20.2:
    resolution: {integrity: sha512-N49X4lJX27+l9jbLKSqZ6bKNjzQvHaT8IIFUy+YIqmXQdjYCToGWwOItDrfby14c78aDd5NHQl29xingXfCdLQ==}
    engines: {node: '>=12'}
    cpu: [x64]
    os: [win32]
    requiresBuild: true
    dev: true
    optional: true

  /@esbuild/win32-x64@0.21.5:
    resolution: {integrity: sha512-tQd/1efJuzPC6rCFwEvLtci/xNFcTZknmXs98FYDfGE4wP9ClFV98nyKrzJKVPMhdDnjzLhdUyMX4PsQAPjwIw==}
    engines: {node: '>=12'}
    cpu: [x64]
    os: [win32]
    requiresBuild: true
    dev: true
    optional: true

  /@eslint-community/eslint-utils@4.4.0(eslint@8.57.1):
    resolution: {integrity: sha512-1/sA4dwrzBAyeUoQ6oxahHKmrZvsnLCg4RfxW3ZFGGmQkSNQPFNLV9CUEFQP1x9EYXHTo5p6xdhZM1Ne9p/AfA==}
    engines: {node: ^12.22.0 || ^14.17.0 || >=16.0.0}
    peerDependencies:
      eslint: ^6.0.0 || ^7.0.0 || >=8.0.0
    dependencies:
      eslint: 8.57.1
      eslint-visitor-keys: 3.4.3
    dev: true

  /@eslint-community/regexpp@4.10.0:
    resolution: {integrity: sha512-Cu96Sd2By9mCNTx2iyKOmq10v22jUVQv0lQnlGNy16oE9589yE+QADPbrMGCkA51cKZSg3Pu/aTJVTGfL/qjUA==}
    engines: {node: ^12.0.0 || ^14.0.0 || >=16.0.0}
    dev: true

  /@eslint/eslintrc@2.1.4:
    resolution: {integrity: sha512-269Z39MS6wVJtsoUl10L60WdkhJVdPG24Q4eZTH3nnF6lpvSShEK3wQjDX9JRWAUPvPh7COouPpU9IrqaZFvtQ==}
    engines: {node: ^12.22.0 || ^14.17.0 || >=16.0.0}
    dependencies:
      ajv: 6.12.6
      debug: 4.3.4(supports-color@8.1.1)
      espree: 9.6.1
      globals: 13.24.0
      ignore: 5.3.0
      import-fresh: 3.3.0
      js-yaml: 4.1.0
      minimatch: 3.1.2
      strip-json-comments: 3.1.1
    transitivePeerDependencies:
      - supports-color
    dev: true

  /@eslint/js@8.57.1:
    resolution: {integrity: sha512-d9zaMRSTIKDLhctzH12MtXvJKSSUhaHcjV+2Z+GK+EEY7XKpP5yR4x+N3TAcHTcu963nIr+TMcCb4DBCYX1z6Q==}
    engines: {node: ^12.22.0 || ^14.17.0 || >=16.0.0}
    dev: true

  /@floating-ui/core@1.5.3:
    resolution: {integrity: sha512-O0WKDOo0yhJuugCx6trZQj5jVJ9yR0ystG2JaNAemYUWce+pmM6WUEFIibnWyEJKdrDxhm75NoSRME35FNaM/Q==}
    dependencies:
      '@floating-ui/utils': 0.2.1
    dev: false

  /@floating-ui/dom@1.6.3:
    resolution: {integrity: sha512-RnDthu3mzPlQ31Ss/BTwQ1zjzIhr3lk1gZB1OC56h/1vEtaXkESrOqL5fQVMfXpwGtRwX+YsZBdyHtJMQnkArw==}
    dependencies:
      '@floating-ui/core': 1.5.3
      '@floating-ui/utils': 0.2.1
    dev: false

  /@floating-ui/react-dom@2.1.0(react-dom@18.3.1)(react@18.3.1):
    resolution: {integrity: sha512-lNzj5EQmEKn5FFKc04+zasr09h/uX8RtJRNj5gUXsSQIXHVWTVh+hVAg1vOMCexkX8EgvemMvIFpQfkosnVNyA==}
    peerDependencies:
      react: '>=16.8.0'
      react-dom: '>=16.8.0'
    dependencies:
      '@floating-ui/dom': 1.6.3
      react: 18.3.1
      react-dom: 18.3.1(react@18.3.1)
    dev: false

  /@floating-ui/react@0.26.16(react-dom@18.3.1)(react@18.3.1):
    resolution: {integrity: sha512-HEf43zxZNAI/E781QIVpYSF3K2VH4TTYZpqecjdsFkjsaU1EbaWcM++kw0HXFffj7gDUcBFevX8s0rQGQpxkow==}
    peerDependencies:
      react: '>=16.8.0'
      react-dom: '>=16.8.0'
    dependencies:
      '@floating-ui/react-dom': 2.1.0(react-dom@18.3.1)(react@18.3.1)
      '@floating-ui/utils': 0.2.1
      react: 18.3.1
      react-dom: 18.3.1(react@18.3.1)
      tabbable: 6.2.0
    dev: false

  /@floating-ui/utils@0.2.1:
    resolution: {integrity: sha512-9TANp6GPoMtYzQdt54kfAyMmz1+osLlXdg2ENroU7zzrtflTLrrC/lgrIfaSe+Wu0b89GKccT7vxXA0MoAIO+Q==}
    dev: false

  /@humanwhocodes/config-array@0.13.0:
    resolution: {integrity: sha512-DZLEEqFWQFiyK6h5YIeynKx7JlvCYWL0cImfSRXZ9l4Sg2efkFGTuFf6vzXjK1cq6IYkU+Eg/JizXw+TD2vRNw==}
    engines: {node: '>=10.10.0'}
    deprecated: Use @eslint/config-array instead
    dependencies:
      '@humanwhocodes/object-schema': 2.0.3
      debug: 4.3.4(supports-color@8.1.1)
      minimatch: 3.1.2
    transitivePeerDependencies:
      - supports-color
    dev: true

  /@humanwhocodes/module-importer@1.0.1:
    resolution: {integrity: sha512-bxveV4V8v5Yb4ncFTT3rPSgZBOpCkjfK0y4oVVVJwIuDVBRMDXrPyXRL988i5ap9m9bnyEEjWfm5WkBmtffLfA==}
    engines: {node: '>=12.22'}
    dev: true

  /@humanwhocodes/object-schema@2.0.3:
    resolution: {integrity: sha512-93zYdMES/c1D69yZiKDBj0V24vqNzB/koF26KPaagAfd3P/4gUlh3Dys5ogAK+Exi9QyzlD8x/08Zt7wIKcDcA==}
    deprecated: Use @eslint/object-schema instead
    dev: true

  /@isaacs/cliui@8.0.2:
    resolution: {integrity: sha512-O8jcjabXaleOG9DQ0+ARXWZBTfnP4WNAqzuiJK7ll44AmxGKv/J2M4TPjxjY3znBCfvBXFzucm1twdyFybFqEA==}
    engines: {node: '>=12'}
    dependencies:
      string-width: 5.1.2
      string-width-cjs: /string-width@4.2.3
      strip-ansi: 7.1.0
      strip-ansi-cjs: /strip-ansi@6.0.1
      wrap-ansi: 8.1.0
      wrap-ansi-cjs: /wrap-ansi@7.0.0

  /@istanbuljs/load-nyc-config@1.1.0:
    resolution: {integrity: sha512-VjeHSlIzpv/NyD3N0YuHfXOPDIixcA1q2ZV98wsMqcYlPmv2n3Yb2lYP9XMElnaFVXg5A7YLTeLu6V84uQDjmQ==}
    engines: {node: '>=8'}
    dependencies:
      camelcase: 5.3.1
      find-up: 4.1.0
      get-package-type: 0.1.0
      js-yaml: 3.14.1
      resolve-from: 5.0.0
    dev: true

  /@istanbuljs/schema@0.1.3:
    resolution: {integrity: sha512-ZXRY4jNvVgSVQ8DL3LTcakaAtXwTVUxE81hslsyD2AtoXW/wVob10HkOJ1X/pAlcI7D+2YoZKg5do8G/w6RYgA==}
    engines: {node: '>=8'}
    dev: true

  /@itwin/appui-abstract@4.4.0(@itwin/core-bentley@4.4.0):
    resolution: {integrity: sha512-XL6F9H/kkI7YG/uAiV6+6PR/Tc6BONxCxM4ujdsRUWL2sGYAJCvwy9BSIcF0dlIroz/YCPKcDGxxJMsrDnaAAg==}
    peerDependencies:
      '@itwin/core-bentley': ^4.4.0
    dependencies:
      '@itwin/core-bentley': 4.4.0

  /@itwin/browser-authorization@1.1.2(@itwin/core-bentley@4.4.0)(@itwin/core-geometry@4.4.0):
    resolution: {integrity: sha512-OP27aV5nCYX3t+ux7E2Kzs/YDeMBMLWJFsa/m/u0gStaa+ywccIPCy6yVXMT9S2iB9kaRPrkdtLE2SkrjHndBg==}
    peerDependencies:
      '@itwin/core-bentley': ^3.3.0 || ^4.0.0
    dependencies:
      '@itwin/core-bentley': 4.4.0
      '@itwin/core-common': 4.4.0(@itwin/core-bentley@4.4.0)(@itwin/core-geometry@4.4.0)
      oidc-client-ts: 2.4.0
    transitivePeerDependencies:
      - '@itwin/core-geometry'
    dev: false

  /@itwin/build-tools@4.10.0-dev.31(@types/node@18.11.5):
    resolution: {integrity: sha512-KpD+15ZLJdi9eMT/FaQYeb6Tf/ri0j+LzLvStVYUVgwfCGxkIJhSbb2M+myGfHleSvrFPjRaOQFdJKKOOTmJbw==}
    hasBin: true
    dependencies:
      '@microsoft/api-extractor': 7.47.9(@types/node@18.11.5)
      chalk: 3.0.0
      cpx2: 3.0.2
      cross-spawn: 7.0.3
      fs-extra: 8.1.0
      glob: 10.3.12
      mocha: 10.2.0
      mocha-junit-reporter: 2.2.1(mocha@10.2.0)
      rimraf: 3.0.2
      tree-kill: 1.2.2
      typedoc: 0.25.13(typescript@5.3.3)
      typedoc-plugin-merge-modules: 5.1.0(typedoc@0.25.13)
      typescript: 5.3.3
      wtfnode: 0.9.1
      yargs: 17.7.2
    transitivePeerDependencies:
      - '@types/node'
      - supports-color
    dev: true

  /@itwin/cloud-agnostic-core@1.6.0:
    resolution: {integrity: sha512-IKj3lxaVQqGezz7bkFjKEf9g7Bk4i2cu2aCJsd9HnV2gn79lo8oU0UiPJ+kuVtMsEcN/yRq/EXk/IR/VnNkLKA==}
    engines: {node: '>=12.20 <19.0.0'}
    dependencies:
      inversify: 5.0.5
      reflect-metadata: 0.1.14
    dev: false

  /@itwin/cloud-agnostic-core@2.2.4(inversify@6.0.2)(reflect-metadata@0.1.14):
    resolution: {integrity: sha512-RDo8m4wmfNQJHQGsiwoFSAzuYFHDTDtgSWE8cAyuLTVRFAUZhoIU7CTvP2auUaa3+2DwAI2Bmh1hOIS6n7AMFg==}
    peerDependencies:
      inversify: ^6.0.1
      reflect-metadata: ^0.1.13
    dependencies:
      inversify: 6.0.2
      reflect-metadata: 0.1.14

  /@itwin/core-backend@4.4.0(@itwin/core-bentley@4.4.0)(@itwin/core-common@4.4.0)(@itwin/core-geometry@4.4.0):
    resolution: {integrity: sha512-Mhytjjr5n5vDsjrz+8wpJz/tk76d4fqEaCGmmxwxvNmKFS1Mjy7aVOhMIdSabOnKUBYPWn+bZvBxWcv/3SJANw==}
    engines: {node: ^18.0.0 || ^20.0.0}
    peerDependencies:
      '@itwin/core-bentley': ^4.4.0
      '@itwin/core-common': ^4.4.0
      '@itwin/core-geometry': ^4.4.0
      '@opentelemetry/api': ^1.0.4
    peerDependenciesMeta:
      '@opentelemetry/api':
        optional: true
    dependencies:
      '@bentley/imodeljs-native': 4.4.3
      '@itwin/cloud-agnostic-core': 2.2.4(inversify@6.0.2)(reflect-metadata@0.1.14)
      '@itwin/core-bentley': 4.4.0
      '@itwin/core-common': 4.4.0(@itwin/core-bentley@4.4.0)(@itwin/core-geometry@4.4.0)
      '@itwin/core-geometry': 4.4.0
      '@itwin/core-telemetry': 4.4.0(@itwin/core-geometry@4.4.0)
      '@itwin/object-storage-azure': 2.2.4(inversify@6.0.2)(reflect-metadata@0.1.14)
      '@itwin/object-storage-core': 2.2.4(inversify@6.0.2)(reflect-metadata@0.1.14)
      form-data: 2.5.1
      fs-extra: 8.1.0
      inversify: 6.0.2
      json5: 2.2.3
      multiparty: 4.2.3
      reflect-metadata: 0.1.14
      semver: 7.6.3
      touch: 3.1.0
      ws: 7.5.10
    transitivePeerDependencies:
      - bufferutil
      - debug
      - supports-color
      - utf-8-validate
    dev: false

  /@itwin/core-bentley@3.8.0:
    resolution: {integrity: sha512-B3WNnt9rRIcoWO8yfPBMfimR53Yt1264CsTgUp/pk3HkEeXg1Arn879LP6EkrdppYPgVjlseTb2GYrvvHdnT3Q==}
    dev: false

  /@itwin/core-bentley@4.4.0:
    resolution: {integrity: sha512-baRZcIyFnkjG3UBTZ/a8bHoUXTds7f+5yx+WaxS67fMF1eSRgIZqUK59f9qQRvGpB7KPWYZLZzmrQQ8/km9RhQ==}

  /@itwin/core-common@4.4.0(@itwin/core-bentley@4.4.0)(@itwin/core-geometry@4.4.0):
    resolution: {integrity: sha512-9eBlu6eAAgwdm91Dputiqnr70fuPyG1MpcQ/hkgy36QItSTh94xijOnY+IG5ggx2f0bjX9CAuYy5upjBSnOwWA==}
    peerDependencies:
      '@itwin/core-bentley': ^4.4.0
      '@itwin/core-geometry': ^4.4.0
    dependencies:
      '@itwin/core-bentley': 4.4.0
      '@itwin/core-geometry': 4.4.0
      flatbuffers: 1.12.0
      js-base64: 3.7.6

  /@itwin/core-electron@4.4.0(@itwin/core-backend@4.4.0)(@itwin/core-bentley@4.4.0)(@itwin/core-common@4.4.0)(@itwin/core-frontend@4.4.0)(electron@22.3.27):
    resolution: {integrity: sha512-HcZIHWiDgrhjWtns2NGaQOEXiT4gL0GHdtVnvf9qntfHJpyfy2OUmEFreKPxMSCPXwwUR/HckdWgbcvFlpDgqA==}
    engines: {node: ^18.0.0 || ^20.0.0}
    peerDependencies:
      '@itwin/core-backend': ^4.4.0
      '@itwin/core-bentley': ^4.4.0
      '@itwin/core-common': ^4.4.0
      '@itwin/core-frontend': ^4.4.0
      electron: '>=23.0.0 <29.0.0'
    dependencies:
      '@itwin/core-backend': 4.4.0(@itwin/core-bentley@4.4.0)(@itwin/core-common@4.4.0)(@itwin/core-geometry@4.4.0)
      '@itwin/core-bentley': 4.4.0
      '@itwin/core-common': 4.4.0(@itwin/core-bentley@4.4.0)(@itwin/core-geometry@4.4.0)
      '@itwin/core-frontend': 4.4.0(@itwin/appui-abstract@4.4.0)(@itwin/core-bentley@4.4.0)(@itwin/core-common@4.4.0)(@itwin/core-geometry@4.4.0)(@itwin/core-orbitgt@4.4.0)(@itwin/core-quantity@4.4.0)
      '@openid/appauth': 1.3.1
      electron: 22.3.27
      open: 7.4.2
      username: 5.1.0
    transitivePeerDependencies:
      - debug
    dev: false

  /@itwin/core-frontend@4.4.0(@itwin/appui-abstract@4.4.0)(@itwin/core-bentley@4.4.0)(@itwin/core-common@4.4.0)(@itwin/core-geometry@4.4.0)(@itwin/core-orbitgt@4.4.0)(@itwin/core-quantity@4.4.0):
    resolution: {integrity: sha512-prKDqX6Nu4WeACcfLih99zOLTmRdVbbsDhaJQVbH0ebLqh+X8iUaB4EZtPex4UBFwD6PsgCb05MywESF70Lvxw==}
    peerDependencies:
      '@itwin/appui-abstract': ^4.4.0
      '@itwin/core-bentley': ^4.4.0
      '@itwin/core-common': ^4.4.0
      '@itwin/core-geometry': ^4.4.0
      '@itwin/core-orbitgt': ^4.4.0
      '@itwin/core-quantity': ^4.4.0
    dependencies:
      '@itwin/appui-abstract': 4.4.0(@itwin/core-bentley@4.4.0)
      '@itwin/cloud-agnostic-core': 2.2.4(inversify@6.0.2)(reflect-metadata@0.1.14)
      '@itwin/core-bentley': 4.4.0
      '@itwin/core-common': 4.4.0(@itwin/core-bentley@4.4.0)(@itwin/core-geometry@4.4.0)
      '@itwin/core-geometry': 4.4.0
      '@itwin/core-i18n': 4.4.0(@itwin/core-bentley@4.4.0)
      '@itwin/core-orbitgt': 4.4.0
      '@itwin/core-quantity': 4.4.0(@itwin/core-bentley@4.4.0)
      '@itwin/core-telemetry': 4.4.0(@itwin/core-geometry@4.4.0)
      '@itwin/object-storage-core': 2.2.4(inversify@6.0.2)(reflect-metadata@0.1.14)
      '@itwin/webgl-compatibility': 4.4.0
      '@loaders.gl/core': 3.4.14
      '@loaders.gl/draco': 3.4.14
      fuse.js: 3.6.1
      wms-capabilities: 0.4.0
    transitivePeerDependencies:
      - debug
      - encoding
      - inversify
      - reflect-metadata

  /@itwin/core-geometry@3.8.0:
    resolution: {integrity: sha512-u01pA/8YTsd3PXFTv3v3/goLb67oAO/S3nSrMoC6j4PMam5AJ3p2HOykYJIB401hh/bYziV/BgVLMoIMbu8l0w==}
    dependencies:
      '@itwin/core-bentley': 3.8.0
      flatbuffers: 1.12.0
    dev: false

  /@itwin/core-geometry@4.4.0:
    resolution: {integrity: sha512-JMga61DdrD3eO4HOgxASCgwKJjPV2iKi2M9m1SwtWGMZxKqiUfc+Ms1EsbHD6c4Exd3pebEDZGZkZoNZnWIjHQ==}
    dependencies:
      '@itwin/core-bentley': 4.4.0
      flatbuffers: 1.12.0

  /@itwin/core-i18n@4.4.0(@itwin/core-bentley@4.4.0):
    resolution: {integrity: sha512-SpAqL6TM7DjSheMseeTG7Rhb+4lybsRK87xZnpQpPaJEl8AX6HkHTqfVD220YDU4/l5spFEEF+ya4YpQ/PHtSQ==}
    peerDependencies:
      '@itwin/core-bentley': ^4.4.0
    dependencies:
      '@itwin/core-bentley': 4.4.0
      i18next: 21.10.0
      i18next-browser-languagedetector: 6.1.8
      i18next-http-backend: 1.4.5
    transitivePeerDependencies:
      - encoding

  /@itwin/core-orbitgt@4.4.0:
    resolution: {integrity: sha512-noj7B80symBokxoW15qcBA6YnDUvrjOyhyzwOJpRUjVOlMMDQkQnQV0QaY7cmV4HmldbaYEDKyTtNjHt24i9Xw==}

  /@itwin/core-quantity@4.4.0(@itwin/core-bentley@4.4.0):
    resolution: {integrity: sha512-w/0ZU+65yAYAqytqPEKlxVomu/YPmIeKNeBfEOrs0FI227C3zSRYDUs6R8bAooflKGVKWUn8j6pnSYu5RwFaIQ==}
    peerDependencies:
      '@itwin/core-bentley': ^4.4.0
    dependencies:
      '@itwin/core-bentley': 4.4.0

  /@itwin/core-telemetry@4.4.0(@itwin/core-geometry@4.4.0):
    resolution: {integrity: sha512-oVea5rMWTnLxWwydNP7IOeds6lD+Z8KJF8UZSshmsd4LCN/Djf2dQ73/utpyL8Yg/cGLJuF5B0+w4Zm8im2vvQ==}
    dependencies:
      '@itwin/core-bentley': 4.4.0
      '@itwin/core-common': 4.4.0(@itwin/core-bentley@4.4.0)(@itwin/core-geometry@4.4.0)
    transitivePeerDependencies:
      - '@itwin/core-geometry'

  /@itwin/ecschema-metadata@4.4.0(@itwin/core-bentley@4.4.0)(@itwin/core-quantity@4.4.0):
    resolution: {integrity: sha512-ECs+MJ/4Lt3zSOYLa5mc61+w5vZwNNQAbDo2BKWjQoXzqJRRdwY1YkD8G9zaPoUXgNIImXBeRNKqp3jTpDDcqA==}
    peerDependencies:
      '@itwin/core-bentley': ^4.4.0
      '@itwin/core-quantity': ^4.4.0
    dependencies:
      '@itwin/core-bentley': 4.4.0
      '@itwin/core-quantity': 4.4.0(@itwin/core-bentley@4.4.0)
      almost-equal: 1.1.0
    dev: true

  /@itwin/ecschema-rpcinterface-common@4.4.0(@itwin/core-bentley@4.4.0)(@itwin/core-common@4.4.0)(@itwin/core-geometry@4.4.0):
    resolution: {integrity: sha512-FPEbovjxkhG8wnwIAkZC0GGP3eNyG7a9K2UCQLpDvicy33LRwIWL/YZSY1V6BQAKrK4Rt9MKn3zSMGdnjKtPzA==}
    peerDependencies:
      '@itwin/core-bentley': 4.4.0
      '@itwin/core-common': 4.4.0
      '@itwin/core-geometry': 4.4.0
      '@itwin/ecschema-metadata': 4.4.0
    dependencies:
      '@itwin/core-bentley': 4.4.0
      '@itwin/core-common': 4.4.0(@itwin/core-bentley@4.4.0)(@itwin/core-geometry@4.4.0)
      '@itwin/core-geometry': 4.4.0
    dev: false

  /@itwin/ecschema-rpcinterface-impl@4.4.0(@itwin/core-backend@4.4.0)(@itwin/core-bentley@4.4.0)(@itwin/core-common@4.4.0)(@itwin/core-geometry@4.4.0)(@itwin/ecschema-rpcinterface-common@4.4.0):
    resolution: {integrity: sha512-5Pccw+kcA8cIszQ5xaL7wq7CG5AYddxE2AN7rjoE5faaL6ARQuweCiImvItH3kga73iupo+3a6vNNvVLt2mqlg==}
    peerDependencies:
      '@itwin/core-backend': 4.4.0
      '@itwin/core-bentley': 4.4.0
      '@itwin/core-common': 4.4.0
      '@itwin/core-geometry': 4.4.0
      '@itwin/ecschema-metadata': 4.4.0
      '@itwin/ecschema-rpcinterface-common': 4.4.0
    dependencies:
      '@itwin/core-backend': 4.4.0(@itwin/core-bentley@4.4.0)(@itwin/core-common@4.4.0)(@itwin/core-geometry@4.4.0)
      '@itwin/core-bentley': 4.4.0
      '@itwin/core-common': 4.4.0(@itwin/core-bentley@4.4.0)(@itwin/core-geometry@4.4.0)
      '@itwin/core-geometry': 4.4.0
      '@itwin/ecschema-rpcinterface-common': 4.4.0(@itwin/core-bentley@4.4.0)(@itwin/core-common@4.4.0)(@itwin/core-geometry@4.4.0)
    dev: false

  /@itwin/editor-backend@4.4.0(@itwin/core-backend@4.4.0)(@itwin/core-bentley@4.4.0)(@itwin/core-common@4.4.0)(@itwin/core-geometry@4.4.0):
    resolution: {integrity: sha512-pecnqj9J27ea9K38bZDisXluGiCdUL6ywuQ5xnmOmvL6HBqJiOG4I0c/xC/BQnN0ZSOUJCUOgfGeywN/WGdjFQ==}
    engines: {node: ^18.0.0 || ^20.0.0}
    peerDependencies:
      '@itwin/core-backend': ^4.4.0
      '@itwin/core-bentley': ^4.4.0
      '@itwin/core-common': ^4.4.0
      '@itwin/core-geometry': ^4.4.0
    dependencies:
      '@itwin/core-backend': 4.4.0(@itwin/core-bentley@4.4.0)(@itwin/core-common@4.4.0)(@itwin/core-geometry@4.4.0)
      '@itwin/core-bentley': 4.4.0
      '@itwin/core-common': 4.4.0(@itwin/core-bentley@4.4.0)(@itwin/core-geometry@4.4.0)
      '@itwin/core-geometry': 4.4.0
      '@itwin/editor-common': 4.4.0(@itwin/core-bentley@4.4.0)(@itwin/core-common@4.4.0)(@itwin/core-geometry@4.4.0)
    dev: false

  /@itwin/editor-common@4.4.0(@itwin/core-bentley@4.4.0)(@itwin/core-common@4.4.0)(@itwin/core-geometry@4.4.0):
    resolution: {integrity: sha512-9opk4d1YGOQsj0B4q2UUPSrOy1MVu4EcjfWwtLya0q/Ng6wzoZ8puZUYefQwFLocm3n1m2Y83JsUbc+8r4rVbQ==}
    peerDependencies:
      '@itwin/core-bentley': ^4.4.0
      '@itwin/core-common': ^4.4.0
      '@itwin/core-geometry': ^4.4.0
    dependencies:
      '@itwin/core-bentley': 4.4.0
      '@itwin/core-common': 4.4.0(@itwin/core-bentley@4.4.0)(@itwin/core-geometry@4.4.0)
      '@itwin/core-geometry': 4.4.0
    dev: false

  /@itwin/editor-common@4.4.3(@itwin/core-bentley@4.4.0)(@itwin/core-common@4.4.0)(@itwin/core-geometry@4.4.0):
    resolution: {integrity: sha512-grnvZEK4xBTravtu0s5l7psLM7tyrQwFgI/IRVNTMbb8IVFO4CLeuj95UfvnttIQN7bah2SwHtbn90qicWGutg==}
    peerDependencies:
      '@itwin/core-bentley': ^4.4.3
      '@itwin/core-common': ^4.4.3
      '@itwin/core-geometry': ^4.4.3
    dependencies:
      '@itwin/core-bentley': 4.4.0
      '@itwin/core-common': 4.4.0(@itwin/core-bentley@4.4.0)(@itwin/core-geometry@4.4.0)
      '@itwin/core-geometry': 4.4.0
    dev: false

  /@itwin/editor-frontend@4.4.3(@itwin/appui-abstract@4.4.0)(@itwin/core-bentley@4.4.0)(@itwin/core-common@4.4.0)(@itwin/core-frontend@4.4.0)(@itwin/core-geometry@4.4.0):
    resolution: {integrity: sha512-WkRBDAm/ETrziKqUeE3LE0/wj3W3t0pxccvSllMhOcAZ4RV/dxK5sRmB3/RWLQ6dirzRGiAaf14pwPkdSt5E+A==}
    peerDependencies:
      '@itwin/appui-abstract': ^4.4.3
      '@itwin/core-bentley': ^4.4.3
      '@itwin/core-common': ^4.4.3
      '@itwin/core-frontend': ^4.4.3
      '@itwin/core-geometry': ^4.4.3
    dependencies:
      '@itwin/appui-abstract': 4.4.0(@itwin/core-bentley@4.4.0)
      '@itwin/core-bentley': 4.4.0
      '@itwin/core-common': 4.4.0(@itwin/core-bentley@4.4.0)(@itwin/core-geometry@4.4.0)
      '@itwin/core-frontend': 4.4.0(@itwin/appui-abstract@4.4.0)(@itwin/core-bentley@4.4.0)(@itwin/core-common@4.4.0)(@itwin/core-geometry@4.4.0)(@itwin/core-orbitgt@4.4.0)(@itwin/core-quantity@4.4.0)
      '@itwin/core-geometry': 4.4.0
      '@itwin/editor-common': 4.4.3(@itwin/core-bentley@4.4.0)(@itwin/core-common@4.4.0)(@itwin/core-geometry@4.4.0)
    dev: false

  /@itwin/eslint-plugin@4.1.1(eslint@8.57.1)(typescript@5.6.2):
    resolution: {integrity: sha512-AGE6TIpMeJAVBBRJxDuSWzD/+K7yu1PbVB7yxDQurvg2j1pafb808B7lM2KOzyUvT4+C2HKmAtiQaxeFjwWNjg==}
    engines: {node: ^18.18.0 || >=20.0.0}
    hasBin: true
    peerDependencies:
      eslint: ^8.56.0
      typescript: ^3.7.0 || ^4.0.0 || ^5.0.0
    dependencies:
      '@typescript-eslint/eslint-plugin': 7.0.2(@typescript-eslint/parser@7.0.2)(eslint@8.57.1)(typescript@5.6.2)
      '@typescript-eslint/parser': 7.0.2(eslint@8.57.1)(typescript@5.6.2)
      eslint: 8.57.1
      eslint-plugin-deprecation: 2.0.0(eslint@8.57.1)(typescript@5.6.2)
      eslint-plugin-import: 2.29.1(eslint@8.57.1)
      eslint-plugin-jam3: 0.2.3
      eslint-plugin-jsdoc: 48.1.0(eslint@8.57.1)
      eslint-plugin-jsx-a11y: 6.8.0(eslint@8.57.1)
      eslint-plugin-prefer-arrow: 1.2.3(eslint@8.57.1)
      eslint-plugin-react: 7.33.2(eslint@8.57.1)
      eslint-plugin-react-hooks: 4.6.0(eslint@8.57.1)
      typescript: 5.6.2
      workspace-tools: 0.36.4
    transitivePeerDependencies:
      - supports-color
    dev: true

  /@itwin/express-server@4.4.0(@itwin/core-backend@4.4.0):
    resolution: {integrity: sha512-4GDOQVGt0GJCUA/ZLHKj9GQg0bDgH+itqDBS41sanwKIa3UjYQz9z/IWBDe76v32Ge9nEzH1wgxKEkO1eZeM2w==}
    engines: {node: ^18.0.0 || ^20.0.0}
    peerDependencies:
      '@itwin/core-backend': 4.4.0
    dependencies:
      '@itwin/core-backend': 4.4.0(@itwin/core-bentley@4.4.0)(@itwin/core-common@4.4.0)(@itwin/core-geometry@4.4.0)
      express: 4.20.0
      express-ws: 5.0.2(express@4.20.0)
    transitivePeerDependencies:
      - bufferutil
      - utf-8-validate
    dev: false

  /@itwin/frontend-devtools@4.4.0(@itwin/appui-abstract@4.4.0)(@itwin/core-orbitgt@4.4.0)(@itwin/core-quantity@4.4.0):
    resolution: {integrity: sha512-05/XaBq7vDpn9agLLuJoooP3YOCHJmcj5V07QnklhzhRbsQ/o0zyOXnEHNHer2K8q9S/LTzb6UYJezvQW3erkQ==}
    dependencies:
      '@itwin/core-bentley': 4.4.0
      '@itwin/core-common': 4.4.0(@itwin/core-bentley@4.4.0)(@itwin/core-geometry@4.4.0)
      '@itwin/core-frontend': 4.4.0(@itwin/appui-abstract@4.4.0)(@itwin/core-bentley@4.4.0)(@itwin/core-common@4.4.0)(@itwin/core-geometry@4.4.0)(@itwin/core-orbitgt@4.4.0)(@itwin/core-quantity@4.4.0)
      '@itwin/core-geometry': 4.4.0
      file-saver: 2.0.5
    transitivePeerDependencies:
      - '@itwin/appui-abstract'
      - '@itwin/core-orbitgt'
      - '@itwin/core-quantity'
      - debug
      - encoding
      - inversify
      - reflect-metadata
    dev: false

  /@itwin/hypermodeling-frontend@4.4.0(@itwin/core-bentley@4.4.0)(@itwin/core-common@4.4.0)(@itwin/core-frontend@4.4.0)(@itwin/core-geometry@4.4.0):
    resolution: {integrity: sha512-bjdbgWOJSJrymsiy9rHuPJuGD2YFD4XVeR1BAPjpqsPWujQI06ENtidLpQxl9+CV3lsSgC/wwPySDmHyQhRtxQ==}
    peerDependencies:
      '@itwin/core-bentley': ^4.4.0
      '@itwin/core-common': ^4.4.0
      '@itwin/core-frontend': ^4.4.0
      '@itwin/core-geometry': ^4.4.0
    dependencies:
      '@itwin/appui-abstract': 4.4.0(@itwin/core-bentley@4.4.0)
      '@itwin/core-bentley': 4.4.0
      '@itwin/core-common': 4.4.0(@itwin/core-bentley@4.4.0)(@itwin/core-geometry@4.4.0)
      '@itwin/core-frontend': 4.4.0(@itwin/appui-abstract@4.4.0)(@itwin/core-bentley@4.4.0)(@itwin/core-common@4.4.0)(@itwin/core-geometry@4.4.0)(@itwin/core-orbitgt@4.4.0)(@itwin/core-quantity@4.4.0)
      '@itwin/core-geometry': 4.4.0
    dev: false

  /@itwin/imodel-browser-react@1.3.1(react-dom@18.3.1)(react@18.3.1):
    resolution: {integrity: sha512-Y3732bsj5gJnQm/ZAToCx1WF1HWW+ihvvQRuneJUzaJ6nuSR1QHdpXgScPxYXXZRGQ6PyzVPpPSrZ3Eh4nQ7dw==}
    peerDependencies:
      react: ^16.13.0 || ^17.0.2
      react-dom: ^16.13.0 || ^17.0.2
    dependencies:
      '@itwin/itwinui-icons-react': 2.8.0(react-dom@18.3.1)(react@18.3.1)
      '@itwin/itwinui-react': 2.12.20(react-dom@18.3.1)(react@18.3.1)
      classnames: 2.5.1
      react: 18.3.1
      react-dom: 18.3.1(react@18.3.1)
      react-intersection-observer: 8.34.0(react@18.3.1)
    dev: false

  /@itwin/imodels-access-backend@3.1.1(@itwin/core-backend@4.4.0)(@itwin/core-bentley@4.4.0)(@itwin/core-common@4.4.0):
    resolution: {integrity: sha512-OXQ1NGqO49XKUYsmuo/tDXNd4Zj+nqDc64McZKlcMSeJlVlZg8pWBqPYZehsVg7I16ns7NSiuftWO+iWx4R/KA==}
    peerDependencies:
      '@itwin/core-backend': ^3.6.0
      '@itwin/core-bentley': ^3.6.0
      '@itwin/core-common': ^3.6.0
    dependencies:
      '@azure/abort-controller': 1.1.0
      '@itwin/core-backend': 4.4.0(@itwin/core-bentley@4.4.0)(@itwin/core-common@4.4.0)(@itwin/core-geometry@4.4.0)
      '@itwin/core-bentley': 4.4.0
      '@itwin/core-common': 4.4.0(@itwin/core-bentley@4.4.0)(@itwin/core-geometry@4.4.0)
      '@itwin/imodels-client-authoring': 3.1.0
      axios: 0.21.4
    transitivePeerDependencies:
      - debug
      - encoding
    dev: false

  /@itwin/imodels-access-frontend@3.1.1(@itwin/core-bentley@4.4.0)(@itwin/core-common@4.4.0)(@itwin/core-frontend@4.4.0):
    resolution: {integrity: sha512-JUVq7R7ZbBNLYLHQOcr2P3EBlBzpLx/1iTOXGFbINVsmys/8qkJiE1zfiO+zPKyNxqqLE6ItBnik6OihcRPx1A==}
    peerDependencies:
      '@itwin/core-bentley': ^3.6.0
      '@itwin/core-common': ^3.6.0
      '@itwin/core-frontend': ^3.6.0
    dependencies:
      '@itwin/core-bentley': 4.4.0
      '@itwin/core-common': 4.4.0(@itwin/core-bentley@4.4.0)(@itwin/core-geometry@4.4.0)
      '@itwin/core-frontend': 4.4.0(@itwin/appui-abstract@4.4.0)(@itwin/core-bentley@4.4.0)(@itwin/core-common@4.4.0)(@itwin/core-geometry@4.4.0)(@itwin/core-orbitgt@4.4.0)(@itwin/core-quantity@4.4.0)
      '@itwin/imodels-client-management': 3.1.0
    transitivePeerDependencies:
      - debug
    dev: false

  /@itwin/imodels-client-authoring@3.1.0:
    resolution: {integrity: sha512-VwBH1Q3ZwIrFuUqYX0zEVak2KdYIREE5Tb5OMcytxkhq6nLLQPO126eNqDhepfD+iRws2XL6Apqj6fbqeJKu5g==}
    dependencies:
      '@azure/storage-blob': 12.7.0
      '@itwin/imodels-client-management': 3.1.0
      '@itwin/object-storage-azure': 1.6.0
      '@itwin/object-storage-core': 1.6.0
    transitivePeerDependencies:
      - debug
      - encoding
    dev: false

  /@itwin/imodels-client-management@3.1.0:
    resolution: {integrity: sha512-HA/CkuUEfZeJFQrptmhLxlXNwY+hCEMRno0PsWR6avp+QLo3qzsJdyQsetbh7EJweUuM/IWGH0sDe1Q26jQIew==}
    dependencies:
      axios: 0.21.4
    transitivePeerDependencies:
      - debug
    dev: false

  /@itwin/itwinui-icons-react@2.8.0(react-dom@18.3.1)(react@18.3.1):
    resolution: {integrity: sha512-FMXUrDFC7U827/QJNE603+FL6OvIngFss5B9YTSCXcrWuwVLAzJ+sFb+RQ/I1sc19qujYBkZ9asNqlHXM2O4Cg==}
    peerDependencies:
      react: '>=16.8.6'
      react-dom: '>=16.8.6'
    dependencies:
      react: 18.3.1
      react-dom: 18.3.1(react@18.3.1)
    dev: false

  /@itwin/itwinui-illustrations-react@2.1.0(react-dom@18.3.1)(react@18.3.1):
    resolution: {integrity: sha512-5JR2A3mZy0d0qwwHpveSG3fsXLheJkO6a0GoWb8NQWw5edNZMRynJg0l3hVw3CHMgaaCGbUoKC77MuG0jWDzuA==}
    peerDependencies:
      react: '>=16.8.6'
      react-dom: '>=16.8.6'
    dependencies:
      react: 18.3.1
      react-dom: 18.3.1(react@18.3.1)
    dev: false

  /@itwin/itwinui-layouts-css@0.4.0:
    resolution: {integrity: sha512-yFbE7X5RBpa6SM2MsupUcmt16XcwyTHDG1gsuywVacoDmK2D2BKiqRw3zxx+cutOWTysokIrW2fek1Bo7EBcMA==}
    dev: false

  /@itwin/itwinui-layouts-react@0.4.1(react-dom@18.3.1)(react@18.3.1):
    resolution: {integrity: sha512-zzswhMUTOaIBUf5dM59nhuwhJ3IRqAv1cTJ27GNh3NCR9lsDlOa08jAl6Df11/qZxZh+7YDfXIUWFcRm+9nIHg==}
    peerDependencies:
      react: '>=16.8.6'
      react-dom: '>=16.8.6'
    dependencies:
      '@itwin/itwinui-layouts-css': 0.4.0
      classnames: 2.5.1
      react: 18.3.1
      react-dom: 18.3.1(react@18.3.1)
    dev: false

  /@itwin/itwinui-react@2.12.20(react-dom@18.3.1)(react@18.3.1):
    resolution: {integrity: sha512-ksZ8rSRHGLjmtcW1jdCUgsj31CmbiEE9C6VsDgleYTF1470NpavNoG+frvJ6TxosisuzW8Ovcrn7QANFAF5lDA==}
    peerDependencies:
      react: '>=16.8.6 < 19.0.0'
      react-dom: '>=16.8.6 < 19.0.0'
    dependencies:
      '@itwin/itwinui-illustrations-react': 2.1.0(react-dom@18.3.1)(react@18.3.1)
      '@tippyjs/react': 4.2.6(react-dom@18.3.1)(react@18.3.1)
      '@types/react-table': 7.7.19
      classnames: 2.5.1
      react: 18.3.1
      react-dom: 18.3.1(react@18.3.1)
      react-table: 7.8.0(react@18.3.1)
      react-transition-group: 4.4.5(react-dom@18.3.1)(react@18.3.1)
      tippy.js: 6.3.7
    dev: false

  /@itwin/itwinui-react@2.12.26(react-dom@18.3.1)(react@18.3.1):
    resolution: {integrity: sha512-SzedS6sz1iupq0JZm0SAfynFPR8xB9/GbTtQz/8XyuTEvrBoXyHMZJGAySR99TdLwpm3r+cxAEpFK5UOpQ+0Vw==}
    peerDependencies:
      react: '>=16.8.6 < 19.0.0'
      react-dom: '>=16.8.6 < 19.0.0'
    dependencies:
      '@itwin/itwinui-illustrations-react': 2.1.0(react-dom@18.3.1)(react@18.3.1)
      '@tippyjs/react': 4.2.6(react-dom@18.3.1)(react@18.3.1)
      '@types/react-table': 7.7.19
      classnames: 2.5.1
      react: 18.3.1
      react-dom: 18.3.1(react@18.3.1)
      react-table: 7.8.0(react@18.3.1)
      react-transition-group: 4.4.5(react-dom@18.3.1)(react@18.3.1)
      tippy.js: 6.3.7
    dev: false

  /@itwin/itwinui-react@3.11.2(@types/react@18.3.2)(react-dom@18.3.1)(react@18.3.1):
    resolution: {integrity: sha512-STZOp3I2Z9lauRPoWpwuwwBbJpHK2Aece3H5zxU11E/uerb2oarDm6ck6GxWjWFEAvXXKjA+35ruErIr8Rq0Hw==}
    peerDependencies:
      react: '>= 17.0.0 < 19.0.0'
      react-dom: '>=17.0.0 < 19.0.0'
    dependencies:
      '@floating-ui/react': 0.26.16(react-dom@18.3.1)(react@18.3.1)
      '@itwin/itwinui-illustrations-react': 2.1.0(react-dom@18.3.1)(react@18.3.1)
      classnames: 2.5.1
      jotai: 2.8.2(@types/react@18.3.2)(react@18.3.1)
      react: 18.3.1
      react-dom: 18.3.1(react@18.3.1)
      react-table: 7.8.0(react@18.3.1)
      react-transition-group: 4.4.5(react-dom@18.3.1)(react@18.3.1)
      tslib: 2.6.2
    transitivePeerDependencies:
      - '@types/react'
    dev: false

  /@itwin/itwinui-variables@3.1.0:
    resolution: {integrity: sha512-CHCS+hkaO4c0SUT1Lgi23Gpy8d/fZZKXCyd907c+a5wf8JAOtFQbuCa566YJS+08QDP11Jr+mzDDAMF1Yhk3yg==}
    dev: false

  /@itwin/object-storage-azure@1.6.0:
    resolution: {integrity: sha512-b0rxhn0NAFY1alOEGMAUaJtK8WG7xoJPDOVjuA8nC7zFcxxtP2VOsSOauuie2zzL3GDi9OU6vywR3gAcJcTZww==}
    engines: {node: '>=12.20 <19.0.0'}
    dependencies:
      '@azure/core-paging': 1.5.0
      '@azure/storage-blob': 12.13.0
      '@itwin/cloud-agnostic-core': 1.6.0
      '@itwin/object-storage-core': 1.6.0
      inversify: 5.0.5
      reflect-metadata: 0.1.13
    transitivePeerDependencies:
      - debug
      - encoding
    dev: false

  /@itwin/object-storage-azure@2.2.4(inversify@6.0.2)(reflect-metadata@0.1.14):
    resolution: {integrity: sha512-mJjX090FBR//tqQfCjV01qYQsiU0wv2x+XTDx8sA+b8mQqYUHdCgeD55ZLecCQRihU0Aebd1qw3PadrLuv0GeQ==}
    peerDependencies:
      inversify: ^6.0.1
      reflect-metadata: ^0.1.13
    dependencies:
      '@azure/core-paging': 1.5.0
      '@azure/storage-blob': 12.24.0
      '@itwin/cloud-agnostic-core': 2.2.4(inversify@6.0.2)(reflect-metadata@0.1.14)
      '@itwin/object-storage-core': 2.2.4(inversify@6.0.2)(reflect-metadata@0.1.14)
      inversify: 6.0.2
      reflect-metadata: 0.1.14
    transitivePeerDependencies:
      - debug
      - supports-color
    dev: false

  /@itwin/object-storage-core@1.6.0:
    resolution: {integrity: sha512-6X6YZ5E/kSJJlKQm7+xluzBGBGPILlEmEfzBgEcDqEwABS214OcKU74kW5mfrB6AiNXKZ2RkxfafW/ZpYi24fg==}
    engines: {node: '>=12.20 <19.0.0'}
    dependencies:
      '@itwin/cloud-agnostic-core': 1.6.0
      axios: 0.27.2
      inversify: 5.0.5
      reflect-metadata: 0.1.14
    transitivePeerDependencies:
      - debug
    dev: false

  /@itwin/object-storage-core@2.2.4(inversify@6.0.2)(reflect-metadata@0.1.14):
    resolution: {integrity: sha512-aZ4NRWFuukKrYdlF/kPepQ5JnpOe/DR3XlI5QwV/y4SV6HZaGyNj4iLL9DEUnCNGTMwTtTRAhOMsc8agqV0Eng==}
    peerDependencies:
      inversify: ^6.0.1
      reflect-metadata: ^0.1.13
    dependencies:
      '@itwin/cloud-agnostic-core': 2.2.4(inversify@6.0.2)(reflect-metadata@0.1.14)
      axios: 1.7.4
      inversify: 6.0.2
      reflect-metadata: 0.1.14
    transitivePeerDependencies:
      - debug

  /@itwin/presentation-common@4.4.0(@itwin/core-bentley@4.4.0)(@itwin/core-common@4.4.0)(@itwin/core-quantity@4.4.0):
    resolution: {integrity: sha512-k4cZQyMc3uTJ5BvGa2a7qT7tZiS09jKoKGQctzDpDnuMueLcW2+TG7nogKIKl+ded4tKT0zsCBsKXLmAXTQu6Q==}
    peerDependencies:
      '@itwin/core-bentley': ^4.4.0
      '@itwin/core-common': ^4.4.0
      '@itwin/core-quantity': ^4.4.0
      '@itwin/ecschema-metadata': ^4.4.0
    dependencies:
      '@itwin/core-bentley': 4.4.0
      '@itwin/core-common': 4.4.0(@itwin/core-bentley@4.4.0)(@itwin/core-geometry@4.4.0)
      '@itwin/core-quantity': 4.4.0(@itwin/core-bentley@4.4.0)
    dev: false

  /@itwin/reality-data-client@0.9.0(@itwin/core-bentley@4.4.0):
    resolution: {integrity: sha512-vypWdeeKwHd/Yj8ffychypVDQ+LZfwaeAzT7tQhAk/F50Hn6Z/0aWibBMusUycVc1O9CC1lT3d4yYBPjVsFstQ==}
    deprecated: |-
      Reality Data API is deprecated. Update to version 1.1.0 or greater to use Reality Management API. More information here:
      https://developer.bentley.com/apis/reality-data/
    peerDependencies:
      '@itwin/core-bentley': ^3.0.0
    dependencies:
      '@itwin/core-bentley': 4.4.0
      '@itwin/core-geometry': 3.8.0
      axios: 0.25.0
    transitivePeerDependencies:
      - debug
    dev: false

  /@itwin/webgl-compatibility@4.4.0:
    resolution: {integrity: sha512-o7QAuoHUkvsGQfk4kQVkVgy34Abf+sDmPspqXV+rmfpRk6vpGaEMqlsE7hVOSa5ROltil9nstIHvBJ4tIL4jjw==}
    dependencies:
      '@itwin/core-bentley': 4.4.0

  /@jest/console@29.7.0:
    resolution: {integrity: sha512-5Ni4CU7XHQi32IJ398EEP4RrB8eV09sXP2ROqD4bksHrnTree52PsxvX8tpL8LvTZ3pFzXyPbNQReSN41CAhOg==}
    engines: {node: ^14.15.0 || ^16.10.0 || >=18.0.0}
    dependencies:
      '@jest/types': 29.6.3
      '@types/node': 18.11.5
      chalk: 4.1.2
      jest-message-util: 29.7.0
      jest-util: 29.7.0
      slash: 3.0.0
    dev: true

  /@jest/core@29.7.0(ts-node@10.9.2):
    resolution: {integrity: sha512-n7aeXWKMnGtDA48y8TLWJPJmLmmZ642Ceo78cYWEpiD7FzDgmNDV/GCVRorPABdXLJZ/9wzzgZAlHjXjxDHGsg==}
    engines: {node: ^14.15.0 || ^16.10.0 || >=18.0.0}
    peerDependencies:
      node-notifier: ^8.0.1 || ^9.0.0 || ^10.0.0
    peerDependenciesMeta:
      node-notifier:
        optional: true
    dependencies:
      '@jest/console': 29.7.0
      '@jest/reporters': 29.7.0
      '@jest/test-result': 29.7.0
      '@jest/transform': 29.7.0
      '@jest/types': 29.6.3
      '@types/node': 18.11.5
      ansi-escapes: 4.3.2
      chalk: 4.1.2
      ci-info: 3.9.0
      exit: 0.1.2
      graceful-fs: 4.2.11
      jest-changed-files: 29.7.0
      jest-config: 29.7.0(@types/node@18.11.5)(ts-node@10.9.2)
      jest-haste-map: 29.7.0
      jest-message-util: 29.7.0
      jest-regex-util: 29.6.3
      jest-resolve: 29.7.0
      jest-resolve-dependencies: 29.7.0
      jest-runner: 29.7.0
      jest-runtime: 29.7.0
      jest-snapshot: 29.7.0
      jest-util: 29.7.0
      jest-validate: 29.7.0
      jest-watcher: 29.7.0
      micromatch: 4.0.5
      pretty-format: 29.7.0
      slash: 3.0.0
      strip-ansi: 6.0.1
    transitivePeerDependencies:
      - babel-plugin-macros
      - supports-color
      - ts-node
    dev: true

  /@jest/environment@29.7.0:
    resolution: {integrity: sha512-aQIfHDq33ExsN4jP1NWGXhxgQ/wixs60gDiKO+XVMd8Mn0NWPWgc34ZQDTb2jKaUWQ7MuwoitXAsN2XVXNMpAw==}
    engines: {node: ^14.15.0 || ^16.10.0 || >=18.0.0}
    dependencies:
      '@jest/fake-timers': 29.7.0
      '@jest/types': 29.6.3
      '@types/node': 18.11.5
      jest-mock: 29.7.0
    dev: true

  /@jest/expect-utils@29.7.0:
    resolution: {integrity: sha512-GlsNBWiFQFCVi9QVSx7f5AgMeLxe9YCCs5PuP2O2LdjDAA8Jh9eX7lA1Jq/xdXw3Wb3hyvlFNfZIfcRetSzYcA==}
    engines: {node: ^14.15.0 || ^16.10.0 || >=18.0.0}
    dependencies:
      jest-get-type: 29.6.3
    dev: true

  /@jest/expect@29.7.0:
    resolution: {integrity: sha512-8uMeAMycttpva3P1lBHB8VciS9V0XAr3GymPpipdyQXbBcuhkLQOSe8E/p92RyAdToS6ZD1tFkX+CkhoECE0dQ==}
    engines: {node: ^14.15.0 || ^16.10.0 || >=18.0.0}
    dependencies:
      expect: 29.7.0
      jest-snapshot: 29.7.0
    transitivePeerDependencies:
      - supports-color
    dev: true

  /@jest/fake-timers@29.7.0:
    resolution: {integrity: sha512-q4DH1Ha4TTFPdxLsqDXK1d3+ioSL7yL5oCMJZgDYm6i+6CygW5E5xVr/D1HdsGxjt1ZWSfUAs9OxSB/BNelWrQ==}
    engines: {node: ^14.15.0 || ^16.10.0 || >=18.0.0}
    dependencies:
      '@jest/types': 29.6.3
      '@sinonjs/fake-timers': 10.3.0
      '@types/node': 18.11.5
      jest-message-util: 29.7.0
      jest-mock: 29.7.0
      jest-util: 29.7.0
    dev: true

  /@jest/globals@29.7.0:
    resolution: {integrity: sha512-mpiz3dutLbkW2MNFubUGUEVLkTGiqW6yLVTA+JbP6fI6J5iL9Y0Nlg8k95pcF8ctKwCS7WVxteBs29hhfAotzQ==}
    engines: {node: ^14.15.0 || ^16.10.0 || >=18.0.0}
    dependencies:
      '@jest/environment': 29.7.0
      '@jest/expect': 29.7.0
      '@jest/types': 29.6.3
      jest-mock: 29.7.0
    transitivePeerDependencies:
      - supports-color
    dev: true

  /@jest/reporters@29.7.0:
    resolution: {integrity: sha512-DApq0KJbJOEzAFYjHADNNxAE3KbhxQB1y5Kplb5Waqw6zVbuWatSnMjE5gs8FUgEPmNsnZA3NCWl9NG0ia04Pg==}
    engines: {node: ^14.15.0 || ^16.10.0 || >=18.0.0}
    peerDependencies:
      node-notifier: ^8.0.1 || ^9.0.0 || ^10.0.0
    peerDependenciesMeta:
      node-notifier:
        optional: true
    dependencies:
      '@bcoe/v8-coverage': 0.2.3
      '@jest/console': 29.7.0
      '@jest/test-result': 29.7.0
      '@jest/transform': 29.7.0
      '@jest/types': 29.6.3
      '@jridgewell/trace-mapping': 0.3.22
      '@types/node': 18.11.5
      chalk: 4.1.2
      collect-v8-coverage: 1.0.2
      exit: 0.1.2
      glob: 7.2.3
      graceful-fs: 4.2.11
      istanbul-lib-coverage: 3.2.2
      istanbul-lib-instrument: 6.0.1
      istanbul-lib-report: 3.0.1
      istanbul-lib-source-maps: 4.0.1
      istanbul-reports: 3.1.6
      jest-message-util: 29.7.0
      jest-util: 29.7.0
      jest-worker: 29.7.0
      slash: 3.0.0
      string-length: 4.0.2
      strip-ansi: 6.0.1
      v8-to-istanbul: 9.2.0
    transitivePeerDependencies:
      - supports-color
    dev: true

  /@jest/schemas@29.6.3:
    resolution: {integrity: sha512-mo5j5X+jIZmJQveBKeS/clAueipV7KgiX1vMgCxam1RNYiqE1w62n0/tJJnHtjW8ZHcQco5gY85jA3mi0L+nSA==}
    engines: {node: ^14.15.0 || ^16.10.0 || >=18.0.0}
    dependencies:
      '@sinclair/typebox': 0.27.8
    dev: true

  /@jest/source-map@29.6.3:
    resolution: {integrity: sha512-MHjT95QuipcPrpLM+8JMSzFx6eHp5Bm+4XeFDJlwsvVBjmKNiIAvasGK2fxz2WbGRlnvqehFbh07MMa7n3YJnw==}
    engines: {node: ^14.15.0 || ^16.10.0 || >=18.0.0}
    dependencies:
      '@jridgewell/trace-mapping': 0.3.22
      callsites: 3.1.0
      graceful-fs: 4.2.11
    dev: true

  /@jest/test-result@29.7.0:
    resolution: {integrity: sha512-Fdx+tv6x1zlkJPcWXmMDAG2HBnaR9XPSd5aDWQVsfrZmLVT3lU1cwyxLgRmXR9yrq4NBoEm9BMsfgFzTQAbJYA==}
    engines: {node: ^14.15.0 || ^16.10.0 || >=18.0.0}
    dependencies:
      '@jest/console': 29.7.0
      '@jest/types': 29.6.3
      '@types/istanbul-lib-coverage': 2.0.6
      collect-v8-coverage: 1.0.2
    dev: true

  /@jest/test-sequencer@29.7.0:
    resolution: {integrity: sha512-GQwJ5WZVrKnOJuiYiAF52UNUJXgTZx1NHjFSEB0qEMmSZKAkdMoIzw/Cj6x6NF4AvV23AUqDpFzQkN/eYCYTxw==}
    engines: {node: ^14.15.0 || ^16.10.0 || >=18.0.0}
    dependencies:
      '@jest/test-result': 29.7.0
      graceful-fs: 4.2.11
      jest-haste-map: 29.7.0
      slash: 3.0.0
    dev: true

  /@jest/transform@29.7.0:
    resolution: {integrity: sha512-ok/BTPFzFKVMwO5eOHRrvnBVHdRy9IrsrW1GpMaQ9MCnilNLXQKmAX8s1YXDFaai9xJpac2ySzV0YeRRECr2Vw==}
    engines: {node: ^14.15.0 || ^16.10.0 || >=18.0.0}
    dependencies:
      '@babel/core': 7.23.7
      '@jest/types': 29.6.3
      '@jridgewell/trace-mapping': 0.3.22
      babel-plugin-istanbul: 6.1.1
      chalk: 4.1.2
      convert-source-map: 2.0.0
      fast-json-stable-stringify: 2.1.0
      graceful-fs: 4.2.11
      jest-haste-map: 29.7.0
      jest-regex-util: 29.6.3
      jest-util: 29.7.0
      micromatch: 4.0.5
      pirates: 4.0.6
      slash: 3.0.0
      write-file-atomic: 4.0.2
    transitivePeerDependencies:
      - supports-color
    dev: true

  /@jest/types@29.6.3:
    resolution: {integrity: sha512-u3UPsIilWKOM3F9CXtrG8LEJmNxwoCQC/XVj4IKYXvvpx7QIi/Kg1LI5uDmDpKlac62NUtX7eLjRh+jVZcLOzw==}
    engines: {node: ^14.15.0 || ^16.10.0 || >=18.0.0}
    dependencies:
      '@jest/schemas': 29.6.3
      '@types/istanbul-lib-coverage': 2.0.6
      '@types/istanbul-reports': 3.0.4
      '@types/node': 18.11.5
      '@types/yargs': 17.0.32
      chalk: 4.1.2
    dev: true

  /@joshwooding/vite-plugin-react-docgen-typescript@0.3.1(typescript@5.6.2)(vite@5.4.7):
    resolution: {integrity: sha512-pdoMZ9QaPnVlSM+SdU/wgg0nyD/8wQ7y90ttO2CMCyrrm7RxveYIJ5eNfjPaoMFqW41LZra7QO9j+xV4Y18Glw==}
    peerDependencies:
      typescript: '>= 4.3.x'
      vite: ^3.0.0 || ^4.0.0 || ^5.0.0
    peerDependenciesMeta:
      typescript:
        optional: true
    dependencies:
      glob: 7.2.3
      glob-promise: 4.2.2(glob@7.2.3)
      magic-string: 0.27.0
<<<<<<< HEAD
      react-docgen-typescript: 2.2.2(typescript@5.6.2)
      typescript: 5.6.2
      vite: 5.4.7(@types/node@18.11.5)(sass@1.77.8)
=======
      react-docgen-typescript: 2.2.2(typescript@5.3.3)
      typescript: 5.3.3
      vite: 5.4.7(@types/node@18.11.5)(sass@1.80.4)
>>>>>>> 673112cd
    dev: true

  /@jridgewell/gen-mapping@0.3.3:
    resolution: {integrity: sha512-HLhSWOLRi875zjjMG/r+Nv0oCW8umGb0BgEhyX3dDX3egwZtB8PqLnjz3yedt8R5StBrzcg4aBpnh8UA9D1BoQ==}
    engines: {node: '>=6.0.0'}
    dependencies:
      '@jridgewell/set-array': 1.1.2
      '@jridgewell/sourcemap-codec': 1.4.15
      '@jridgewell/trace-mapping': 0.3.22

  /@jridgewell/gen-mapping@0.3.5:
    resolution: {integrity: sha512-IzL8ZoEDIBRWEzlCcRhOaCupYyN5gdIK+Q6fbFdPDg6HqX6jpkItn7DFIpW9LQzXG6Df9sA7+OKnq0qlz/GaQg==}
    engines: {node: '>=6.0.0'}
    dependencies:
      '@jridgewell/set-array': 1.2.1
      '@jridgewell/sourcemap-codec': 1.4.15
      '@jridgewell/trace-mapping': 0.3.25
    dev: true

  /@jridgewell/resolve-uri@3.1.1:
    resolution: {integrity: sha512-dSYZh7HhCDtCKm4QakX0xFpsRDqjjtZf/kjI/v3T3Nwt5r8/qz/M19F9ySyOqU94SXBmeG9ttTul+YnR4LOxFA==}
    engines: {node: '>=6.0.0'}

  /@jridgewell/set-array@1.1.2:
    resolution: {integrity: sha512-xnkseuNADM0gt2bs+BvhO0p78Mk762YnZdsuzFV018NoG1Sj1SCQvpSqa7XUaTam5vAGasABV9qXASMKnFMwMw==}
    engines: {node: '>=6.0.0'}

  /@jridgewell/set-array@1.2.1:
    resolution: {integrity: sha512-R8gLRTZeyp03ymzP/6Lil/28tGeGEzhx1q2k703KGWRAI1VdvPIXdG70VJc2pAMw3NA6JKL5hhFu1sJX0Mnn/A==}
    engines: {node: '>=6.0.0'}
    dev: true

  /@jridgewell/sourcemap-codec@1.4.15:
    resolution: {integrity: sha512-eF2rxCRulEKXHTRiDrDy6erMYWqNw4LPdQ8UQA4huuxaQsVeRPFl2oM8oDGxMFhJUWZf9McpLtJasDDZb/Bpeg==}

  /@jridgewell/trace-mapping@0.3.22:
    resolution: {integrity: sha512-Wf963MzWtA2sjrNt+g18IAln9lKnlRp+K2eH4jjIoF1wYeq3aMREpG09xhlhdzS0EjwU7qmUJYangWa+151vZw==}
    dependencies:
      '@jridgewell/resolve-uri': 3.1.1
      '@jridgewell/sourcemap-codec': 1.4.15

  /@jridgewell/trace-mapping@0.3.25:
    resolution: {integrity: sha512-vNk6aEwybGtawWmy/PzwnGDOjCkLWSD2wqvjGGAgOAwCGWySYXfYoxt00IJkTF+8Lb57DwOb3Aa0o9CApepiYQ==}
    dependencies:
      '@jridgewell/resolve-uri': 3.1.1
      '@jridgewell/sourcemap-codec': 1.4.15
    dev: true

  /@jridgewell/trace-mapping@0.3.9:
    resolution: {integrity: sha512-3Belt6tdc8bPgAtbcmdtNJlirVoTmEb5e2gC94PnkwEW9jI6CAHUeoG85tjWP5WquqfavoMtMwiG4P926ZKKuQ==}
    dependencies:
      '@jridgewell/resolve-uri': 3.1.1
      '@jridgewell/sourcemap-codec': 1.4.15

  /@loaders.gl/core@3.4.14:
    resolution: {integrity: sha512-5PFcjv7xC8AYL17juDMrvo8n0Fcwg9s8F4BaM2YCNUsb9RCI2SmLuIFJMcx1GgHO5vL0WiTIKO+JT4n1FuNR6w==}
    dependencies:
      '@babel/runtime': 7.23.8
      '@loaders.gl/loader-utils': 3.4.14
      '@loaders.gl/worker-utils': 3.4.14
      '@probe.gl/log': 4.0.4

  /@loaders.gl/draco@3.4.14:
    resolution: {integrity: sha512-HwNFFt+dKZqFtzI0uVGvRkudFEZXxybJ+ZRsNkBbzAWoMM5L1TpuLs6DPsqPQUIT9HXNHzov18cZI0gK5bTJpg==}
    dependencies:
      '@babel/runtime': 7.23.8
      '@loaders.gl/loader-utils': 3.4.14
      '@loaders.gl/schema': 3.4.14
      '@loaders.gl/worker-utils': 3.4.14
      draco3d: 1.5.5

  /@loaders.gl/loader-utils@3.4.14:
    resolution: {integrity: sha512-HCTY2/F83RLbZWcTvWLVJ1vke3dl6Bye20HU1AqkA37J2vzHwOZ8kj6eee8eeSkIkf7VIFwjyhVJxe0flQE/Bw==}
    dependencies:
      '@babel/runtime': 7.23.8
      '@loaders.gl/worker-utils': 3.4.14
      '@probe.gl/stats': 4.0.4

  /@loaders.gl/schema@3.4.14:
    resolution: {integrity: sha512-r6BEDfUvbvzgUnh/MtkR5RzrkIwo1x1jtPFRTSJVsIZO7arXXlu3blffuv5ppEkKpNZ1Xzd9WtHp/JIkuctsmw==}
    dependencies:
      '@types/geojson': 7946.0.13

  /@loaders.gl/worker-utils@3.4.14:
    resolution: {integrity: sha512-PUSwxoAYbskisXd0KfYEQ902b0igBA2UAWdP6PzPvY+tJmobfh74dTNwrrBQ1rGXQxxmGx6zc6/ksX6mlIzIrg==}
    dependencies:
      '@babel/runtime': 7.23.8

  /@mdx-js/react@3.0.1(@types/react@18.3.2)(react@18.3.1):
    resolution: {integrity: sha512-9ZrPIU4MGf6et1m1ov3zKf+q9+deetI51zprKB1D/z3NOb+rUxxtEl3mCjW5wTGh6VhRdwPueh1oRzi6ezkA8A==}
    peerDependencies:
      '@types/react': '>=16'
      react: '>=16'
    dependencies:
      '@types/mdx': 2.0.10
      '@types/react': 18.3.2
      react: 18.3.1
    dev: true

  /@microsoft/api-extractor-model@7.29.8(@types/node@18.11.5):
    resolution: {integrity: sha512-t3Z/xcO6TRbMcnKGVMs4uMzv/gd5j0NhMiJIGjD4cJMeFJ1Hf8wnLSx37vxlRlL0GWlGJhnFgxvnaL6JlS+73g==}
    dependencies:
      '@microsoft/tsdoc': 0.15.0
      '@microsoft/tsdoc-config': 0.17.0
      '@rushstack/node-core-library': 5.9.0(@types/node@18.11.5)
    transitivePeerDependencies:
      - '@types/node'
    dev: true

  /@microsoft/api-extractor@7.47.9(@types/node@18.11.5):
    resolution: {integrity: sha512-TTq30M1rikVsO5wZVToQT/dGyJY7UXJmjiRtkHPLb74Prx3Etw8+bX7Bv7iLuby6ysb7fuu1NFWqma+csym8Jw==}
    hasBin: true
    dependencies:
      '@microsoft/api-extractor-model': 7.29.8(@types/node@18.11.5)
      '@microsoft/tsdoc': 0.15.0
      '@microsoft/tsdoc-config': 0.17.0
      '@rushstack/node-core-library': 5.9.0(@types/node@18.11.5)
      '@rushstack/rig-package': 0.5.3
      '@rushstack/terminal': 0.14.2(@types/node@18.11.5)
      '@rushstack/ts-command-line': 4.22.8(@types/node@18.11.5)
      lodash: 4.17.21
      minimatch: 3.0.8
      resolve: 1.22.8
      semver: 7.5.4
      source-map: 0.6.1
      typescript: 5.4.2
    transitivePeerDependencies:
      - '@types/node'
    dev: true

  /@microsoft/tsdoc-config@0.17.0:
    resolution: {integrity: sha512-v/EYRXnCAIHxOHW+Plb6OWuUoMotxTN0GLatnpOb1xq0KuTNw/WI3pamJx/UbsoJP5k9MCw1QxvvhPcF9pH3Zg==}
    dependencies:
      '@microsoft/tsdoc': 0.15.0
      ajv: 8.12.0
      jju: 1.4.0
      resolve: 1.22.8
    dev: true

  /@microsoft/tsdoc@0.15.0:
    resolution: {integrity: sha512-HZpPoABogPvjeJOdzCOSJsXeL/SMCBgBZMVC3X3d7YYp2gf31MfxhUoYUNwf1ERPJOnQc0wkFn9trqI6ZEdZuA==}
    dev: true

  /@nodelib/fs.scandir@2.1.5:
    resolution: {integrity: sha512-vq24Bq3ym5HEQm2NKCr3yXDwjc7vTsEThRDnkp2DK9p1uqLR+DHurm/NOTo0KG7HYHU7eppKZj3MyqYuMBf62g==}
    engines: {node: '>= 8'}
    dependencies:
      '@nodelib/fs.stat': 2.0.5
      run-parallel: 1.2.0
    dev: true

  /@nodelib/fs.stat@2.0.5:
    resolution: {integrity: sha512-RkhPPp2zrqDAQA/2jNhnztcPAlv64XdhIp7a7454A5ovI7Bukxgt7MX7udwAu3zg1DcpPU0rz3VV1SeaqvY4+A==}
    engines: {node: '>= 8'}
    dev: true

  /@nodelib/fs.walk@1.2.8:
    resolution: {integrity: sha512-oGB+UxlgWcgQkgwo8GcEGwemoTFt3FIO9ababBmaGwXIoBKZ+GTy0pP185beGg7Llih/NSHSV2XAs1lnznocSg==}
    engines: {node: '>= 8'}
    dependencies:
      '@nodelib/fs.scandir': 2.1.5
      fastq: 1.16.0
    dev: true

  /@openid/appauth@1.3.1:
    resolution: {integrity: sha512-e54kpi219wES2ijPzeHe1kMnT8VKH8YeTd1GAn9BzVBmutz3tBgcG1y8a4pziNr4vNjFnuD4W446Ua7ELnNDiA==}
    dependencies:
      '@types/base64-js': 1.3.2
      '@types/jquery': 3.5.29
      base64-js: 1.5.1
      follow-redirects: 1.15.6
      form-data: 4.0.0
      opener: 1.5.2
    transitivePeerDependencies:
      - debug
    dev: false

  /@opentelemetry/api@1.7.0:
    resolution: {integrity: sha512-AdY5wvN0P2vXBi3b29hxZgSFvdhdxPB9+f0B6s//P9Q8nibRWeA3cHm8UmLpio9ABigkVHJ5NMPk+Mz8VCCyrw==}
    engines: {node: '>=8.0.0'}
    dev: false

  /@originjs/vite-plugin-commonjs@1.0.3:
    resolution: {integrity: sha512-KuEXeGPptM2lyxdIEJ4R11+5ztipHoE7hy8ClZt3PYaOVQ/pyngd2alaSrPnwyFeOW1UagRBaQ752aA1dTMdOQ==}
    dependencies:
      esbuild: 0.14.54
    dev: true

  /@parcel/watcher-android-arm64@2.4.1:
    resolution: {integrity: sha512-LOi/WTbbh3aTn2RYddrO8pnapixAziFl6SMxHM69r3tvdSm94JtCenaKgk1GRg5FJ5wpMCpHeW+7yqPlvZv7kg==}
    engines: {node: '>= 10.0.0'}
    cpu: [arm64]
    os: [android]
    requiresBuild: true
    dev: true
    optional: true

  /@parcel/watcher-darwin-arm64@2.4.1:
    resolution: {integrity: sha512-ln41eihm5YXIY043vBrrHfn94SIBlqOWmoROhsMVTSXGh0QahKGy77tfEywQ7v3NywyxBBkGIfrWRHm0hsKtzA==}
    engines: {node: '>= 10.0.0'}
    cpu: [arm64]
    os: [darwin]
    requiresBuild: true
    dev: true
    optional: true

  /@parcel/watcher-darwin-x64@2.4.1:
    resolution: {integrity: sha512-yrw81BRLjjtHyDu7J61oPuSoeYWR3lDElcPGJyOvIXmor6DEo7/G2u1o7I38cwlcoBHQFULqF6nesIX3tsEXMg==}
    engines: {node: '>= 10.0.0'}
    cpu: [x64]
    os: [darwin]
    requiresBuild: true
    dev: true
    optional: true

  /@parcel/watcher-freebsd-x64@2.4.1:
    resolution: {integrity: sha512-TJa3Pex/gX3CWIx/Co8k+ykNdDCLx+TuZj3f3h7eOjgpdKM+Mnix37RYsYU4LHhiYJz3DK5nFCCra81p6g050w==}
    engines: {node: '>= 10.0.0'}
    cpu: [x64]
    os: [freebsd]
    requiresBuild: true
    dev: true
    optional: true

  /@parcel/watcher-linux-arm-glibc@2.4.1:
    resolution: {integrity: sha512-4rVYDlsMEYfa537BRXxJ5UF4ddNwnr2/1O4MHM5PjI9cvV2qymvhwZSFgXqbS8YoTk5i/JR0L0JDs69BUn45YA==}
    engines: {node: '>= 10.0.0'}
    cpu: [arm]
    os: [linux]
    requiresBuild: true
    dev: true
    optional: true

  /@parcel/watcher-linux-arm64-glibc@2.4.1:
    resolution: {integrity: sha512-BJ7mH985OADVLpbrzCLgrJ3TOpiZggE9FMblfO65PlOCdG++xJpKUJ0Aol74ZUIYfb8WsRlUdgrZxKkz3zXWYA==}
    engines: {node: '>= 10.0.0'}
    cpu: [arm64]
    os: [linux]
    requiresBuild: true
    dev: true
    optional: true

  /@parcel/watcher-linux-arm64-musl@2.4.1:
    resolution: {integrity: sha512-p4Xb7JGq3MLgAfYhslU2SjoV9G0kI0Xry0kuxeG/41UfpjHGOhv7UoUDAz/jb1u2elbhazy4rRBL8PegPJFBhA==}
    engines: {node: '>= 10.0.0'}
    cpu: [arm64]
    os: [linux]
    requiresBuild: true
    dev: true
    optional: true

  /@parcel/watcher-linux-x64-glibc@2.4.1:
    resolution: {integrity: sha512-s9O3fByZ/2pyYDPoLM6zt92yu6P4E39a03zvO0qCHOTjxmt3GHRMLuRZEWhWLASTMSrrnVNWdVI/+pUElJBBBg==}
    engines: {node: '>= 10.0.0'}
    cpu: [x64]
    os: [linux]
    requiresBuild: true
    dev: true
    optional: true

  /@parcel/watcher-linux-x64-musl@2.4.1:
    resolution: {integrity: sha512-L2nZTYR1myLNST0O632g0Dx9LyMNHrn6TOt76sYxWLdff3cB22/GZX2UPtJnaqQPdCRoszoY5rcOj4oMTtp5fQ==}
    engines: {node: '>= 10.0.0'}
    cpu: [x64]
    os: [linux]
    requiresBuild: true
    dev: true
    optional: true

  /@parcel/watcher-win32-arm64@2.4.1:
    resolution: {integrity: sha512-Uq2BPp5GWhrq/lcuItCHoqxjULU1QYEcyjSO5jqqOK8RNFDBQnenMMx4gAl3v8GiWa59E9+uDM7yZ6LxwUIfRg==}
    engines: {node: '>= 10.0.0'}
    cpu: [arm64]
    os: [win32]
    requiresBuild: true
    dev: true
    optional: true

  /@parcel/watcher-win32-ia32@2.4.1:
    resolution: {integrity: sha512-maNRit5QQV2kgHFSYwftmPBxiuK5u4DXjbXx7q6eKjq5dsLXZ4FJiVvlcw35QXzk0KrUecJmuVFbj4uV9oYrcw==}
    engines: {node: '>= 10.0.0'}
    cpu: [ia32]
    os: [win32]
    requiresBuild: true
    dev: true
    optional: true

  /@parcel/watcher-win32-x64@2.4.1:
    resolution: {integrity: sha512-+DvS92F9ezicfswqrvIRM2njcYJbd5mb9CUgtrHCHmvn7pPPa+nMDRu1o1bYYz/l5IB2NVGNJWiH7h1E58IF2A==}
    engines: {node: '>= 10.0.0'}
    cpu: [x64]
    os: [win32]
    requiresBuild: true
    dev: true
    optional: true

  /@parcel/watcher@2.4.1:
    resolution: {integrity: sha512-HNjmfLQEVRZmHRET336f20H/8kOozUGwk7yajvsonjNxbj2wBTK1WsQuHkD5yYh9RxFGL2EyDHryOihOwUoKDA==}
    engines: {node: '>= 10.0.0'}
    dependencies:
      detect-libc: 1.0.3
      is-glob: 4.0.3
      micromatch: 4.0.5
      node-addon-api: 7.1.1
    optionalDependencies:
      '@parcel/watcher-android-arm64': 2.4.1
      '@parcel/watcher-darwin-arm64': 2.4.1
      '@parcel/watcher-darwin-x64': 2.4.1
      '@parcel/watcher-freebsd-x64': 2.4.1
      '@parcel/watcher-linux-arm-glibc': 2.4.1
      '@parcel/watcher-linux-arm64-glibc': 2.4.1
      '@parcel/watcher-linux-arm64-musl': 2.4.1
      '@parcel/watcher-linux-x64-glibc': 2.4.1
      '@parcel/watcher-linux-x64-musl': 2.4.1
      '@parcel/watcher-win32-arm64': 2.4.1
      '@parcel/watcher-win32-ia32': 2.4.1
      '@parcel/watcher-win32-x64': 2.4.1
    dev: true

  /@pkgjs/parseargs@0.11.0:
    resolution: {integrity: sha512-+1VkjdD0QBLPodGrJUeqarH8VAIvQODIbwh9XpP5Syisf7YoQgsJKPNFoqqLQlu+VQ/tVSshMR6loPMn8U+dPg==}
    engines: {node: '>=14'}
    requiresBuild: true
    optional: true

  /@playwright/test@1.46.1:
    resolution: {integrity: sha512-Fq6SwLujA/DOIvNC2EL/SojJnkKf/rAwJ//APpJJHRyMi1PdKrY3Az+4XNQ51N4RTbItbIByQ0jgd1tayq1aeA==}
    engines: {node: '>=18'}
    hasBin: true
    dependencies:
      playwright: 1.46.1
    dev: true

  /@popperjs/core@2.11.8:
    resolution: {integrity: sha512-P1st0aksCrn9sGZhp8GMYwBnQsbvAWsZAX44oXNNvLHGqAOcoVxmjZiohstwQ7SqKnbR47akdNi+uleWD8+g6A==}
    dev: false

  /@probe.gl/env@4.0.4:
    resolution: {integrity: sha512-sYNGqesDfWD6dFP5oNZtTeFA4Z6ak5T4a8BNPdNhoqy7PK9w70JHrb6mv+RKWqKXq33KiwCDWL7fYxx2HuEH2w==}
    dependencies:
      '@babel/runtime': 7.23.8

  /@probe.gl/log@4.0.4:
    resolution: {integrity: sha512-WpmXl6njlBMwrm8HBh/b4kSp/xnY1VVmeT4PWUKF+RkVbFuKQbsU11dA1IxoMd7gSY+5DGIwxGfAv1H5OMzA4A==}
    dependencies:
      '@babel/runtime': 7.23.8
      '@probe.gl/env': 4.0.4

  /@probe.gl/stats@4.0.4:
    resolution: {integrity: sha512-SDuSY/D4yDL6LQDa69l/GCcnZLRiGYdyvYkxWb0CgnzTPdPrcdrzGkzkvpC3zsA4fEFw2smlDje370QGHwlisg==}
    dependencies:
      '@babel/runtime': 7.23.8

  /@reduxjs/toolkit@1.9.7(react-redux@7.2.9)(react@18.3.1):
    resolution: {integrity: sha512-t7v8ZPxhhKgOKtU+uyJT13lu4vL7az5aFi4IdoDs/eS548edn2M8Ik9h8fxgvMjGoAUVFSt6ZC1P5cWmQ014QQ==}
    peerDependencies:
      react: ^16.9.0 || ^17.0.0 || ^18
      react-redux: ^7.2.1 || ^8.0.2
    peerDependenciesMeta:
      react:
        optional: true
      react-redux:
        optional: true
    dependencies:
      immer: 9.0.21
      react: 18.3.1
      react-redux: 7.2.9(react-dom@18.3.1)(react@18.3.1)
      redux: 4.2.1
      redux-thunk: 2.4.2(redux@4.2.1)
      reselect: 4.1.8
    dev: false

  /@rollup/pluginutils@5.1.0:
    resolution: {integrity: sha512-XTIWOPPcpvyKI6L1NHo0lFlCyznUEyPmPY1mc3KpPVDYulHSTvyeLNVW00QTLIAFNhR3kYnJTQHeGqU4M3n09g==}
    engines: {node: '>=14.0.0'}
    peerDependencies:
      rollup: ^1.20.0||^2.0.0||^3.0.0||^4.0.0
    peerDependenciesMeta:
      rollup:
        optional: true
    dependencies:
      '@types/estree': 1.0.5
      estree-walker: 2.0.2
      picomatch: 2.3.1
    dev: true

  /@rollup/rollup-android-arm-eabi@4.22.4:
    resolution: {integrity: sha512-Fxamp4aEZnfPOcGA8KSNEohV8hX7zVHOemC8jVBoBUHu5zpJK/Eu3uJwt6BMgy9fkvzxDaurgj96F/NiLukF2w==}
    cpu: [arm]
    os: [android]
    requiresBuild: true
    dev: true
    optional: true

  /@rollup/rollup-android-arm64@4.22.4:
    resolution: {integrity: sha512-VXoK5UMrgECLYaMuGuVTOx5kcuap1Jm8g/M83RnCHBKOqvPPmROFJGQaZhGccnsFtfXQ3XYa4/jMCJvZnbJBdA==}
    cpu: [arm64]
    os: [android]
    requiresBuild: true
    dev: true
    optional: true

  /@rollup/rollup-darwin-arm64@4.22.4:
    resolution: {integrity: sha512-xMM9ORBqu81jyMKCDP+SZDhnX2QEVQzTcC6G18KlTQEzWK8r/oNZtKuZaCcHhnsa6fEeOBionoyl5JsAbE/36Q==}
    cpu: [arm64]
    os: [darwin]
    requiresBuild: true
    dev: true
    optional: true

  /@rollup/rollup-darwin-x64@4.22.4:
    resolution: {integrity: sha512-aJJyYKQwbHuhTUrjWjxEvGnNNBCnmpHDvrb8JFDbeSH3m2XdHcxDd3jthAzvmoI8w/kSjd2y0udT+4okADsZIw==}
    cpu: [x64]
    os: [darwin]
    requiresBuild: true
    dev: true
    optional: true

  /@rollup/rollup-linux-arm-gnueabihf@4.22.4:
    resolution: {integrity: sha512-j63YtCIRAzbO+gC2L9dWXRh5BFetsv0j0va0Wi9epXDgU/XUi5dJKo4USTttVyK7fGw2nPWK0PbAvyliz50SCQ==}
    cpu: [arm]
    os: [linux]
    requiresBuild: true
    dev: true
    optional: true

  /@rollup/rollup-linux-arm-musleabihf@4.22.4:
    resolution: {integrity: sha512-dJnWUgwWBX1YBRsuKKMOlXCzh2Wu1mlHzv20TpqEsfdZLb3WoJW2kIEsGwLkroYf24IrPAvOT/ZQ2OYMV6vlrg==}
    cpu: [arm]
    os: [linux]
    requiresBuild: true
    dev: true
    optional: true

  /@rollup/rollup-linux-arm64-gnu@4.22.4:
    resolution: {integrity: sha512-AdPRoNi3NKVLolCN/Sp4F4N1d98c4SBnHMKoLuiG6RXgoZ4sllseuGioszumnPGmPM2O7qaAX/IJdeDU8f26Aw==}
    cpu: [arm64]
    os: [linux]
    requiresBuild: true
    dev: true
    optional: true

  /@rollup/rollup-linux-arm64-musl@4.22.4:
    resolution: {integrity: sha512-Gl0AxBtDg8uoAn5CCqQDMqAx22Wx22pjDOjBdmG0VIWX3qUBHzYmOKh8KXHL4UpogfJ14G4wk16EQogF+v8hmA==}
    cpu: [arm64]
    os: [linux]
    requiresBuild: true
    dev: true
    optional: true

  /@rollup/rollup-linux-powerpc64le-gnu@4.22.4:
    resolution: {integrity: sha512-3aVCK9xfWW1oGQpTsYJJPF6bfpWfhbRnhdlyhak2ZiyFLDaayz0EP5j9V1RVLAAxlmWKTDfS9wyRyY3hvhPoOg==}
    cpu: [ppc64]
    os: [linux]
    requiresBuild: true
    dev: true
    optional: true

  /@rollup/rollup-linux-riscv64-gnu@4.22.4:
    resolution: {integrity: sha512-ePYIir6VYnhgv2C5Xe9u+ico4t8sZWXschR6fMgoPUK31yQu7hTEJb7bCqivHECwIClJfKgE7zYsh1qTP3WHUA==}
    cpu: [riscv64]
    os: [linux]
    requiresBuild: true
    dev: true
    optional: true

  /@rollup/rollup-linux-s390x-gnu@4.22.4:
    resolution: {integrity: sha512-GqFJ9wLlbB9daxhVlrTe61vJtEY99/xB3C8e4ULVsVfflcpmR6c8UZXjtkMA6FhNONhj2eA5Tk9uAVw5orEs4Q==}
    cpu: [s390x]
    os: [linux]
    requiresBuild: true
    dev: true
    optional: true

  /@rollup/rollup-linux-x64-gnu@4.22.4:
    resolution: {integrity: sha512-87v0ol2sH9GE3cLQLNEy0K/R0pz1nvg76o8M5nhMR0+Q+BBGLnb35P0fVz4CQxHYXaAOhE8HhlkaZfsdUOlHwg==}
    cpu: [x64]
    os: [linux]
    requiresBuild: true
    dev: true
    optional: true

  /@rollup/rollup-linux-x64-musl@4.22.4:
    resolution: {integrity: sha512-UV6FZMUgePDZrFjrNGIWzDo/vABebuXBhJEqrHxrGiU6HikPy0Z3LfdtciIttEUQfuDdCn8fqh7wiFJjCNwO+g==}
    cpu: [x64]
    os: [linux]
    requiresBuild: true
    dev: true
    optional: true

  /@rollup/rollup-win32-arm64-msvc@4.22.4:
    resolution: {integrity: sha512-BjI+NVVEGAXjGWYHz/vv0pBqfGoUH0IGZ0cICTn7kB9PyjrATSkX+8WkguNjWoj2qSr1im/+tTGRaY+4/PdcQw==}
    cpu: [arm64]
    os: [win32]
    requiresBuild: true
    dev: true
    optional: true

  /@rollup/rollup-win32-ia32-msvc@4.22.4:
    resolution: {integrity: sha512-SiWG/1TuUdPvYmzmYnmd3IEifzR61Tragkbx9D3+R8mzQqDBz8v+BvZNDlkiTtI9T15KYZhP0ehn3Dld4n9J5g==}
    cpu: [ia32]
    os: [win32]
    requiresBuild: true
    dev: true
    optional: true

  /@rollup/rollup-win32-x64-msvc@4.22.4:
    resolution: {integrity: sha512-j8pPKp53/lq9lMXN57S8cFz0MynJk8OWNuUnXct/9KCpKU7DgU3bYMJhwWmcqC0UU29p8Lr0/7KEVcaM6bf47Q==}
    cpu: [x64]
    os: [win32]
    requiresBuild: true
    dev: true
    optional: true

  /@rushstack/node-core-library@5.9.0(@types/node@18.11.5):
    resolution: {integrity: sha512-MMsshEWkTbXqxqFxD4gcIUWQOCeBChlGczdZbHfqmNZQFLHB3yWxDFSMHFUdu2/OB9NUk7Awn5qRL+rws4HQNg==}
    peerDependencies:
      '@types/node': '*'
    peerDependenciesMeta:
      '@types/node':
        optional: true
    dependencies:
      '@types/node': 18.11.5
      ajv: 8.13.0
      ajv-draft-04: 1.0.0(ajv@8.13.0)
      ajv-formats: 3.0.1
      fs-extra: 7.0.1
      import-lazy: 4.0.0
      jju: 1.4.0
      resolve: 1.22.8
      semver: 7.5.4
    dev: true

  /@rushstack/rig-package@0.5.3:
    resolution: {integrity: sha512-olzSSjYrvCNxUFZowevC3uz8gvKr3WTpHQ7BkpjtRpA3wK+T0ybep/SRUMfr195gBzJm5gaXw0ZMgjIyHqJUow==}
    dependencies:
      resolve: 1.22.8
      strip-json-comments: 3.1.1
    dev: true

  /@rushstack/terminal@0.14.2(@types/node@18.11.5):
    resolution: {integrity: sha512-2fC1wqu1VCExKC0/L+0noVcFQEXEnoBOtCIex1TOjBzEDWcw8KzJjjj7aTP6mLxepG0XIyn9OufeFb6SFsa+sg==}
    peerDependencies:
      '@types/node': '*'
    peerDependenciesMeta:
      '@types/node':
        optional: true
    dependencies:
      '@rushstack/node-core-library': 5.9.0(@types/node@18.11.5)
      '@types/node': 18.11.5
      supports-color: 8.1.1
    dev: true

  /@rushstack/ts-command-line@4.22.8(@types/node@18.11.5):
    resolution: {integrity: sha512-XbFjOoV7qZHJnSuFUHv0pKaFA4ixyCuki+xMjsMfDwfvQjs5MYG0IK5COal3tRnG7KCDe2l/G+9LrzYE/RJhgg==}
    dependencies:
      '@rushstack/terminal': 0.14.2(@types/node@18.11.5)
      '@types/argparse': 1.0.38
      argparse: 1.0.10
      string-argv: 0.3.2
    transitivePeerDependencies:
      - '@types/node'
    dev: true

  /@sinclair/typebox@0.27.8:
    resolution: {integrity: sha512-+Fj43pSMwJs4KRrH/938Uf+uAELIgVBmQzg/q1YG10djyfA3TnrU8N8XzqCh/okZdszqBQTZf96idMfE5lnwTA==}
    dev: true

  /@sindresorhus/is@4.6.0:
    resolution: {integrity: sha512-t09vSN3MdfsyCHoFcTRCH/iUtG7OJ0CsjzB8cjAmKc/va/kIgeDI/TxsigdncE/4be734m0cvIYwNaV4i2XqAw==}
    engines: {node: '>=10'}

  /@sinonjs/commons@3.0.1:
    resolution: {integrity: sha512-K3mCHKQ9sVh8o1C9cxkwxaOmXoAMlDxC1mYyHrjqOWEcBjYr76t96zL2zlj5dUGZ3HSw240X1qgH3Mjf1yJWpQ==}
    dependencies:
      type-detect: 4.0.8
    dev: true

  /@sinonjs/fake-timers@10.3.0:
    resolution: {integrity: sha512-V4BG07kuYSUkTCSBHG8G8TNhM+F19jXFWnQtzj+we8DrkpSBCee9Z3Ms8yiGer/dlmhe35/Xdgyo3/0rQKg7YA==}
    dependencies:
      '@sinonjs/commons': 3.0.1
    dev: true

  /@storybook/addon-actions@8.3.2(storybook@8.3.2):
    resolution: {integrity: sha512-Ds2lNyEpeVO0TexoXEHpE3kRcA7rJm5X5nWz4PdvF7kiC1aX5ZMy2qEPZOH6Jvalysm+PChw4Ib+lCaoIFGOJg==}
    peerDependencies:
      storybook: ^8.3.2
    dependencies:
      '@storybook/global': 5.0.0
      '@types/uuid': 9.0.7
      dequal: 2.0.3
      polished: 4.2.2
      storybook: 8.3.2
      uuid: 9.0.1
    dev: true

  /@storybook/addon-backgrounds@8.3.2(storybook@8.3.2):
    resolution: {integrity: sha512-5dPyynGRp2ZAZrpG2tadbdBk7X7GySoRuZwkQebNFGv+JZ8LoeQ/qc8yUOL+vfWKFGqvjOmX5R55IUHLYsw2NQ==}
    peerDependencies:
      storybook: ^8.3.2
    dependencies:
      '@storybook/global': 5.0.0
      memoizerific: 1.11.3
      storybook: 8.3.2
      ts-dedent: 2.2.0
    dev: true

  /@storybook/addon-controls@8.3.2(storybook@8.3.2):
    resolution: {integrity: sha512-YHoSMWSR1fItPb5S/3gOIhn9T6HcWcTxEJrjuuDk1hySmBmA+ojVJqmcI5MoNG3XtGigSXGJ/K2wmU57wZH4xw==}
    peerDependencies:
      storybook: ^8.3.2
    dependencies:
      '@storybook/global': 5.0.0
      dequal: 2.0.3
      lodash: 4.17.21
      storybook: 8.3.2
      ts-dedent: 2.2.0
    dev: true

  /@storybook/addon-docs@8.3.2(storybook@8.3.2):
    resolution: {integrity: sha512-DPmWhvnHap8bmtiJOYpmo9MYpuJW5QyV6MhmGhpe60A9yH9TRTIf3h7uGpyX3TgtrYxC07Sw/8GaY0UfendJGg==}
    peerDependencies:
      storybook: ^8.3.2
    dependencies:
      '@mdx-js/react': 3.0.1(@types/react@18.3.2)(react@18.3.1)
      '@storybook/blocks': 8.3.2(react-dom@18.3.1)(react@18.3.1)(storybook@8.3.2)
      '@storybook/csf-plugin': 8.3.2(storybook@8.3.2)
      '@storybook/global': 5.0.0
      '@storybook/react-dom-shim': 8.3.2(react-dom@18.3.1)(react@18.3.1)(storybook@8.3.2)
      '@types/react': 18.3.2
      fs-extra: 11.2.0
      react: 18.3.1
      react-dom: 18.3.1(react@18.3.1)
      rehype-external-links: 3.0.0
      rehype-slug: 6.0.0
      storybook: 8.3.2
      ts-dedent: 2.2.0
    dev: true

  /@storybook/addon-essentials@8.3.2(storybook@8.3.2):
    resolution: {integrity: sha512-r0wnw5dbqeVklSjMkA5dTLufmm20IZSskSmadbXOOZBKFqANm15LRGdQ7+Pfr8N0XF4//tFwnvIfw+hMmKGFEQ==}
    peerDependencies:
      storybook: ^8.3.2
    dependencies:
      '@storybook/addon-actions': 8.3.2(storybook@8.3.2)
      '@storybook/addon-backgrounds': 8.3.2(storybook@8.3.2)
      '@storybook/addon-controls': 8.3.2(storybook@8.3.2)
      '@storybook/addon-docs': 8.3.2(storybook@8.3.2)
      '@storybook/addon-highlight': 8.3.2(storybook@8.3.2)
      '@storybook/addon-measure': 8.3.2(storybook@8.3.2)
      '@storybook/addon-outline': 8.3.2(storybook@8.3.2)
      '@storybook/addon-toolbars': 8.3.2(storybook@8.3.2)
      '@storybook/addon-viewport': 8.3.2(storybook@8.3.2)
      storybook: 8.3.2
      ts-dedent: 2.2.0
    dev: true

  /@storybook/addon-highlight@8.3.2(storybook@8.3.2):
    resolution: {integrity: sha512-JFL/JLBZfa89POgi8lBdt8TzzCS1bgN/X6Qj1MlTq3pxHYqO66eG8DtMLjpuXKOhs8Dhdgs9/uxy5Yd+MFVRmQ==}
    peerDependencies:
      storybook: ^8.3.2
    dependencies:
      '@storybook/global': 5.0.0
      storybook: 8.3.2
    dev: true

  /@storybook/addon-interactions@8.3.2(storybook@8.3.2):
    resolution: {integrity: sha512-1JeM7iErTxjMlhT1TzVpCmD6SR7QZu54paOQTCCywVpaQG/MoJ+L8MZA1YFufTzq1kpRRrde5yHj2PM0TnMdEg==}
    peerDependencies:
      storybook: ^8.3.2
    dependencies:
      '@storybook/global': 5.0.0
      '@storybook/instrumenter': 8.3.2(storybook@8.3.2)
      '@storybook/test': 8.3.2(storybook@8.3.2)
      polished: 4.2.2
      storybook: 8.3.2
      ts-dedent: 2.2.0
    dev: true

  /@storybook/addon-links@8.3.2(react@18.3.1)(storybook@8.3.2):
    resolution: {integrity: sha512-CHp/3XSB/AWyoP9b2tNaaKNTyftLPIPWqMhqhH1V5irjXhLDpBBEkmgbvB19xJ4qCfDjjOjokSLmSBaVOnzv2g==}
    peerDependencies:
      react: ^16.8.0 || ^17.0.0 || ^18.0.0 || ^19.0.0-beta
      storybook: ^8.3.2
    peerDependenciesMeta:
      react:
        optional: true
    dependencies:
      '@storybook/csf': 0.1.11
      '@storybook/global': 5.0.0
      react: 18.3.1
      storybook: 8.3.2
      ts-dedent: 2.2.0
    dev: true

  /@storybook/addon-measure@8.3.2(storybook@8.3.2):
    resolution: {integrity: sha512-5RPF2oEw5XnTmz2cvjqz2WGnqOrJ1NxXIuJc6QeO6EXQqqjPnj/9rV/MBmzMd9cjk8Ud8c4AA5+jJbl4IgcwhQ==}
    peerDependencies:
      storybook: ^8.3.2
    dependencies:
      '@storybook/global': 5.0.0
      storybook: 8.3.2
      tiny-invariant: 1.3.3
    dev: true

  /@storybook/addon-outline@8.3.2(storybook@8.3.2):
    resolution: {integrity: sha512-VxUYCHPCZQDwnj/9U4d6QLsfGi9wHGO0hOENjC5ZCwzMNCq6t7XNRToSsq4zUPucH5XKaQW2vyTdbNdUQiki4Q==}
    peerDependencies:
      storybook: ^8.3.2
    dependencies:
      '@storybook/global': 5.0.0
      storybook: 8.3.2
      ts-dedent: 2.2.0
    dev: true

  /@storybook/addon-toolbars@8.3.2(storybook@8.3.2):
    resolution: {integrity: sha512-y3mokzvoeEE1ga96c8KX7anb9fU5wRGWZBsX7cQkm5ebXHsXjH2Y0pcdFnw6UxFbPMjh70LlZF9UhXnz7UC7Hw==}
    peerDependencies:
      storybook: ^8.3.2
    dependencies:
      storybook: 8.3.2
    dev: true

  /@storybook/addon-viewport@8.3.2(storybook@8.3.2):
    resolution: {integrity: sha512-AyXpQ2ntpRoNfOWPnaUX4CTWSj163ncgzcoUyBRWL/yiu/PcMK4tlQ141mWwoamAcXEVDK40Q0vWmRwZ06C2gw==}
    peerDependencies:
      storybook: ^8.3.2
    dependencies:
      memoizerific: 1.11.3
      storybook: 8.3.2
    dev: true

  /@storybook/blocks@8.3.2(react-dom@18.3.1)(react@18.3.1)(storybook@8.3.2):
    resolution: {integrity: sha512-z6XTg5fC5XT/8vYYtFqVhQtBYw5MkSlkQF5HM1ntxlEesN4tGd14SjFd24nWuoAHq4G5D2D8KNt41IoNdzeD1A==}
    peerDependencies:
      react: ^16.8.0 || ^17.0.0 || ^18.0.0 || ^19.0.0-beta
      react-dom: ^16.8.0 || ^17.0.0 || ^18.0.0 || ^19.0.0-beta
      storybook: ^8.3.2
    peerDependenciesMeta:
      react:
        optional: true
      react-dom:
        optional: true
    dependencies:
      '@storybook/csf': 0.1.11
      '@storybook/global': 5.0.0
      '@storybook/icons': 1.2.12(react-dom@18.3.1)(react@18.3.1)
      '@types/lodash': 4.14.202
      color-convert: 2.0.1
      dequal: 2.0.3
      lodash: 4.17.21
      markdown-to-jsx: 7.5.0(react@18.3.1)
      memoizerific: 1.11.3
      polished: 4.2.2
      react: 18.3.1
      react-colorful: 5.6.1(react-dom@18.3.1)(react@18.3.1)
      react-dom: 18.3.1(react@18.3.1)
      storybook: 8.3.2
      telejson: 7.2.0
      ts-dedent: 2.2.0
      util-deprecate: 1.0.2
    dev: true

  /@storybook/builder-vite@8.3.2(storybook@8.3.2)(typescript@5.6.2)(vite@5.4.7):
    resolution: {integrity: sha512-mq6T2J8gDiIuO8+nLBzQkMRncDb+zLiBmRrudwSNum3cFLPLDV1Y4JSzsoG/SjlQz1feUEqTO9by6i7wxKh+Cw==}
    peerDependencies:
      '@preact/preset-vite': '*'
      storybook: ^8.3.2
      typescript: '>= 4.3.x'
      vite: ^4.0.0 || ^5.0.0
      vite-plugin-glimmerx: '*'
    peerDependenciesMeta:
      '@preact/preset-vite':
        optional: true
      typescript:
        optional: true
      vite-plugin-glimmerx:
        optional: true
    dependencies:
      '@storybook/csf-plugin': 8.3.2(storybook@8.3.2)
      '@types/find-cache-dir': 3.2.1
      browser-assert: 1.2.1
      es-module-lexer: 1.5.4
      express: 4.20.0
      find-cache-dir: 3.3.2
      fs-extra: 11.2.0
      magic-string: 0.30.5
      storybook: 8.3.2
      ts-dedent: 2.2.0
<<<<<<< HEAD
      typescript: 5.6.2
      vite: 5.4.7(@types/node@18.11.5)(sass@1.77.8)
=======
      typescript: 5.3.3
      vite: 5.4.7(@types/node@18.11.5)(sass@1.80.4)
>>>>>>> 673112cd
    dev: true

  /@storybook/components@8.3.2(storybook@8.3.2):
    resolution: {integrity: sha512-yB/ETNTNVZi8xvVsTMWvtiI4APRj2zzAa3nHyQO0X+DC4jjysT9D1ruL6jZJ/2DHMp7A9U6v2if83dby/kszfg==}
    peerDependencies:
      storybook: ^8.3.2
    dependencies:
      storybook: 8.3.2
    dev: true

  /@storybook/core@8.3.2:
    resolution: {integrity: sha512-DVXs9AZzXHUKEhi5hKQ4gmH2ODFFM9hmd3odnlqenIINxGynbRtAGzU8pMhjrTRSrnlLr1liGew1IcY+hwkFjQ==}
    dependencies:
      '@storybook/csf': 0.1.11
      '@types/express': 4.17.21
      better-opn: 3.0.2
      browser-assert: 1.2.1
      esbuild: 0.20.2
      esbuild-register: 3.5.0(esbuild@0.20.2)
      express: 4.20.0
      jsdoc-type-pratt-parser: 4.0.0
      process: 0.11.10
      recast: 0.23.9
      semver: 7.6.3
      util: 0.12.5
      ws: 8.17.1
    transitivePeerDependencies:
      - bufferutil
      - supports-color
      - utf-8-validate
    dev: true

  /@storybook/csf-plugin@8.3.2(storybook@8.3.2):
    resolution: {integrity: sha512-9UvoBkYDLzf/0e2lQMPyBCJHrrEMxvhL7fraVX2c5OxwVUwgQnHlgNR3zxzw1Nr/AWyC5OKYlaE1eM10JVm2GA==}
    peerDependencies:
      storybook: ^8.3.2
    dependencies:
      storybook: 8.3.2
      unplugin: 1.12.3
    dev: true

  /@storybook/csf@0.0.1:
    resolution: {integrity: sha512-USTLkZze5gkel8MYCujSRBVIrUQ3YPBrLOx7GNk/0wttvVtlzWXAq9eLbQ4p/NicGxP+3T7KPEMVV//g+yubpw==}
    dependencies:
      lodash: 4.17.21
    dev: true

  /@storybook/csf@0.1.11:
    resolution: {integrity: sha512-dHYFQH3mA+EtnCkHXzicbLgsvzYjcDJ1JWsogbItZogkPHgSJM/Wr71uMkcvw8v9mmCyP4NpXJuu6bPoVsOnzg==}
    dependencies:
      type-fest: 2.19.0
    dev: true

  /@storybook/global@5.0.0:
    resolution: {integrity: sha512-FcOqPAXACP0I3oJ/ws6/rrPT9WGhu915Cg8D02a9YxLo0DE9zI+a9A5gRGvmQ09fiWPukqI8ZAEoQEdWUKMQdQ==}
    dev: true

  /@storybook/icons@1.2.12(react-dom@18.3.1)(react@18.3.1):
    resolution: {integrity: sha512-UxgyK5W3/UV4VrI3dl6ajGfHM4aOqMAkFLWe2KibeQudLf6NJpDrDMSHwZj+3iKC4jFU7dkKbbtH2h/al4sW3Q==}
    engines: {node: '>=14.0.0'}
    peerDependencies:
      react: ^16.8.0 || ^17.0.0 || ^18.0.0
      react-dom: ^16.8.0 || ^17.0.0 || ^18.0.0
    dependencies:
      react: 18.3.1
      react-dom: 18.3.1(react@18.3.1)
    dev: true

  /@storybook/instrumenter@8.3.2(storybook@8.3.2):
    resolution: {integrity: sha512-+H3Z9wn+D8sMuOd+KjHUr8iyRLVpYvWQ4GmV7GKH173PfFAQ2zmX/502K1BS2BAuLrS1l0e6fGZhl7G3u2fL+g==}
    peerDependencies:
      storybook: ^8.3.2
    dependencies:
      '@storybook/global': 5.0.0
      '@vitest/utils': 2.1.1
      storybook: 8.3.2
      util: 0.12.5
    dev: true

  /@storybook/manager-api@8.3.2(storybook@8.3.2):
    resolution: {integrity: sha512-8FuwE3BGsLPF0H154+1X/4krSbvmH5xu5YmaVTVDV8DRPlBeRIlNV0HDiZfBvftF4EB7fRYolzghXQplHIX8Fg==}
    peerDependencies:
      storybook: ^8.3.2
    dependencies:
      storybook: 8.3.2
    dev: true

  /@storybook/preview-api@8.3.2(storybook@8.3.2):
    resolution: {integrity: sha512-bZvqahrS5oXkiVmqt9rPhlpo/xYLKT7QUWKKIDBRJDp+1mYbQhgsP5NhjUtUdaC+HSofAFzJmVFmixyquYsoGw==}
    peerDependencies:
      storybook: ^8.3.2
    dependencies:
      storybook: 8.3.2
    dev: true

  /@storybook/react-dom-shim@8.3.2(react-dom@18.3.1)(react@18.3.1)(storybook@8.3.2):
    resolution: {integrity: sha512-fYL7jh9yFkiKIqRJedqTcrmyoVzS/cMxZD/EFfDRaonMVlLlYJQKocuvR1li1iyeKLvd5lxZsHuQ80c98AkDMA==}
    peerDependencies:
      react: ^16.8.0 || ^17.0.0 || ^18.0.0 || ^19.0.0-beta
      react-dom: ^16.8.0 || ^17.0.0 || ^18.0.0 || ^19.0.0-beta
      storybook: ^8.3.2
    dependencies:
      react: 18.3.1
      react-dom: 18.3.1(react@18.3.1)
      storybook: 8.3.2
    dev: true

  /@storybook/react-vite@8.3.2(@storybook/test@8.3.2)(react-dom@18.3.1)(react@18.3.1)(storybook@8.3.2)(typescript@5.6.2)(vite@5.4.7):
    resolution: {integrity: sha512-xxV6FJj4OnJ1lQbO7804T2xJu0aXvb02/tyLpDo0aNdi2vMZrHMroYpcOJW3RDuOIrMYq2OvXPrIHnkumidSsg==}
    engines: {node: '>=18.0.0'}
    peerDependencies:
      react: ^16.8.0 || ^17.0.0 || ^18.0.0 || ^19.0.0-beta
      react-dom: ^16.8.0 || ^17.0.0 || ^18.0.0 || ^19.0.0-beta
      storybook: ^8.3.2
      vite: ^4.0.0 || ^5.0.0
    dependencies:
      '@joshwooding/vite-plugin-react-docgen-typescript': 0.3.1(typescript@5.6.2)(vite@5.4.7)
      '@rollup/pluginutils': 5.1.0
      '@storybook/builder-vite': 8.3.2(storybook@8.3.2)(typescript@5.6.2)(vite@5.4.7)
      '@storybook/react': 8.3.2(@storybook/test@8.3.2)(react-dom@18.3.1)(react@18.3.1)(storybook@8.3.2)(typescript@5.6.2)
      find-up: 5.0.0
      magic-string: 0.30.5
      react: 18.3.1
      react-docgen: 7.0.3
      react-dom: 18.3.1(react@18.3.1)
      resolve: 1.22.8
      storybook: 8.3.2
      tsconfig-paths: 4.2.0
      vite: 5.4.7(@types/node@18.11.5)(sass@1.80.4)
    transitivePeerDependencies:
      - '@preact/preset-vite'
      - '@storybook/test'
      - rollup
      - supports-color
      - typescript
      - vite-plugin-glimmerx
    dev: true

  /@storybook/react@8.3.2(@storybook/test@8.3.2)(react-dom@18.3.1)(react@18.3.1)(storybook@8.3.2)(typescript@5.6.2):
    resolution: {integrity: sha512-GvnqhxvaYC6s8WMiDWr184UlNp5jmRVNMBHasXlUsVDYvs6J1tStJeN+XBZbAJBW/0zkHLuf4REk8lLBi2eKRQ==}
    engines: {node: '>=18.0.0'}
    peerDependencies:
      '@storybook/test': 8.3.2
      react: ^16.8.0 || ^17.0.0 || ^18.0.0 || ^19.0.0-beta
      react-dom: ^16.8.0 || ^17.0.0 || ^18.0.0 || ^19.0.0-beta
      storybook: ^8.3.2
      typescript: '>= 4.2.x'
    peerDependenciesMeta:
      '@storybook/test':
        optional: true
      typescript:
        optional: true
    dependencies:
      '@storybook/components': 8.3.2(storybook@8.3.2)
      '@storybook/global': 5.0.0
      '@storybook/manager-api': 8.3.2(storybook@8.3.2)
      '@storybook/preview-api': 8.3.2(storybook@8.3.2)
      '@storybook/react-dom-shim': 8.3.2(react-dom@18.3.1)(react@18.3.1)(storybook@8.3.2)
      '@storybook/test': 8.3.2(storybook@8.3.2)
      '@storybook/theming': 8.3.2(storybook@8.3.2)
      '@types/escodegen': 0.0.6
      '@types/estree': 0.0.51
      '@types/node': 22.6.1
      acorn: 7.4.1
      acorn-jsx: 5.3.2(acorn@7.4.1)
      acorn-walk: 7.2.0
      escodegen: 2.1.0
      html-tags: 3.3.1
      prop-types: 15.8.1
      react: 18.3.1
      react-dom: 18.3.1(react@18.3.1)
      react-element-to-jsx-string: 15.0.0(react-dom@18.3.1)(react@18.3.1)
      semver: 7.6.0
      storybook: 8.3.2
      ts-dedent: 2.2.0
      type-fest: 2.19.0
      typescript: 5.6.2
      util-deprecate: 1.0.2
    dev: true

  /@storybook/test@8.3.2(storybook@8.3.2):
    resolution: {integrity: sha512-pRrARctJoZQSKKhMyKkXZQK+fVtnilxTmd0AJx7UBJFUTZmMbp6uEdoyr4NyORCUO1xxxrdbD88vEUsSC1hdYw==}
    peerDependencies:
      storybook: ^8.3.2
    dependencies:
      '@storybook/csf': 0.1.11
      '@storybook/global': 5.0.0
      '@storybook/instrumenter': 8.3.2(storybook@8.3.2)
      '@testing-library/dom': 10.4.0
      '@testing-library/jest-dom': 6.5.0
      '@testing-library/user-event': 14.5.2(@testing-library/dom@10.4.0)
      '@vitest/expect': 2.0.5
      '@vitest/spy': 2.0.5
      storybook: 8.3.2
      util: 0.12.5
    dev: true

  /@storybook/theming@8.3.2(storybook@8.3.2):
    resolution: {integrity: sha512-JXAVc08Tlbu4GTTMGNmwUy69lShqSpJixAJc4bvWTnNAtPTRltiNJCg/KJ0GauEyRFk8ZR2Ha4KhN3DB1felNQ==}
    peerDependencies:
      storybook: ^8.3.2
    dependencies:
      storybook: 8.3.2
    dev: true

  /@swc/core-darwin-arm64@1.7.26:
    resolution: {integrity: sha512-FF3CRYTg6a7ZVW4yT9mesxoVVZTrcSWtmZhxKCYJX9brH4CS/7PRPjAKNk6kzWgWuRoglP7hkjQcd6EpMcZEAw==}
    engines: {node: '>=10'}
    cpu: [arm64]
    os: [darwin]
    requiresBuild: true
    dev: true
    optional: true

  /@swc/core-darwin-x64@1.7.26:
    resolution: {integrity: sha512-az3cibZdsay2HNKmc4bjf62QVukuiMRh5sfM5kHR/JMTrLyS6vSw7Ihs3UTkZjUxkLTT8ro54LI6sV6sUQUbLQ==}
    engines: {node: '>=10'}
    cpu: [x64]
    os: [darwin]
    requiresBuild: true
    dev: true
    optional: true

  /@swc/core-linux-arm-gnueabihf@1.7.26:
    resolution: {integrity: sha512-VYPFVJDO5zT5U3RpCdHE5v1gz4mmR8BfHecUZTmD2v1JeFY6fv9KArJUpjrHEEsjK/ucXkQFmJ0jaiWXmpOV9Q==}
    engines: {node: '>=10'}
    cpu: [arm]
    os: [linux]
    requiresBuild: true
    dev: true
    optional: true

  /@swc/core-linux-arm64-gnu@1.7.26:
    resolution: {integrity: sha512-YKevOV7abpjcAzXrhsl+W48Z9mZvgoVs2eP5nY+uoMAdP2b3GxC0Df1Co0I90o2lkzO4jYBpTMcZlmUXLdXn+Q==}
    engines: {node: '>=10'}
    cpu: [arm64]
    os: [linux]
    requiresBuild: true
    dev: true
    optional: true

  /@swc/core-linux-arm64-musl@1.7.26:
    resolution: {integrity: sha512-3w8iZICMkQQON0uIcvz7+Q1MPOW6hJ4O5ETjA0LSP/tuKqx30hIniCGOgPDnv3UTMruLUnQbtBwVCZTBKR3Rkg==}
    engines: {node: '>=10'}
    cpu: [arm64]
    os: [linux]
    requiresBuild: true
    dev: true
    optional: true

  /@swc/core-linux-x64-gnu@1.7.26:
    resolution: {integrity: sha512-c+pp9Zkk2lqb06bNGkR2Looxrs7FtGDMA4/aHjZcCqATgp348hOKH5WPvNLBl+yPrISuWjbKDVn3NgAvfvpH4w==}
    engines: {node: '>=10'}
    cpu: [x64]
    os: [linux]
    requiresBuild: true
    dev: true
    optional: true

  /@swc/core-linux-x64-musl@1.7.26:
    resolution: {integrity: sha512-PgtyfHBF6xG87dUSSdTJHwZ3/8vWZfNIXQV2GlwEpslrOkGqy+WaiiyE7Of7z9AvDILfBBBcJvJ/r8u980wAfQ==}
    engines: {node: '>=10'}
    cpu: [x64]
    os: [linux]
    requiresBuild: true
    dev: true
    optional: true

  /@swc/core-win32-arm64-msvc@1.7.26:
    resolution: {integrity: sha512-9TNXPIJqFynlAOrRD6tUQjMq7KApSklK3R/tXgIxc7Qx+lWu8hlDQ/kVPLpU7PWvMMwC/3hKBW+p5f+Tms1hmA==}
    engines: {node: '>=10'}
    cpu: [arm64]
    os: [win32]
    requiresBuild: true
    dev: true
    optional: true

  /@swc/core-win32-ia32-msvc@1.7.26:
    resolution: {integrity: sha512-9YngxNcG3177GYdsTum4V98Re+TlCeJEP4kEwEg9EagT5s3YejYdKwVAkAsJszzkXuyRDdnHUpYbTrPG6FiXrQ==}
    engines: {node: '>=10'}
    cpu: [ia32]
    os: [win32]
    requiresBuild: true
    dev: true
    optional: true

  /@swc/core-win32-x64-msvc@1.7.26:
    resolution: {integrity: sha512-VR+hzg9XqucgLjXxA13MtV5O3C0bK0ywtLIBw/+a+O+Oc6mxFWHtdUeXDbIi5AiPbn0fjgVJMqYnyjGyyX8u0w==}
    engines: {node: '>=10'}
    cpu: [x64]
    os: [win32]
    requiresBuild: true
    dev: true
    optional: true

  /@swc/core@1.7.26:
    resolution: {integrity: sha512-f5uYFf+TmMQyYIoxkn/evWhNGuUzC730dFwAKGwBVHHVoPyak1/GvJUm6i1SKl+2Hrj9oN0i3WSoWWZ4pgI8lw==}
    engines: {node: '>=10'}
    requiresBuild: true
    peerDependencies:
      '@swc/helpers': '*'
    peerDependenciesMeta:
      '@swc/helpers':
        optional: true
    dependencies:
      '@swc/counter': 0.1.3
      '@swc/types': 0.1.12
    optionalDependencies:
      '@swc/core-darwin-arm64': 1.7.26
      '@swc/core-darwin-x64': 1.7.26
      '@swc/core-linux-arm-gnueabihf': 1.7.26
      '@swc/core-linux-arm64-gnu': 1.7.26
      '@swc/core-linux-arm64-musl': 1.7.26
      '@swc/core-linux-x64-gnu': 1.7.26
      '@swc/core-linux-x64-musl': 1.7.26
      '@swc/core-win32-arm64-msvc': 1.7.26
      '@swc/core-win32-ia32-msvc': 1.7.26
      '@swc/core-win32-x64-msvc': 1.7.26
    dev: true

  /@swc/counter@0.1.3:
    resolution: {integrity: sha512-e2BR4lsJkkRlKZ/qCHPw9ZaSxc0MVUd7gtbtaB7aMvHeJVYe8sOB8DBZkP2DtISHGSku9sCK6T6cnY0CtXrOCQ==}
    dev: true

  /@swc/types@0.1.12:
    resolution: {integrity: sha512-wBJA+SdtkbFhHjTMYH+dEH1y4VpfGdAc2Kw/LK09i9bXd/K6j6PkDcFCEzb6iVfZMkPRrl/q0e3toqTAJdkIVA==}
    dependencies:
      '@swc/counter': 0.1.3
    dev: true

  /@szmarczak/http-timer@4.0.6:
    resolution: {integrity: sha512-4BAffykYOgO+5nzBWYwE3W90sBgLJoUPRWWcL8wlyiM8IB8ipJz3UMJ9KXQd1RKQXpKp8Tutn80HZtWsu2u76w==}
    engines: {node: '>=10'}
    dependencies:
      defer-to-connect: 2.0.1

  /@tanstack/history@1.45.3:
    resolution: {integrity: sha512-n4XXInV9irIq0obRvINIkESkGk280Q+xkIIbswmM0z9nAu2wsIRZNvlmPrtYh6bgNWtItOWWoihFUjLTW8g6Jg==}
    engines: {node: '>=12'}

  /@tanstack/react-router@1.46.8(react-dom@18.3.1)(react@18.3.1):
    resolution: {integrity: sha512-9hQ2c/641tI2658iE+yNIHSRAjfuV9KWEP9siueP0PuMVU34Jnb8+26OazvOQTOa8yXC3VCQUMK+q8ZlCCw7BQ==}
    engines: {node: '>=12'}
    peerDependencies:
      react: '>=18'
      react-dom: '>=18'
    dependencies:
      '@tanstack/history': 1.45.3
      '@tanstack/react-store': 0.5.5(react-dom@18.3.1)(react@18.3.1)
      react: 18.3.1
      react-dom: 18.3.1(react@18.3.1)
      tiny-invariant: 1.3.3
      tiny-warning: 1.0.3

  /@tanstack/react-store@0.5.5(react-dom@18.3.1)(react@18.3.1):
    resolution: {integrity: sha512-1orYXGatBqXCYKuroFwV8Ll/6aDa5E3pU6RR4h7RvRk7TmxF1+zLCsWALZaeijXkySNMGmvawSbUXRypivg2XA==}
    peerDependencies:
      react: ^17.0.0 || ^18.0.0
      react-dom: ^17.0.0 || ^18.0.0
    dependencies:
      '@tanstack/store': 0.5.5
      react: 18.3.1
      react-dom: 18.3.1(react@18.3.1)
      use-sync-external-store: 1.2.2(react@18.3.1)

  /@tanstack/router-devtools@1.46.9(@tanstack/react-router@1.46.8)(react-dom@18.3.1)(react@18.3.1):
    resolution: {integrity: sha512-KuUCKB3p2M1nyfQ+8Rz0m8ZerECNVjE/CdxsaR4M/HvNS+yL78K1otXm0YeSlnMEqN7SGdWVqw+8CcBi9qEYnw==}
    engines: {node: '>=12'}
    peerDependencies:
      '@tanstack/react-router': ^1.46.8
      react: '>=18'
      react-dom: '>=18'
    dependencies:
      '@tanstack/react-router': 1.46.8(react-dom@18.3.1)(react@18.3.1)
      clsx: 2.1.1
      goober: 2.1.14
      react: 18.3.1
      react-dom: 18.3.1(react@18.3.1)
    transitivePeerDependencies:
      - csstype
    dev: true

  /@tanstack/router-generator@1.52.0:
    resolution: {integrity: sha512-p1q+pGt5kh9a2d0I3inoRCEaqL1NXPOKarcvNrwn8wP4K6IXXSipZiXIsC4bribVdzBlBwhiyCkDjAUVV0l0xg==}
    engines: {node: '>=12'}
    dependencies:
      prettier: 3.3.3
      zod: 3.23.8
    dev: true

  /@tanstack/router-plugin@1.46.6(vite@5.4.7):
    resolution: {integrity: sha512-zbQc7tjwbpzyKVXNU45AJJJovFkNcay5CtiFvJuRTX0kQUqY8VtiDX2ZCt/5X0Rp+DSwS75/ceZTVowog1xtkg==}
    engines: {node: '>=12'}
    peerDependencies:
      '@rsbuild/core': '>=0.7.9'
      vite: '>=5.0.13'
      webpack: '>=5.92.0'
    peerDependenciesMeta:
      '@rsbuild/core':
        optional: true
      vite:
        optional: true
      webpack:
        optional: true
    dependencies:
      '@babel/core': 7.25.2
      '@babel/generator': 7.25.6
      '@babel/parser': 7.25.6
      '@babel/plugin-syntax-jsx': 7.24.7(@babel/core@7.25.2)
      '@babel/plugin-syntax-typescript': 7.25.4(@babel/core@7.25.2)
      '@babel/template': 7.25.0
      '@babel/traverse': 7.25.6
      '@babel/types': 7.25.6
      '@tanstack/router-generator': 1.52.0
      '@types/babel__core': 7.20.5
      '@types/babel__generator': 7.6.8
      '@types/babel__template': 7.4.4
      '@types/babel__traverse': 7.20.6
      babel-dead-code-elimination: 1.0.6
      chokidar: 3.6.0
      unplugin: 1.12.3
      vite: 5.4.7(@types/node@18.11.5)(sass@1.80.4)
      zod: 3.23.8
    transitivePeerDependencies:
      - supports-color
    dev: true

  /@tanstack/store@0.5.5:
    resolution: {integrity: sha512-EOSrgdDAJExbvRZEQ/Xhh9iZchXpMN+ga1Bnk8Nmygzs8TfiE6hbzThF+Pr2G19uHL6+DTDTHhJ8VQiOd7l4tA==}

  /@testing-library/dom@10.1.0:
    resolution: {integrity: sha512-wdsYKy5zupPyLCW2Je5DLHSxSfbIp6h80WoHOQc+RPtmPGA52O9x5MJEkv92Sjonpq+poOAtUKhh1kBGAXBrNA==}
    engines: {node: '>=18'}
    dependencies:
      '@babel/code-frame': 7.23.5
      '@babel/runtime': 7.23.8
      '@types/aria-query': 5.0.4
      aria-query: 5.3.0
      chalk: 4.1.2
      dom-accessibility-api: 0.5.16
      lz-string: 1.5.0
      pretty-format: 27.5.1
    dev: true

  /@testing-library/dom@10.4.0:
    resolution: {integrity: sha512-pemlzrSESWbdAloYml3bAJMEfNh1Z7EduzqPKprCH5S341frlpYnUEW0H72dLxa6IsYr+mPno20GiSm+h9dEdQ==}
    engines: {node: '>=18'}
    dependencies:
      '@babel/code-frame': 7.24.7
      '@babel/runtime': 7.23.8
      '@types/aria-query': 5.0.4
      aria-query: 5.3.0
      chalk: 4.1.2
      dom-accessibility-api: 0.5.16
      lz-string: 1.5.0
      pretty-format: 27.5.1
    dev: true

  /@testing-library/jest-dom@6.5.0:
    resolution: {integrity: sha512-xGGHpBXYSHUUr6XsKBfs85TWlYKpTc37cSBBVrXcib2MkHLboWlkClhWF37JKlDb9KEq3dHs+f2xR7XJEWGBxA==}
    engines: {node: '>=14', npm: '>=6', yarn: '>=1'}
    dependencies:
      '@adobe/css-tools': 4.4.0
      aria-query: 5.3.0
      chalk: 3.0.0
      css.escape: 1.5.1
      dom-accessibility-api: 0.6.3
      lodash: 4.17.21
      redent: 3.0.0
    dev: true

  /@testing-library/react@15.0.7(@types/react@18.3.2)(react-dom@18.3.1)(react@18.3.1):
    resolution: {integrity: sha512-cg0RvEdD1TIhhkm1IeYMQxrzy0MtUNfa3minv4MjbgcYzJAZ7yD0i0lwoPOTPr+INtiXFezt2o8xMSnyHhEn2Q==}
    engines: {node: '>=18'}
    peerDependencies:
      '@types/react': ^18.0.0
      react: ^18.0.0
      react-dom: ^18.0.0
    peerDependenciesMeta:
      '@types/react':
        optional: true
    dependencies:
      '@babel/runtime': 7.23.8
      '@testing-library/dom': 10.1.0
      '@types/react': 18.3.2
      '@types/react-dom': 18.3.0
      react: 18.3.1
      react-dom: 18.3.1(react@18.3.1)
    dev: true

  /@testing-library/user-event@14.5.2(@testing-library/dom@10.1.0):
    resolution: {integrity: sha512-YAh82Wh4TIrxYLmfGcixwD18oIjyC1pFQC2Y01F2lzV2HTMiYrI0nze0FD0ocB//CKS/7jIUgae+adPqxK5yCQ==}
    engines: {node: '>=12', npm: '>=6'}
    peerDependencies:
      '@testing-library/dom': '>=7.21.4'
    dependencies:
      '@testing-library/dom': 10.1.0
    dev: true

  /@testing-library/user-event@14.5.2(@testing-library/dom@10.4.0):
    resolution: {integrity: sha512-YAh82Wh4TIrxYLmfGcixwD18oIjyC1pFQC2Y01F2lzV2HTMiYrI0nze0FD0ocB//CKS/7jIUgae+adPqxK5yCQ==}
    engines: {node: '>=12', npm: '>=6'}
    peerDependencies:
      '@testing-library/dom': '>=7.21.4'
    dependencies:
      '@testing-library/dom': 10.4.0
    dev: true

  /@tippyjs/react@4.2.6(react-dom@18.3.1)(react@18.3.1):
    resolution: {integrity: sha512-91RicDR+H7oDSyPycI13q3b7o4O60wa2oRbjlz2fyRLmHImc4vyDwuUP8NtZaN0VARJY5hybvDYrFzhY9+Lbyw==}
    peerDependencies:
      react: '>=16.8'
      react-dom: '>=16.8'
    dependencies:
      react: 18.3.1
      react-dom: 18.3.1(react@18.3.1)
      tippy.js: 6.3.7
    dev: false

  /@tsconfig/node10@1.0.9:
    resolution: {integrity: sha512-jNsYVVxU8v5g43Erja32laIDHXeoNvFEpX33OK4d6hljo3jDhCBDhx5dhCCTMWUojscpAagGiRkBKxpdl9fxqA==}

  /@tsconfig/node12@1.0.11:
    resolution: {integrity: sha512-cqefuRsh12pWyGsIoBKJA9luFu3mRxCA+ORZvA4ktLSzIuCUtWVxGIuXigEwO5/ywWFMZ2QEGKWvkZG1zDMTag==}

  /@tsconfig/node14@1.0.3:
    resolution: {integrity: sha512-ysT8mhdixWK6Hw3i1V2AeRqZ5WfXg1G43mqoYlM2nc6388Fq5jcXyr5mRsqViLx/GJYdoL0bfXD8nmF+Zn/Iow==}

  /@tsconfig/node16@1.0.4:
    resolution: {integrity: sha512-vxhUy4J8lyeyinH7Azl1pdd43GJhZH/tP2weN8TntQblOY+A0XbT8DJk1/oCPuOOyg/Ja757rG0CgHcWC8OfMA==}

  /@types/argparse@1.0.38:
    resolution: {integrity: sha512-ebDJ9b0e702Yr7pWgB0jzm+CX4Srzz8RcXtLJDJB+BSccqMa36uyH/zUsSYao5+BD1ytv3k3rPYCq4mAE1hsXA==}
    dev: true

  /@types/aria-query@5.0.4:
    resolution: {integrity: sha512-rfT93uj5s0PRL7EzccGMs3brplhcrghnDoV26NqKhCAS1hVo+WdNsPvE/yb6ilfr5hi2MEk6d5EWJTKdxg8jVw==}
    dev: true

  /@types/babel__core@7.20.5:
    resolution: {integrity: sha512-qoQprZvz5wQFJwMDqeseRXWv3rqMvhgpbXFfVyWhbx9X47POIA6i/+dXefEmZKoAgOaTdaIgNSMqMIU61yRyzA==}
    dependencies:
      '@babel/parser': 7.23.6
      '@babel/types': 7.23.6
      '@types/babel__generator': 7.6.8
      '@types/babel__template': 7.4.4
      '@types/babel__traverse': 7.20.5
    dev: true

  /@types/babel__generator@7.6.8:
    resolution: {integrity: sha512-ASsj+tpEDsEiFr1arWrlN6V3mdfjRMZt6LtK/Vp/kreFLnr5QH5+DhvD5nINYZXzwJvXeGq+05iUXcAzVrqWtw==}
    dependencies:
      '@babel/types': 7.23.6
    dev: true

  /@types/babel__template@7.4.4:
    resolution: {integrity: sha512-h/NUaSyG5EyxBIp8YRxo4RMe2/qQgvyowRwVMzhYhBCONbW8PUsg4lkFMrhgZhUe5z3L3MiLDuvyJ/CaPa2A8A==}
    dependencies:
      '@babel/parser': 7.23.6
      '@babel/types': 7.23.6
    dev: true

  /@types/babel__traverse@7.20.5:
    resolution: {integrity: sha512-WXCyOcRtH37HAUkpXhUduaxdm82b4GSlyTqajXviN4EfiuPgNYR109xMCKvpl6zPIpua0DGlMEDCq+g8EdoheQ==}
    dependencies:
      '@babel/types': 7.23.6
    dev: true

  /@types/babel__traverse@7.20.6:
    resolution: {integrity: sha512-r1bzfrm0tomOI8g1SzvCaQHo6Lcv6zu0EA+W2kHrt8dyrHQxGzBBL4kdkzIS+jBMV+EYcMAEAqXqYaLJq5rOZg==}
    dependencies:
      '@babel/types': 7.25.6
    dev: true

  /@types/base64-js@1.3.2:
    resolution: {integrity: sha512-Q2Xn2/vQHRGLRXhQ5+BSLwhHkR3JVflxVKywH0Q6fVoAiUE8fFYL2pE5/l2ZiOiBDfA8qUqRnSxln4G/NFz1Sg==}
    dev: false

  /@types/body-parser@1.19.5:
    resolution: {integrity: sha512-fB3Zu92ucau0iQ0JMCFQE7b/dv8Ot07NI3KaZIkIUNXq82k4eBAqUaneXfleGY9JWskeS9y+u0nXMyspcuQrCg==}
    dependencies:
      '@types/connect': 3.4.38
      '@types/node': 18.11.5
    dev: true

  /@types/cacheable-request@6.0.3:
    resolution: {integrity: sha512-IQ3EbTzGxIigb1I3qPZc1rWJnH0BmSKv5QYTalEwweFvyBDLSAe24zP0le/hyi7ecGfZVlIVAg4BZqb8WBwKqw==}
    dependencies:
      '@types/http-cache-semantics': 4.0.4
      '@types/keyv': 3.1.4
      '@types/node': 18.11.5
      '@types/responselike': 1.0.3

  /@types/connect@3.4.38:
    resolution: {integrity: sha512-K6uROf1LD88uDQqJCktA4yzL1YYAK6NgfsI0v/mTgyPKWsX1CnJ0XPSDhViejru1GcRkLWb8RlzFYJRqGUbaug==}
    dependencies:
      '@types/node': 18.11.5
    dev: true

  /@types/debug@4.1.12:
    resolution: {integrity: sha512-vIChWdVG3LG1SMxEvI/AK+FWJthlrqlTu7fbrlywTkkaONwk/UAGaULXRlf8vkzFBLVm0zkMdCquhL5aOjhXPQ==}
    dependencies:
      '@types/ms': 0.7.34
    dev: false

  /@types/doctrine@0.0.9:
    resolution: {integrity: sha512-eOIHzCUSH7SMfonMG1LsC2f8vxBFtho6NGBznK41R84YzPuvSBzrhEps33IsQiOW9+VL6NQ9DbjQJznk/S4uRA==}
    dev: true

  /@types/dompurify@2.4.0:
    resolution: {integrity: sha512-IDBwO5IZhrKvHFUl+clZxgf3hn2b/lU6H1KaBShPkQyGJUQ0xwebezIPSuiyGwfz1UzJWQl4M7BDxtHtCCPlTg==}
    dependencies:
      '@types/trusted-types': 2.0.7
    dev: true

  /@types/escodegen@0.0.6:
    resolution: {integrity: sha512-AjwI4MvWx3HAOaZqYsjKWyEObT9lcVV0Y0V8nXo6cXzN8ZiMxVhf6F3d/UNvXVGKrEzL/Dluc5p+y9GkzlTWig==}
    dev: true

  /@types/estree-jsx@1.0.5:
    resolution: {integrity: sha512-52CcUVNFyfb1A2ALocQw/Dd1BQFNmSdkuC3BkZ6iqhdMfQz7JWOFRuJFloOzjk+6WijU56m9oKXFAXc7o3Towg==}
    dependencies:
      '@types/estree': 1.0.5
    dev: false

  /@types/estree@0.0.51:
    resolution: {integrity: sha512-CuPgU6f3eT/XgKKPqKd/gLZV1Xmvf1a2R5POBOGQa6uv82xpls89HU5zKeVoyR8XzHd1RGNOlQlvUe3CFkjWNQ==}
    dev: true

  /@types/estree@1.0.5:
    resolution: {integrity: sha512-/kYRxGDLWzHOB7q+wtSUQlFrtcdUccpfy+X+9iMBpHK8QLLhx2wIPYuS5DYtR9Wa/YlZAbIovy7qVdB1Aq6Lyw==}

  /@types/express-serve-static-core@4.17.41:
    resolution: {integrity: sha512-OaJ7XLaelTgrvlZD8/aa0vvvxZdUmlCn6MtWeB7TkiKW70BQLc9XEPpDLPdbo52ZhXUCrznlWdCHWxJWtdyajA==}
    dependencies:
      '@types/node': 18.11.5
      '@types/qs': 6.9.11
      '@types/range-parser': 1.2.7
      '@types/send': 0.17.4
    dev: true

  /@types/express@4.17.21:
    resolution: {integrity: sha512-ejlPM315qwLpaQlQDTjPdsUFSc6ZsP4AN6AlWnogPjQ7CVi7PYF3YVz+CY3jE2pwYf7E/7HlDAN0rV2GxTG0HQ==}
    dependencies:
      '@types/body-parser': 1.19.5
      '@types/express-serve-static-core': 4.17.41
      '@types/qs': 6.9.11
      '@types/serve-static': 1.15.5
    dev: true

  /@types/faker@4.1.12:
    resolution: {integrity: sha512-0MEyzJrLLs1WaOCx9ULK6FzdCSj2EuxdSP9kvuxxdBEGujZYUOZ4vkPXdgu3dhyg/pOdn7VCatelYX7k0YShlA==}
    dev: true

  /@types/find-cache-dir@3.2.1:
    resolution: {integrity: sha512-frsJrz2t/CeGifcu/6uRo4b+SzAwT4NYCVPu1GN8IB9XTzrpPkGuV0tmh9mN+/L0PklAlsC3u5Fxt0ju00LXIw==}
    dev: true

  /@types/geojson@7946.0.13:
    resolution: {integrity: sha512-bmrNrgKMOhM3WsafmbGmC+6dsF2Z308vLFsQ3a/bT8X8Sv5clVYpPars/UPq+sAaJP+5OoLAYgwbkS5QEJdLUQ==}

  /@types/glob@7.2.0:
    resolution: {integrity: sha512-ZUxbzKl0IfJILTS6t7ip5fQQM/J3TJYubDm3nMbgubNNYS62eXeUpoLUC8/7fJNiFYHTrGPQn7hspDUzIHX3UA==}
    dependencies:
      '@types/minimatch': 5.1.2
      '@types/node': 18.11.5
    dev: true

  /@types/glob@8.1.0:
    resolution: {integrity: sha512-IO+MJPVhoqz+28h1qLAcBEH2+xHMK6MTyHJc7MTnnYb6wsoLR29POVGJ7LycmVXIqyy/4/2ShP5sUwTXuOwb/w==}
    dependencies:
      '@types/minimatch': 5.1.2
      '@types/node': 18.11.5
    dev: true

  /@types/graceful-fs@4.1.9:
    resolution: {integrity: sha512-olP3sd1qOEe5dXTSaFvQG+02VdRXcdytWLAZsAq1PecU8uqQAhkrnbli7DagjtXKW/Bl7YJbUsa8MPcuc8LHEQ==}
    dependencies:
      '@types/node': 18.11.5
    dev: true

  /@types/hast@3.0.4:
    resolution: {integrity: sha512-WPs+bbQw5aCj+x6laNGWLH3wviHtoCv/P3+otBhbOhJgG8qtpdAMlTCxLtsTWA7LH1Oh/bFCHsBn0TPS5m30EQ==}
    dependencies:
      '@types/unist': 2.0.10

  /@types/hoist-non-react-statics@3.3.5:
    resolution: {integrity: sha512-SbcrWzkKBw2cdwRTwQAswfpB9g9LJWfjtUeW/jvNwbhC8cpmmNYVePa+ncbUe0rGTQ7G3Ff6mYUN2VMfLVr+Sg==}
    dependencies:
      '@types/react': 18.3.2
      hoist-non-react-statics: 3.3.2

  /@types/http-cache-semantics@4.0.4:
    resolution: {integrity: sha512-1m0bIFVc7eJWyve9S0RnuRgcQqF/Xd5QsUZAZeQFr1Q3/p9JWoQQEqmVy+DPTNpGXwhgIetAoYF8JSc33q29QA==}

  /@types/http-errors@2.0.4:
    resolution: {integrity: sha512-D0CFMMtydbJAegzOyHjtiKPLlvnm3iTZyZRSZoLq2mRhDdmLfIWOCYPfQJ4cu2erKghU++QvjcUjp/5h7hESpA==}
    dev: true

  /@types/istanbul-lib-coverage@2.0.6:
    resolution: {integrity: sha512-2QF/t/auWm0lsy8XtKVPG19v3sSOQlJe/YHZgfjb/KBBHOGSV+J2q/S671rcq9uTBrLAXmZpqJiaQbMT+zNU1w==}
    dev: true

  /@types/istanbul-lib-report@3.0.3:
    resolution: {integrity: sha512-NQn7AHQnk/RSLOxrBbGyJM/aVQ+pjj5HCgasFxc0K/KhoATfQ/47AyUl15I2yBUpihjmas+a+VJBOqecrFH+uA==}
    dependencies:
      '@types/istanbul-lib-coverage': 2.0.6
    dev: true

  /@types/istanbul-reports@3.0.4:
    resolution: {integrity: sha512-pk2B1NWalF9toCRu6gjBzR69syFjP4Od8WRAX+0mmf9lAjCRicLOWc+ZrxZHx/0XRjotgkF9t6iaMJ+aXcOdZQ==}
    dependencies:
      '@types/istanbul-lib-report': 3.0.3
    dev: true

  /@types/jest@29.5.11:
    resolution: {integrity: sha512-S2mHmYIVe13vrm6q4kN6fLYYAka15ALQki/vgDC3mIukEOx8WJlv0kQPM+d4w8Gp6u0uSdKND04IlTXBv0rwnQ==}
    dependencies:
      expect: 29.7.0
      pretty-format: 29.7.0
    dev: true

  /@types/jquery@3.5.29:
    resolution: {integrity: sha512-oXQQC9X9MOPRrMhPHHOsXqeQDnWeCDT3PelUIg/Oy8FAbzSZtFHRjc7IpbfFVmpLtJ+UOoywpRsuO5Jxjybyeg==}
    dependencies:
      '@types/sizzle': 2.3.8
    dev: false

  /@types/jscodeshift@0.11.11:
    resolution: {integrity: sha512-d7CAfFGOupj5qCDqMODXxNz2/NwCv/Lha78ZFbnr6qpk3K98iSB8I+ig9ERE2+EeYML352VMRsjPyOpeA+04eQ==}
    dependencies:
      ast-types: 0.14.2
      recast: 0.20.5
    dev: false

  /@types/json-schema@7.0.15:
    resolution: {integrity: sha512-5+fP8P8MFNC+AyZCDxrB2pkZFPGzqQWUzpSeuuVLvm8VMcorNYavBqoFcxK8bQz4Qsbn4oUEEem4wDLfcysGHA==}
    dev: true

  /@types/json5@0.0.29:
    resolution: {integrity: sha512-dRLjCWHYg4oaA77cxO64oO+7JwCwnIzkZPdrrC71jQmQtlhM556pwKo5bUzqvZndkVbeFLIIi+9TC40JNF5hNQ==}
    dev: true

  /@types/keyv@3.1.4:
    resolution: {integrity: sha512-BQ5aZNSCpj7D6K2ksrRCTmKRLEpnPvWDiLPfoGyhZ++8YtiK9d/3DBKPJgry359X/P1PfruyYwvnvwFjuEiEIg==}
    dependencies:
      '@types/node': 18.11.5

  /@types/linkify-it@2.1.0:
    resolution: {integrity: sha512-Q7DYAOi9O/+cLLhdaSvKdaumWyHbm7HAk/bFwwyTuU0arR5yyCeW5GOoqt4tJTpDRxhpx9Q8kQL6vMpuw9hDSw==}
    dev: true

  /@types/lodash@4.14.202:
    resolution: {integrity: sha512-OvlIYQK9tNneDlS0VN54LLd5uiPCBOp7gS5Z0f1mjoJYBrtStzgmJBxONW3U6OZqdtNzZPmn9BS/7WI7BFFcFQ==}
    dev: true

  /@types/mdast@4.0.4:
    resolution: {integrity: sha512-kGaNbPh1k7AFzgpud/gMdvIm5xuECykRR+JnWKQno9TAXVa6WIVCGTPvYGekIDL4uwCZQSYbUxNBSb1aUo79oA==}
    dependencies:
      '@types/unist': 2.0.10
    dev: false

  /@types/mdx@2.0.10:
    resolution: {integrity: sha512-Rllzc5KHk0Al5/WANwgSPl1/CwjqCy+AZrGd78zuK+jO9aDM6ffblZ+zIjgPNAaEBmlO0RYDvLNh7wD0zKVgEg==}
    dev: true

  /@types/mime@1.3.5:
    resolution: {integrity: sha512-/pyBZWSLD2n0dcHE3hq8s8ZvcETHtEuF+3E7XVt0Ig2nvsVQXdghHVcEkIWjy9A0wKfTn97a/PSDYohKIlnP/w==}
    dev: true

  /@types/mime@3.0.4:
    resolution: {integrity: sha512-iJt33IQnVRkqeqC7PzBHPTC6fDlRNRW8vjrgqtScAhrmMwe8c4Eo7+fUGTa+XdWrpEgpyKWMYmi2dIwMAYRzPw==}
    dev: true

  /@types/minimatch@5.1.2:
    resolution: {integrity: sha512-K0VQKziLUWkVKiRVrx4a40iPaxTUefQmjtkQofBkYRcoaaL/8rhwDWww9qWbrgicNOgnpIsMxyNIUM4+n6dUIA==}
    dev: true

  /@types/ms@0.7.34:
    resolution: {integrity: sha512-nG96G3Wp6acyAgJqGasjODb+acrI7KltPiRxzHPXnP3NgI28bpQDRv53olbqGXbfcgF5aiiHmO3xpwEpS5Ld9g==}
    dev: false

  /@types/node-fetch@2.6.11:
    resolution: {integrity: sha512-24xFj9R5+rfQJLRyM56qh+wnVSYhyXC2tkoBndtY0U+vubqNsYXGjufB2nn8Q6gt0LrARwL6UBtMCSVCwl4B1g==}
    dependencies:
      '@types/node': 18.11.5
      form-data: 4.0.0
    dev: false

  /@types/node@16.18.75:
    resolution: {integrity: sha512-+FSfZd5mpMDTcIK7bp2GueIcAespzR4FROOXnEst248c85vwthIEwtXYOLgVc/sI4ihE1K/7yO1lEiSgvwAOxA==}

  /@types/node@18.11.5:
    resolution: {integrity: sha512-3JRwhbjI+cHLAkUorhf8RnqUbFXajvzX4q6fMn5JwkgtuwfYtRQYI3u4V92vI6NJuTsbBQWWh3RZjFsuevyMGQ==}

  /@types/node@22.6.1:
    resolution: {integrity: sha512-V48tCfcKb/e6cVUigLAaJDAILdMP0fUW6BidkPK4GpGjXcfbnoHasCZDwz3N3yVt5we2RHm4XTQCpv0KJz9zqw==}
    dependencies:
      undici-types: 6.19.8
    dev: true

  /@types/prop-types@15.7.11:
    resolution: {integrity: sha512-ga8y9v9uyeiLdpKddhxYQkxNDrfvuPrlFb0N1qnZZByvcElJaXthF1UhvCh9TLWJBEHeNtdnbysW7Y6Uq8CVng==}

  /@types/qs@6.9.11:
    resolution: {integrity: sha512-oGk0gmhnEJK4Yyk+oI7EfXsLayXatCWPHary1MtcmbAifkobT9cM9yutG/hZKIseOU0MqbIwQ/u2nn/Gb+ltuQ==}
    dev: true

  /@types/range-parser@1.2.7:
    resolution: {integrity: sha512-hKormJbkJqzQGhziax5PItDUTMAM9uE2XXQmM37dyd4hVM+5aVl7oVxMVUiVQn2oCQFN/LKCZdvSM0pFRqbSmQ==}
    dev: true

  /@types/react-autosuggest@10.1.2:
    resolution: {integrity: sha512-K23lmXhC3Bbd8y/jm5+wYrw/NAeN4U/wlHTgAEBIwLOyQKFCFYA3ONKte9P21L+RGIXRP8UlzHOSRtmIZw5Nqw==}
    dependencies:
      '@types/react': 18.3.2
    dev: true

  /@types/react-dom@18.3.0:
    resolution: {integrity: sha512-EhwApuTmMBmXuFOikhQLIBUn6uFg81SwLMOAUgodJF14SOBOCMdU04gDoYi0WOJJHD144TL32z4yDqCW3dnkQg==}
    dependencies:
      '@types/react': 18.3.2
    dev: true

  /@types/react-redux@7.1.33:
    resolution: {integrity: sha512-NF8m5AjWCkert+fosDsN3hAlHzpjSiXlVy9EgQEmLoBhaNXbmyeGs/aj5dQzKuF+/q+S7JQagorGDW8pJ28Hmg==}
    dependencies:
      '@types/hoist-non-react-statics': 3.3.5
      '@types/react': 18.3.2
      hoist-non-react-statics: 3.3.2
      redux: 4.2.1

  /@types/react-table@7.7.19:
    resolution: {integrity: sha512-47jMa1Pai7ily6BXJCW33IL5ghqmCWs2VM9s+h1D4mCaK5P4uNkZOW3RMMg8MCXBvAJ0v9+sPqKjhid0PaJPQA==}
    dependencies:
      '@types/react': 18.3.2
    dev: false

  /@types/react-transition-group@4.4.10:
    resolution: {integrity: sha512-hT/+s0VQs2ojCX823m60m5f0sL5idt9SO6Tj6Dg+rdphGPIeJbJ6CxvBYkgkGKrYeDjvIpKTR38UzmtHJOGW3Q==}
    dependencies:
      '@types/react': 18.3.2
    dev: true

  /@types/react-window@1.8.8:
    resolution: {integrity: sha512-8Ls660bHR1AUA2kuRvVG9D/4XpRC6wjAaPT9dil7Ckc76eP9TKWZwwmgfq8Q1LANX3QNDnoU4Zp48A3w+zK69Q==}
    dependencies:
      '@types/react': 18.3.2
    dev: true

  /@types/react@18.3.2:
    resolution: {integrity: sha512-Btgg89dAnqD4vV7R3hlwOxgqobUQKgx3MmrQRi0yYbs/P0ym8XozIAlkqVilPqHQwXs4e9Tf63rrCgl58BcO4w==}
    dependencies:
      '@types/prop-types': 15.7.11
      csstype: 3.1.3

  /@types/resolve@1.20.6:
    resolution: {integrity: sha512-A4STmOXPhMUtHH+S6ymgE2GiBSMqf4oTvcQZMcHzokuTLVYzXTB8ttjcgxOVaAp2lGwEdzZ0J+cRbbeevQj1UQ==}
    dev: true

  /@types/responselike@1.0.3:
    resolution: {integrity: sha512-H/+L+UkTV33uf49PH5pCAUBVPNj2nDBXTN+qS1dOwyyg24l3CcicicCA7ca+HMvJBZcFgl5r8e+RR6elsb4Lyw==}
    dependencies:
      '@types/node': 18.11.5

  /@types/rimraf@2.0.5:
    resolution: {integrity: sha512-YyP+VfeaqAyFmXoTh3HChxOQMyjByRMsHU7kc5KOJkSlXudhMhQIALbYV7rHh/l8d2lX3VUQzprrcAgWdRuU8g==}
    dependencies:
      '@types/glob': 8.1.0
      '@types/node': 18.11.5
    dev: true

  /@types/semver@7.5.6:
    resolution: {integrity: sha512-dn1l8LaMea/IjDoHNd9J52uBbInB796CDffS6VdIxvqYCPSG0V0DzHp76GpaWnlhg88uYyPbXCDIowa86ybd5A==}
    dev: true

  /@types/send@0.17.4:
    resolution: {integrity: sha512-x2EM6TJOybec7c52BX0ZspPodMsQUd5L6PRwOunVyVUhXiBSKf3AezDL8Dgvgt5o0UfKNfuA0eMLr2wLT4AiBA==}
    dependencies:
      '@types/mime': 1.3.5
      '@types/node': 18.11.5
    dev: true

  /@types/serve-static@1.15.5:
    resolution: {integrity: sha512-PDRk21MnK70hja/YF8AHfC7yIsiQHn1rcXx7ijCFBX/k+XQJhQT/gw3xekXKJvx+5SXaMMS8oqQy09Mzvz2TuQ==}
    dependencies:
      '@types/http-errors': 2.0.4
      '@types/mime': 3.0.4
      '@types/node': 18.11.5
    dev: true

  /@types/sizzle@2.3.8:
    resolution: {integrity: sha512-0vWLNK2D5MT9dg0iOo8GlKguPAU02QjmZitPEsXRuJXU/OGIOt9vT9Fc26wtYuavLxtO45v9PGleoL9Z0k1LHg==}
    dev: false

  /@types/stack-utils@2.0.3:
    resolution: {integrity: sha512-9aEbYZ3TbYMznPdcdr3SmIrLXwC/AKZXQeCf9Pgao5CKb8CyHuEX5jzWPTkvregvhRJHcpRO6BFoGW9ycaOkYw==}
    dev: true

  /@types/trusted-types@2.0.7:
    resolution: {integrity: sha512-ScaPdn1dQczgbl0QFTeTOmVHFULt394XJgOQNoyVhZ6r2vLnMLJfBPd53SB52T/3G36VI1/g2MZaX0cwDuXsfw==}
    dev: true

  /@types/tunnel@0.0.3:
    resolution: {integrity: sha512-sOUTGn6h1SfQ+gbgqC364jLFBw2lnFqkgF3q0WovEHRLMrVD1sd5aufqi/aJObLekJO+Aq5z646U4Oxy6shXMA==}
    dependencies:
      '@types/node': 18.11.5
    dev: false

  /@types/unist@2.0.10:
    resolution: {integrity: sha512-IfYcSBWE3hLpBg8+X2SEa8LVkJdJEkT2Ese2aaLs3ptGdVtABxndrMaxuFlQ1qdFf9Q5rDvDpxI3WwgvKFAsQA==}

  /@types/unist@3.0.3:
    resolution: {integrity: sha512-ko/gIFJRv177XgZsZcBwnqJN5x/Gien8qNOn0D5bQU/zAzVf9Zt3BlcUiLqhV9y4ARk0GbT3tnUiPNgnTXzc/Q==}

  /@types/uuid@9.0.7:
    resolution: {integrity: sha512-WUtIVRUZ9i5dYXefDEAI7sh9/O7jGvHg7Df/5O/gtH3Yabe5odI3UWopVR1qbPXQtvOxWu3mM4XxlYeZtMWF4g==}
    dev: true

  /@types/yargs-parser@21.0.3:
    resolution: {integrity: sha512-I4q9QU9MQv4oEOz4tAHJtNz1cwuLxn2F3xcc2iV5WdqLPpUnj30aUuxt1mAxYTG+oe8CZMV/+6rU4S4gRDzqtQ==}
    dev: true

  /@types/yargs@17.0.32:
    resolution: {integrity: sha512-xQ67Yc/laOG5uMfX/093MRlGGCIBzZMarVa+gfNKJxWAIgykYpVGkBdbqEzGDDfCrVUj6Hiff4mTZ5BA6TmAog==}
    dependencies:
      '@types/yargs-parser': 21.0.3
    dev: true

  /@types/yauzl@2.10.3:
    resolution: {integrity: sha512-oJoftv0LSuaDZE3Le4DbKX+KS9G36NzOeSap90UIK0yMA/NhKJhqlSGtNDORNRaIbQfzjXDrQa0ytJ6mNRGz/Q==}
    requiresBuild: true
    dependencies:
      '@types/node': 18.11.5
    optional: true

  /@typescript-eslint/eslint-plugin@5.62.0(@typescript-eslint/parser@6.19.1)(eslint@8.57.1)(typescript@5.6.2):
    resolution: {integrity: sha512-TiZzBSJja/LbhNPvk6yc0JrX9XqhQ0hdh6M2svYfsHGejaKFIAGd9MQ+ERIMzLGlN/kZoYIgdxFV0PuljTKXag==}
    engines: {node: ^12.22.0 || ^14.17.0 || >=16.0.0}
    peerDependencies:
      '@typescript-eslint/parser': ^5.0.0
      eslint: ^6.0.0 || ^7.0.0 || ^8.0.0
      typescript: '*'
    peerDependenciesMeta:
      typescript:
        optional: true
    dependencies:
      '@eslint-community/regexpp': 4.10.0
      '@typescript-eslint/parser': 6.19.1(eslint@8.57.1)(typescript@5.6.2)
      '@typescript-eslint/scope-manager': 5.62.0
      '@typescript-eslint/type-utils': 5.62.0(eslint@8.57.1)(typescript@5.6.2)
      '@typescript-eslint/utils': 5.62.0(eslint@8.57.1)(typescript@5.6.2)
      debug: 4.3.4(supports-color@8.1.1)
      eslint: 8.57.1
      graphemer: 1.4.0
      ignore: 5.3.0
      natural-compare-lite: 1.4.0
      semver: 7.5.4
      tsutils: 3.21.0(typescript@5.6.2)
      typescript: 5.6.2
    transitivePeerDependencies:
      - supports-color
    dev: true

  /@typescript-eslint/eslint-plugin@7.0.2(@typescript-eslint/parser@7.0.2)(eslint@8.57.1)(typescript@5.6.2):
    resolution: {integrity: sha512-/XtVZJtbaphtdrWjr+CJclaCVGPtOdBpFEnvtNf/jRV0IiEemRrL0qABex/nEt8isYcnFacm3nPHYQwL+Wb7qg==}
    engines: {node: ^16.0.0 || >=18.0.0}
    peerDependencies:
      '@typescript-eslint/parser': ^7.0.0
      eslint: ^8.56.0
      typescript: '*'
    peerDependenciesMeta:
      typescript:
        optional: true
    dependencies:
      '@eslint-community/regexpp': 4.10.0
      '@typescript-eslint/parser': 7.0.2(eslint@8.57.1)(typescript@5.6.2)
      '@typescript-eslint/scope-manager': 7.0.2
      '@typescript-eslint/type-utils': 7.0.2(eslint@8.57.1)(typescript@5.6.2)
      '@typescript-eslint/utils': 7.0.2(eslint@8.57.1)(typescript@5.6.2)
      '@typescript-eslint/visitor-keys': 7.0.2
      debug: 4.3.4(supports-color@8.1.1)
      eslint: 8.57.1
      graphemer: 1.4.0
      ignore: 5.3.0
      natural-compare: 1.4.0
      semver: 7.6.3
      ts-api-utils: 1.0.3(typescript@5.6.2)
      typescript: 5.6.2
    transitivePeerDependencies:
      - supports-color
    dev: true

  /@typescript-eslint/parser@6.19.1(eslint@8.57.1)(typescript@5.6.2):
    resolution: {integrity: sha512-WEfX22ziAh6pRE9jnbkkLGp/4RhTpffr2ZK5bJ18M8mIfA8A+k97U9ZyaXCEJRlmMHh7R9MJZWXp/r73DzINVQ==}
    engines: {node: ^16.0.0 || >=18.0.0}
    peerDependencies:
      eslint: ^7.0.0 || ^8.0.0
      typescript: '*'
    peerDependenciesMeta:
      typescript:
        optional: true
    dependencies:
      '@typescript-eslint/scope-manager': 6.19.1
      '@typescript-eslint/types': 6.19.1
      '@typescript-eslint/typescript-estree': 6.19.1(typescript@5.6.2)
      '@typescript-eslint/visitor-keys': 6.19.1
      debug: 4.3.4(supports-color@8.1.1)
      eslint: 8.57.1
      typescript: 5.6.2
    transitivePeerDependencies:
      - supports-color
    dev: true

  /@typescript-eslint/parser@7.0.2(eslint@8.57.1)(typescript@5.6.2):
    resolution: {integrity: sha512-GdwfDglCxSmU+QTS9vhz2Sop46ebNCXpPPvsByK7hu0rFGRHL+AusKQJ7SoN+LbLh6APFpQwHKmDSwN35Z700Q==}
    engines: {node: ^16.0.0 || >=18.0.0}
    peerDependencies:
      eslint: ^8.56.0
      typescript: '*'
    peerDependenciesMeta:
      typescript:
        optional: true
    dependencies:
      '@typescript-eslint/scope-manager': 7.0.2
      '@typescript-eslint/types': 7.0.2
      '@typescript-eslint/typescript-estree': 7.0.2(typescript@5.6.2)
      '@typescript-eslint/visitor-keys': 7.0.2
      debug: 4.3.4(supports-color@8.1.1)
      eslint: 8.57.1
      typescript: 5.6.2
    transitivePeerDependencies:
      - supports-color
    dev: true

  /@typescript-eslint/scope-manager@5.62.0:
    resolution: {integrity: sha512-VXuvVvZeQCQb5Zgf4HAxc04q5j+WrNAtNh9OwCsCgpKqESMTu3tF/jhZ3xG6T4NZwWl65Bg8KuS2uEvhSfLl0w==}
    engines: {node: ^12.22.0 || ^14.17.0 || >=16.0.0}
    dependencies:
      '@typescript-eslint/types': 5.62.0
      '@typescript-eslint/visitor-keys': 5.62.0
    dev: true

  /@typescript-eslint/scope-manager@6.19.1:
    resolution: {integrity: sha512-4CdXYjKf6/6aKNMSly/BP4iCSOpvMmqtDzRtqFyyAae3z5kkqEjKndR5vDHL8rSuMIIWP8u4Mw4VxLyxZW6D5w==}
    engines: {node: ^16.0.0 || >=18.0.0}
    dependencies:
      '@typescript-eslint/types': 6.19.1
      '@typescript-eslint/visitor-keys': 6.19.1
    dev: true

  /@typescript-eslint/scope-manager@6.21.0:
    resolution: {integrity: sha512-OwLUIWZJry80O99zvqXVEioyniJMa+d2GrqpUTqi5/v5D5rOrppJVBPa0yKCblcigC0/aYAzxxqQ1B+DS2RYsg==}
    engines: {node: ^16.0.0 || >=18.0.0}
    dependencies:
      '@typescript-eslint/types': 6.21.0
      '@typescript-eslint/visitor-keys': 6.21.0
    dev: true

  /@typescript-eslint/scope-manager@7.0.2:
    resolution: {integrity: sha512-l6sa2jF3h+qgN2qUMjVR3uCNGjWw4ahGfzIYsCtFrQJCjhbrDPdiihYT8FnnqFwsWX+20hK592yX9I2rxKTP4g==}
    engines: {node: ^16.0.0 || >=18.0.0}
    dependencies:
      '@typescript-eslint/types': 7.0.2
      '@typescript-eslint/visitor-keys': 7.0.2
    dev: true

  /@typescript-eslint/type-utils@5.62.0(eslint@8.57.1)(typescript@5.6.2):
    resolution: {integrity: sha512-xsSQreu+VnfbqQpW5vnCJdq1Z3Q0U31qiWmRhr98ONQmcp/yhiPJFPq8MXiJVLiksmOKSjIldZzkebzHuCGzew==}
    engines: {node: ^12.22.0 || ^14.17.0 || >=16.0.0}
    peerDependencies:
      eslint: '*'
      typescript: '*'
    peerDependenciesMeta:
      typescript:
        optional: true
    dependencies:
      '@typescript-eslint/typescript-estree': 5.62.0(typescript@5.6.2)
      '@typescript-eslint/utils': 5.62.0(eslint@8.57.1)(typescript@5.6.2)
      debug: 4.3.4(supports-color@8.1.1)
      eslint: 8.57.1
      tsutils: 3.21.0(typescript@5.6.2)
      typescript: 5.6.2
    transitivePeerDependencies:
      - supports-color
    dev: true

  /@typescript-eslint/type-utils@7.0.2(eslint@8.57.1)(typescript@5.6.2):
    resolution: {integrity: sha512-IKKDcFsKAYlk8Rs4wiFfEwJTQlHcdn8CLwLaxwd6zb8HNiMcQIFX9sWax2k4Cjj7l7mGS5N1zl7RCHOVwHq2VQ==}
    engines: {node: ^16.0.0 || >=18.0.0}
    peerDependencies:
      eslint: ^8.56.0
      typescript: '*'
    peerDependenciesMeta:
      typescript:
        optional: true
    dependencies:
      '@typescript-eslint/typescript-estree': 7.0.2(typescript@5.6.2)
      '@typescript-eslint/utils': 7.0.2(eslint@8.57.1)(typescript@5.6.2)
      debug: 4.3.4(supports-color@8.1.1)
      eslint: 8.57.1
      ts-api-utils: 1.0.3(typescript@5.6.2)
      typescript: 5.6.2
    transitivePeerDependencies:
      - supports-color
    dev: true

  /@typescript-eslint/types@5.62.0:
    resolution: {integrity: sha512-87NVngcbVXUahrRTqIK27gD2t5Cu1yuCXxbLcFtCzZGlfyVWWh8mLHkoxzjsB6DDNnvdL+fW8MiwPEJyGJQDgQ==}
    engines: {node: ^12.22.0 || ^14.17.0 || >=16.0.0}
    dev: true

  /@typescript-eslint/types@6.19.1:
    resolution: {integrity: sha512-6+bk6FEtBhvfYvpHsDgAL3uo4BfvnTnoge5LrrCj2eJN8g3IJdLTD4B/jK3Q6vo4Ql/Hoip9I8aB6fF+6RfDqg==}
    engines: {node: ^16.0.0 || >=18.0.0}
    dev: true

  /@typescript-eslint/types@6.21.0:
    resolution: {integrity: sha512-1kFmZ1rOm5epu9NZEZm1kckCDGj5UJEf7P1kliH4LKu/RkwpsfqqGmY2OOcUs18lSlQBKLDYBOGxRVtrMN5lpg==}
    engines: {node: ^16.0.0 || >=18.0.0}
    dev: true

  /@typescript-eslint/types@7.0.2:
    resolution: {integrity: sha512-ZzcCQHj4JaXFjdOql6adYV4B/oFOFjPOC9XYwCaZFRvqN8Llfvv4gSxrkQkd2u4Ci62i2c6W6gkDwQJDaRc4nA==}
    engines: {node: ^16.0.0 || >=18.0.0}
    dev: true

  /@typescript-eslint/typescript-estree@5.62.0(typescript@5.6.2):
    resolution: {integrity: sha512-CmcQ6uY7b9y694lKdRB8FEel7JbU/40iSAPomu++SjLMntB+2Leay2LO6i8VnJk58MtE9/nQSFIH6jpyRWyYzA==}
    engines: {node: ^12.22.0 || ^14.17.0 || >=16.0.0}
    peerDependencies:
      typescript: '*'
    peerDependenciesMeta:
      typescript:
        optional: true
    dependencies:
      '@typescript-eslint/types': 5.62.0
      '@typescript-eslint/visitor-keys': 5.62.0
      debug: 4.3.4(supports-color@8.1.1)
      globby: 11.1.0
      is-glob: 4.0.3
      semver: 7.5.4
      tsutils: 3.21.0(typescript@5.6.2)
      typescript: 5.6.2
    transitivePeerDependencies:
      - supports-color
    dev: true

  /@typescript-eslint/typescript-estree@6.19.1(typescript@5.6.2):
    resolution: {integrity: sha512-aFdAxuhzBFRWhy+H20nYu19+Km+gFfwNO4TEqyszkMcgBDYQjmPJ61erHxuT2ESJXhlhrO7I5EFIlZ+qGR8oVA==}
    engines: {node: ^16.0.0 || >=18.0.0}
    peerDependencies:
      typescript: '*'
    peerDependenciesMeta:
      typescript:
        optional: true
    dependencies:
      '@typescript-eslint/types': 6.19.1
      '@typescript-eslint/visitor-keys': 6.19.1
      debug: 4.3.4(supports-color@8.1.1)
      globby: 11.1.0
      is-glob: 4.0.3
      minimatch: 9.0.3
      semver: 7.5.4
      ts-api-utils: 1.0.3(typescript@5.6.2)
      typescript: 5.6.2
    transitivePeerDependencies:
      - supports-color
    dev: true

  /@typescript-eslint/typescript-estree@6.21.0(typescript@5.6.2):
    resolution: {integrity: sha512-6npJTkZcO+y2/kr+z0hc4HwNfrrP4kNYh57ek7yCNlrBjWQ1Y0OS7jiZTkgumrvkX5HkEKXFZkkdFNkaW2wmUQ==}
    engines: {node: ^16.0.0 || >=18.0.0}
    peerDependencies:
      typescript: '*'
    peerDependenciesMeta:
      typescript:
        optional: true
    dependencies:
      '@typescript-eslint/types': 6.21.0
      '@typescript-eslint/visitor-keys': 6.21.0
      debug: 4.3.4(supports-color@8.1.1)
      globby: 11.1.0
      is-glob: 4.0.3
      minimatch: 9.0.3
      semver: 7.6.3
      ts-api-utils: 1.0.3(typescript@5.6.2)
      typescript: 5.6.2
    transitivePeerDependencies:
      - supports-color
    dev: true

  /@typescript-eslint/typescript-estree@7.0.2(typescript@5.6.2):
    resolution: {integrity: sha512-3AMc8khTcELFWcKcPc0xiLviEvvfzATpdPj/DXuOGIdQIIFybf4DMT1vKRbuAEOFMwhWt7NFLXRkbjsvKZQyvw==}
    engines: {node: ^16.0.0 || >=18.0.0}
    peerDependencies:
      typescript: '*'
    peerDependenciesMeta:
      typescript:
        optional: true
    dependencies:
      '@typescript-eslint/types': 7.0.2
      '@typescript-eslint/visitor-keys': 7.0.2
      debug: 4.3.4(supports-color@8.1.1)
      globby: 11.1.0
      is-glob: 4.0.3
      minimatch: 9.0.3
      semver: 7.6.3
      ts-api-utils: 1.0.3(typescript@5.6.2)
      typescript: 5.6.2
    transitivePeerDependencies:
      - supports-color
    dev: true

  /@typescript-eslint/utils@5.62.0(eslint@8.57.1)(typescript@5.6.2):
    resolution: {integrity: sha512-n8oxjeb5aIbPFEtmQxQYOLI0i9n5ySBEY/ZEHHZqKQSFnxio1rv6dthascc9dLuwrL0RC5mPCxB7vnAVGAYWAQ==}
    engines: {node: ^12.22.0 || ^14.17.0 || >=16.0.0}
    peerDependencies:
      eslint: ^6.0.0 || ^7.0.0 || ^8.0.0
    dependencies:
      '@eslint-community/eslint-utils': 4.4.0(eslint@8.57.1)
      '@types/json-schema': 7.0.15
      '@types/semver': 7.5.6
      '@typescript-eslint/scope-manager': 5.62.0
      '@typescript-eslint/types': 5.62.0
      '@typescript-eslint/typescript-estree': 5.62.0(typescript@5.6.2)
      eslint: 8.57.1
      eslint-scope: 5.1.1
      semver: 7.5.4
    transitivePeerDependencies:
      - supports-color
      - typescript
    dev: true

  /@typescript-eslint/utils@6.21.0(eslint@8.57.1)(typescript@5.6.2):
    resolution: {integrity: sha512-NfWVaC8HP9T8cbKQxHcsJBY5YE1O33+jpMwN45qzWWaPDZgLIbo12toGMWnmhvCpd3sIxkpDw3Wv1B3dYrbDQQ==}
    engines: {node: ^16.0.0 || >=18.0.0}
    peerDependencies:
      eslint: ^7.0.0 || ^8.0.0
    dependencies:
      '@eslint-community/eslint-utils': 4.4.0(eslint@8.57.1)
      '@types/json-schema': 7.0.15
      '@types/semver': 7.5.6
      '@typescript-eslint/scope-manager': 6.21.0
      '@typescript-eslint/types': 6.21.0
      '@typescript-eslint/typescript-estree': 6.21.0(typescript@5.6.2)
      eslint: 8.57.1
      semver: 7.6.3
    transitivePeerDependencies:
      - supports-color
      - typescript
    dev: true

  /@typescript-eslint/utils@7.0.2(eslint@8.57.1)(typescript@5.6.2):
    resolution: {integrity: sha512-PZPIONBIB/X684bhT1XlrkjNZJIEevwkKDsdwfiu1WeqBxYEEdIgVDgm8/bbKHVu+6YOpeRqcfImTdImx/4Bsw==}
    engines: {node: ^16.0.0 || >=18.0.0}
    peerDependencies:
      eslint: ^8.56.0
    dependencies:
      '@eslint-community/eslint-utils': 4.4.0(eslint@8.57.1)
      '@types/json-schema': 7.0.15
      '@types/semver': 7.5.6
      '@typescript-eslint/scope-manager': 7.0.2
      '@typescript-eslint/types': 7.0.2
      '@typescript-eslint/typescript-estree': 7.0.2(typescript@5.6.2)
      eslint: 8.57.1
      semver: 7.6.3
    transitivePeerDependencies:
      - supports-color
      - typescript
    dev: true

  /@typescript-eslint/visitor-keys@5.62.0:
    resolution: {integrity: sha512-07ny+LHRzQXepkGg6w0mFY41fVUNBrL2Roj/++7V1txKugfjm/Ci/qSND03r2RhlJhJYMcTn9AhhSSqQp0Ysyw==}
    engines: {node: ^12.22.0 || ^14.17.0 || >=16.0.0}
    dependencies:
      '@typescript-eslint/types': 5.62.0
      eslint-visitor-keys: 3.4.3
    dev: true

  /@typescript-eslint/visitor-keys@6.19.1:
    resolution: {integrity: sha512-gkdtIO+xSO/SmI0W68DBg4u1KElmIUo3vXzgHyGPs6cxgB0sa3TlptRAAE0hUY1hM6FcDKEv7aIwiTGm76cXfQ==}
    engines: {node: ^16.0.0 || >=18.0.0}
    dependencies:
      '@typescript-eslint/types': 6.19.1
      eslint-visitor-keys: 3.4.3
    dev: true

  /@typescript-eslint/visitor-keys@6.21.0:
    resolution: {integrity: sha512-JJtkDduxLi9bivAB+cYOVMtbkqdPOhZ+ZI5LC47MIRrDV4Yn2o+ZnW10Nkmr28xRpSpdJ6Sm42Hjf2+REYXm0A==}
    engines: {node: ^16.0.0 || >=18.0.0}
    dependencies:
      '@typescript-eslint/types': 6.21.0
      eslint-visitor-keys: 3.4.3
    dev: true

  /@typescript-eslint/visitor-keys@7.0.2:
    resolution: {integrity: sha512-8Y+YiBmqPighbm5xA2k4wKTxRzx9EkBu7Rlw+WHqMvRJ3RPz/BMBO9b2ru0LUNmXg120PHUXD5+SWFy2R8DqlQ==}
    engines: {node: ^16.0.0 || >=18.0.0}
    dependencies:
      '@typescript-eslint/types': 7.0.2
      eslint-visitor-keys: 3.4.3
    dev: true

  /@ungap/structured-clone@1.2.0:
    resolution: {integrity: sha512-zuVdFrMJiuCDQUMCzQaD6KL28MjnqqN8XnAqiEq9PNm/hCPTSGfrXCOfwj1ow4LFb/tNymJPwsNbVePc1xFqrQ==}

  /@vitejs/plugin-react-swc@3.7.0(vite@5.4.7):
    resolution: {integrity: sha512-yrknSb3Dci6svCd/qhHqhFPDSw0QtjumcqdKMoNNzmOl5lMXTTiqzjWtG4Qask2HdvvzaNgSunbQGet8/GrKdA==}
    peerDependencies:
      vite: ^4 || ^5
    dependencies:
      '@swc/core': 1.7.26
      vite: 5.4.7(@types/node@18.11.5)(sass@1.80.4)
    transitivePeerDependencies:
      - '@swc/helpers'
    dev: true

  /@vitejs/plugin-react@4.3.1(vite@5.4.7):
    resolution: {integrity: sha512-m/V2syj5CuVnaxcUJOQRel/Wr31FFXRFlnOoq1TVtkCxsY5veGMTEmpWHndrhB2U8ScHtCQB1e+4hWYExQc6Lg==}
    engines: {node: ^14.18.0 || >=16.0.0}
    peerDependencies:
      vite: ^4.2.0 || ^5.0.0
    dependencies:
      '@babel/core': 7.25.2
      '@babel/plugin-transform-react-jsx-self': 7.24.7(@babel/core@7.25.2)
      '@babel/plugin-transform-react-jsx-source': 7.24.7(@babel/core@7.25.2)
      '@types/babel__core': 7.20.5
      react-refresh: 0.14.2
      vite: 5.4.7(@types/node@18.11.5)(sass@1.80.4)
    transitivePeerDependencies:
      - supports-color
    dev: true

  /@vitest/coverage-v8@1.4.0(vitest@1.6.0):
    resolution: {integrity: sha512-4hDGyH1SvKpgZnIByr9LhGgCEuF9DKM34IBLCC/fVfy24Z3+PZ+Ii9hsVBsHvY1umM1aGPEjceRkzxCfcQ10wg==}
    peerDependencies:
      vitest: 1.4.0
    dependencies:
      '@ampproject/remapping': 2.2.1
      '@bcoe/v8-coverage': 0.2.3
      debug: 4.3.4(supports-color@8.1.1)
      istanbul-lib-coverage: 3.2.2
      istanbul-lib-report: 3.0.1
      istanbul-lib-source-maps: 5.0.4
      istanbul-reports: 3.1.6
      magic-string: 0.30.5
      magicast: 0.3.3
      picocolors: 1.0.0
      std-env: 3.7.0
      strip-literal: 2.1.0
      test-exclude: 6.0.0
      v8-to-istanbul: 9.2.0
      vitest: 1.6.0(@types/node@18.11.5)(jsdom@24.0.0)
    transitivePeerDependencies:
      - supports-color
    dev: true

  /@vitest/expect@1.6.0:
    resolution: {integrity: sha512-ixEvFVQjycy/oNgHjqsL6AZCDduC+tflRluaHIzKIsdbzkLn2U/iBnVeJwB6HsIjQBdfMR8Z0tRxKUsvFJEeWQ==}
    dependencies:
      '@vitest/spy': 1.6.0
      '@vitest/utils': 1.6.0
      chai: 4.4.1
    dev: true

  /@vitest/expect@2.0.5:
    resolution: {integrity: sha512-yHZtwuP7JZivj65Gxoi8upUN2OzHTi3zVfjwdpu2WrvCZPLwsJ2Ey5ILIPccoW23dd/zQBlJ4/dhi7DWNyXCpA==}
    dependencies:
      '@vitest/spy': 2.0.5
      '@vitest/utils': 2.0.5
      chai: 5.1.1
      tinyrainbow: 1.2.0
    dev: true

  /@vitest/pretty-format@2.0.5:
    resolution: {integrity: sha512-h8k+1oWHfwTkyTkb9egzwNMfJAEx4veaPSnMeKbVSjp4euqGSbQlm5+6VHwTr7u4FJslVVsUG5nopCaAYdOmSQ==}
    dependencies:
      tinyrainbow: 1.2.0
    dev: true

  /@vitest/pretty-format@2.1.1:
    resolution: {integrity: sha512-SjxPFOtuINDUW8/UkElJYQSFtnWX7tMksSGW0vfjxMneFqxVr8YJ979QpMbDW7g+BIiq88RAGDjf7en6rvLPPQ==}
    dependencies:
      tinyrainbow: 1.2.0
    dev: true

  /@vitest/runner@1.6.0:
    resolution: {integrity: sha512-P4xgwPjwesuBiHisAVz/LSSZtDjOTPYZVmNAnpHHSR6ONrf8eCJOFRvUwdHn30F5M1fxhqtl7QZQUk2dprIXAg==}
    dependencies:
      '@vitest/utils': 1.6.0
      p-limit: 5.0.0
      pathe: 1.1.2
    dev: true

  /@vitest/snapshot@1.6.0:
    resolution: {integrity: sha512-+Hx43f8Chus+DCmygqqfetcAZrDJwvTj0ymqjQq4CvmpKFSTVteEOBzCusu1x2tt4OJcvBflyHUE0DZSLgEMtQ==}
    dependencies:
      magic-string: 0.30.5
      pathe: 1.1.2
      pretty-format: 29.7.0
    dev: true

  /@vitest/spy@1.6.0:
    resolution: {integrity: sha512-leUTap6B/cqi/bQkXUu6bQV5TZPx7pmMBKBQiI0rJA8c3pB56ZsaTbREnF7CJfmvAS4V2cXIBAh/3rVwrrCYgw==}
    dependencies:
      tinyspy: 2.2.1
    dev: true

  /@vitest/spy@2.0.5:
    resolution: {integrity: sha512-c/jdthAhvJdpfVuaexSrnawxZz6pywlTPe84LUB2m/4t3rl2fTo9NFGBG4oWgaD+FTgDDV8hJ/nibT7IfH3JfA==}
    dependencies:
      tinyspy: 3.0.2
    dev: true

  /@vitest/utils@1.6.0:
    resolution: {integrity: sha512-21cPiuGMoMZwiOHa2i4LXkMkMkCGzA+MVFV70jRwHo95dL4x/ts5GZhML1QWuy7yfp3WzK3lRvZi3JnXTYqrBw==}
    dependencies:
      diff-sequences: 29.6.3
      estree-walker: 3.0.3
      loupe: 2.3.7
      pretty-format: 29.7.0
    dev: true

  /@vitest/utils@2.0.5:
    resolution: {integrity: sha512-d8HKbqIcya+GR67mkZbrzhS5kKhtp8dQLcmRZLGTscGVg7yImT82cIrhtn2L8+VujWcy6KZweApgNmPsTAO/UQ==}
    dependencies:
      '@vitest/pretty-format': 2.0.5
      estree-walker: 3.0.3
      loupe: 3.1.1
      tinyrainbow: 1.2.0
    dev: true

  /@vitest/utils@2.1.1:
    resolution: {integrity: sha512-Y6Q9TsI+qJ2CC0ZKj6VBb+T8UPz593N113nnUykqwANqhgf3QkZeHFlusgKLTqrnVHbj/XDKZcDHol+dxVT+rQ==}
    dependencies:
      '@vitest/pretty-format': 2.1.1
      loupe: 3.1.1
      tinyrainbow: 1.2.0
    dev: true

  /@yarnpkg/lockfile@1.1.0:
    resolution: {integrity: sha512-GpSwvyXOcOOlV70vbnzjj4fW5xW/FdUF6nQEt1ENy7m4ZCczi1+/buVUPAqmGfqznsORNFzUMjctTIp8a9tuCQ==}
    dev: true

  /abbrev@1.1.1:
    resolution: {integrity: sha512-nne9/IiQ/hzIhY6pdDnbBtz7DjPTKrY00P/zvPSm5pOFkl6xuGrGnXn/VtTNNfNtAfZ9/1RtehkszU9qcTii0Q==}
    dev: false

  /accepts@1.3.8:
    resolution: {integrity: sha512-PYAthTa2m2VKxuvSD3DPC/Gy+U+sOA1LAuT8mkmRuvw+NACSaeXEQ+NHcVF7rONl6qcaxV3Uuemwawk+7+SJLw==}
    engines: {node: '>= 0.6'}
    dependencies:
      mime-types: 2.1.35
      negotiator: 0.6.3

  /acorn-jsx@5.3.2(acorn@7.4.1):
    resolution: {integrity: sha512-rq9s+JNhf0IChjtDXxllJ7g41oZk5SlXtp0LHwyA5cejwn7vKmKp4pPri6YEePv2PU65sAsegbXtIinmDFDXgQ==}
    peerDependencies:
      acorn: ^6.0.0 || ^7.0.0 || ^8.0.0
    dependencies:
      acorn: 7.4.1
    dev: true

  /acorn-jsx@5.3.2(acorn@8.12.1):
    resolution: {integrity: sha512-rq9s+JNhf0IChjtDXxllJ7g41oZk5SlXtp0LHwyA5cejwn7vKmKp4pPri6YEePv2PU65sAsegbXtIinmDFDXgQ==}
    peerDependencies:
      acorn: ^6.0.0 || ^7.0.0 || ^8.0.0
    dependencies:
      acorn: 8.12.1
    dev: true

  /acorn-walk@7.2.0:
    resolution: {integrity: sha512-OPdCF6GsMIP+Az+aWfAAOEt2/+iVDKE7oy6lJ098aoe59oAmK76qV6Gw60SbZ8jHuG2wH058GF4pLFbYamYrVA==}
    engines: {node: '>=0.4.0'}
    dev: true

  /acorn-walk@8.3.2:
    resolution: {integrity: sha512-cjkyv4OtNCIeqhHrfS81QWXoCBPExR/J62oyEqepVw8WaQeSqpW2uhuLPh1m9eWhDuOo/jUXVTlifvesOWp/4A==}
    engines: {node: '>=0.4.0'}

  /acorn@7.4.1:
    resolution: {integrity: sha512-nQyp0o1/mNdbTO1PO6kHkwSrmgZ0MT/jCCpNiwbUjGoRN4dlBhqJtoQuCnEOKzgTVwg0ZWiCoQy6SxMebQVh8A==}
    engines: {node: '>=0.4.0'}
    hasBin: true
    dev: true

  /acorn@8.11.3:
    resolution: {integrity: sha512-Y9rRfJG5jcKOE0CLisYbojUjIrIEE7AGMzA/Sm4BslANhbS+cDMpgBdcPT91oJ7OuJ9hYJBx59RjbhxVnrF8Xg==}
    engines: {node: '>=0.4.0'}
    hasBin: true

  /acorn@8.12.1:
    resolution: {integrity: sha512-tcpGyI9zbizT9JbV6oYE477V6mTlXvvi0T0G3SNIYE2apm/G5huBa1+K89VGeovbg+jycCrfhl3ADxErOuO6Jg==}
    engines: {node: '>=0.4.0'}
    hasBin: true
    dev: true

  /agent-base@7.1.1:
    resolution: {integrity: sha512-H0TSyFNDMomMNJQBn8wFV5YC/2eJ+VXECwOadZJT554xP6cODZHPX3H9QMQECxvrgiSOP1pHjy1sMWQVYJOUOA==}
    engines: {node: '>= 14'}
    dependencies:
      debug: 4.3.4(supports-color@8.1.1)
    transitivePeerDependencies:
      - supports-color

  /ajv-draft-04@1.0.0(ajv@8.13.0):
    resolution: {integrity: sha512-mv00Te6nmYbRp5DCwclxtt7yV/joXJPGS7nM+97GdxvuttCOfgI3K4U25zboyeX0O+myI8ERluxQe5wljMmVIw==}
    peerDependencies:
      ajv: ^8.5.0
    peerDependenciesMeta:
      ajv:
        optional: true
    dependencies:
      ajv: 8.13.0
    dev: true

  /ajv-formats@3.0.1:
    resolution: {integrity: sha512-8iUql50EUR+uUcdRQ3HDqa6EVyo3docL8g5WJ3FNcWmu62IbkGUue/pEyLBW8VGKKucTPgqeks4fIU1DA4yowQ==}
    peerDependenciesMeta:
      ajv:
        optional: true
    dependencies:
      ajv: 8.13.0
    dev: true

  /ajv-keywords@3.5.2(ajv@6.12.6):
    resolution: {integrity: sha512-5p6WTN0DdTGVQk6VjcEju19IgaHudalcfabD7yhDGeA6bcQnmL+CpveLJq/3hvfwd1aof6L386Ougkx6RfyMIQ==}
    peerDependencies:
      ajv: ^6.9.1
    dependencies:
      ajv: 6.12.6
    dev: true

  /ajv@6.12.6:
    resolution: {integrity: sha512-j3fVLgvTo527anyYyJOGTYJbG+vnnQYvE0m5mmkc1TK+nxAppkCLMIL0aZ4dblVCNoGShhm+kzE4ZUykBoMg4g==}
    dependencies:
      fast-deep-equal: 3.1.3
      fast-json-stable-stringify: 2.1.0
      json-schema-traverse: 0.4.1
      uri-js: 4.4.1
    dev: true

  /ajv@8.12.0:
    resolution: {integrity: sha512-sRu1kpcO9yLtYxBKvqfTeh9KzZEwO3STyX1HT+4CaDzC6HpTGYhIhPIzj9XuKU7KYDwnaeh5hcOwjy1QuJzBPA==}
    dependencies:
      fast-deep-equal: 3.1.3
      json-schema-traverse: 1.0.0
      require-from-string: 2.0.2
      uri-js: 4.4.1
    dev: true

  /ajv@8.13.0:
    resolution: {integrity: sha512-PRA911Blj99jR5RMeTunVbNXMF6Lp4vZXnk5GQjcnUWUTsrXtekg/pnmFFI2u/I36Y/2bITGS30GZCXei6uNkA==}
    dependencies:
      fast-deep-equal: 3.1.3
      json-schema-traverse: 1.0.0
      require-from-string: 2.0.2
      uri-js: 4.4.1
    dev: true

  /almost-equal@1.1.0:
    resolution: {integrity: sha512-0V/PkoculFl5+0Lp47JoxUcO0xSxhIBvm+BxHdD/OgXNmdRpRHCFnKVuUoWyS9EzQP+otSGv0m9Lb4yVkQBn2A==}
    dev: true

  /ansi-colors@4.1.1:
    resolution: {integrity: sha512-JoX0apGbHaUJBNl6yF+p6JAFYZ666/hhCGKN5t9QFjbJQKUU/g8MNbFDbvfrgKXvI1QpZplPOnwIo99lX/AAmA==}
    engines: {node: '>=6'}
    dev: true

  /ansi-escapes@4.3.2:
    resolution: {integrity: sha512-gKXj5ALrKWQLsYG9jlTRmR/xKluxHV+Z9QEwNIgCfM1/uwPMCuzVVnh5mwTd+OuBZcwSIMbqssNWRm1lE51QaQ==}
    engines: {node: '>=8'}
    dependencies:
      type-fest: 0.21.3
    dev: true

  /ansi-regex@5.0.1:
    resolution: {integrity: sha512-quJQXlTSUGL2LH9SUXo8VwsY4soanhgo6LNSm84E1LBcE8s3O0wpdiRzyR9z/ZZJMlMWv37qOOb9pdJlMUEKFQ==}
    engines: {node: '>=8'}

  /ansi-regex@6.0.1:
    resolution: {integrity: sha512-n5M855fKb2SsfMIiFFoVrABHJC8QtHwVx+mHWP3QcEqBHYienj5dHSgjbxtC0WEZXYt4wcD6zrQElDPhFuZgfA==}
    engines: {node: '>=12'}

  /ansi-sequence-parser@1.1.1:
    resolution: {integrity: sha512-vJXt3yiaUL4UU546s3rPXlsry/RnM730G1+HkpKE012AN0sx1eOrxSu95oKDIonskeLTijMgqWZ3uDEe3NFvyg==}
    dev: true

  /ansi-styles@3.2.1:
    resolution: {integrity: sha512-VT0ZI6kZRdTh8YyJw3SMbYm/u+NqfsAxEpWO0Pf9sq8/e94WxxOpPKx9FR1FlyCtOVDNOQ+8ntlqFxiRc+r5qA==}
    engines: {node: '>=4'}
    dependencies:
      color-convert: 1.9.3

  /ansi-styles@4.3.0:
    resolution: {integrity: sha512-zbB9rCJAT1rbjiVDb2hqKFHNYLxgtk8NURxZ3IZwD3F6NtxbXZQCnnSi1Lkx+IDohdPlFp222wVALIheZJQSEg==}
    engines: {node: '>=8'}
    dependencies:
      color-convert: 2.0.1

  /ansi-styles@5.2.0:
    resolution: {integrity: sha512-Cxwpt2SfTzTtXcfOlzGEee8O+c+MmUgGrNiBcXnuWxuFJHe6a5Hz7qwhwe5OgaSYI0IJvkLqWX1ASG+cJOkEiA==}
    engines: {node: '>=10'}
    dev: true

  /ansi-styles@6.2.1:
    resolution: {integrity: sha512-bN798gFfQX+viw3R7yrGWRqnrN2oRkEkUjjl4JNn4E8GxxbjtG3FbrEIIY3l8/hrwUwIeCZvi4QuOTP4MErVug==}
    engines: {node: '>=12'}

  /anymatch@3.1.3:
    resolution: {integrity: sha512-KMReFUr0B4t+D+OBkjR3KYqvocp2XaSzO55UcB6mgQMd3KbcE+mWTyvVV7D/zsdEbNnV6acZUutkiHQXvTr1Rw==}
    engines: {node: '>= 8'}
    dependencies:
      normalize-path: 3.0.0
      picomatch: 2.3.1
    dev: true

  /are-docs-informative@0.0.2:
    resolution: {integrity: sha512-ixiS0nLNNG5jNQzgZJNoUpBKdo9yTYZMGJ+QgT2jmjR7G7+QHRCc4v6LQ3NgE7EBJq+o0ams3waJwkrlBom8Ig==}
    engines: {node: '>=14'}
    dev: true

  /arg@4.1.3:
    resolution: {integrity: sha512-58S9QDqG0Xx27YwPSt9fJxivjYl432YCwfDMfZ+71RAqUrZef7LrKQZ3LHLOwCS4FLNBplP533Zx895SeOCHvA==}

  /argparse@1.0.10:
    resolution: {integrity: sha512-o5Roy6tNG4SL/FOkCAN6RzjiakZS25RLYFrcMttJqbdd8BWrnA+fGz57iN5Pb06pvBGvl5gQ0B48dJlslXvoTg==}
    dependencies:
      sprintf-js: 1.0.3
    dev: true

  /argparse@2.0.1:
    resolution: {integrity: sha512-8+9WqebbFzpX9OR+Wa6O29asIogeRMzcGtAINdpMHHyAg10f05aSFVBbcEqGf/PXw1EjAZ+q2/bEBg3DvurK3Q==}
    dev: true

  /aria-query@5.3.0:
    resolution: {integrity: sha512-b0P0sZPKtyu8HkeRAfCq0IfURZK+SuwMjY1UXGBU27wpAiTwQAIlq56IbIO+ytk/JjS1fMR14ee5WBBfKi5J6A==}
    dependencies:
      dequal: 2.0.3
    dev: true

  /array-buffer-byte-length@1.0.0:
    resolution: {integrity: sha512-LPuwb2P+NrQw3XhxGc36+XSvuBPopovXYTR9Ew++Du9Yb/bx5AzBfrIsBoj0EZUifjQU+sHL21sseZ3jerWO/A==}
    dependencies:
      call-bind: 1.0.5
      is-array-buffer: 3.0.2
    dev: true

  /array-flatten@1.1.1:
    resolution: {integrity: sha512-PCVAQswWemu6UdxsDFFX/+gVeYqKAod3D3UVm91jHwynguOwAvYPhx8nNlM++NqRcK6CxxpUafjmhIdKiHibqg==}

  /array-includes@3.1.7:
    resolution: {integrity: sha512-dlcsNBIiWhPkHdOEEKnehA+RNUWDc4UqFtnIXU4uuYDPtA4LDkr7qip2p0VvFAEXNDr0yWZ9PJyIRiGjRLQzwQ==}
    engines: {node: '>= 0.4'}
    dependencies:
      call-bind: 1.0.7
      define-properties: 1.2.1
      es-abstract: 1.22.3
      get-intrinsic: 1.2.4
      is-string: 1.0.7
    dev: true

  /array-union@2.1.0:
    resolution: {integrity: sha512-HGyxoOTYUyCM6stUe6EJgnd4EoewAI7zMdfqO+kGjnlZmBDz/cR5pf8r/cR4Wq60sL/p0IkcjUEEPwS3GFrIyw==}
    engines: {node: '>=8'}
    dev: true

  /array.prototype.findlastindex@1.2.3:
    resolution: {integrity: sha512-LzLoiOMAxvy+Gd3BAq3B7VeIgPdo+Q8hthvKtXybMvRV0jrXfJM/t8mw7nNlpEcVlVUnCnM2KSX4XU5HmpodOA==}
    engines: {node: '>= 0.4'}
    dependencies:
      call-bind: 1.0.7
      define-properties: 1.2.1
      es-abstract: 1.22.3
      es-shim-unscopables: 1.0.2
      get-intrinsic: 1.2.4
    dev: true

  /array.prototype.flat@1.3.2:
    resolution: {integrity: sha512-djYB+Zx2vLewY8RWlNCUdHjDXs2XOgm602S9E7P/UpHgfeHL00cRiIF+IN/G/aUJ7kGPb6yO/ErDI5V2s8iycA==}
    engines: {node: '>= 0.4'}
    dependencies:
      call-bind: 1.0.7
      define-properties: 1.2.1
      es-abstract: 1.22.3
      es-shim-unscopables: 1.0.2
    dev: true

  /array.prototype.flatmap@1.3.2:
    resolution: {integrity: sha512-Ewyx0c9PmpcsByhSW4r+9zDU7sGjFc86qf/kKtuSCRdhfbk0SNLLkaT5qvcHnRGgc5NP/ly/y+qkXkqONX54CQ==}
    engines: {node: '>= 0.4'}
    dependencies:
      call-bind: 1.0.7
      define-properties: 1.2.1
      es-abstract: 1.22.3
      es-shim-unscopables: 1.0.2
    dev: true

  /array.prototype.tosorted@1.1.2:
    resolution: {integrity: sha512-HuQCHOlk1Weat5jzStICBCd83NxiIMwqDg/dHEsoefabn/hJRj5pVdWcPUSpRrwhwxZOsQassMpgN/xRYFBMIg==}
    dependencies:
      call-bind: 1.0.7
      define-properties: 1.2.1
      es-abstract: 1.22.3
      es-shim-unscopables: 1.0.2
      get-intrinsic: 1.2.4
    dev: true

  /arraybuffer.prototype.slice@1.0.2:
    resolution: {integrity: sha512-yMBKppFur/fbHu9/6USUe03bZ4knMYiwFBcyiaXB8Go0qNehwX6inYPzK9U0NeQvGxKthcmHcaR8P5MStSRBAw==}
    engines: {node: '>= 0.4'}
    dependencies:
      array-buffer-byte-length: 1.0.0
      call-bind: 1.0.5
      define-properties: 1.2.1
      es-abstract: 1.22.3
      get-intrinsic: 1.2.2
      is-array-buffer: 3.0.2
      is-shared-array-buffer: 1.0.2
    dev: true

  /assertion-error@1.1.0:
    resolution: {integrity: sha512-jgsaNduz+ndvGyFt3uSuWqvy4lCnIJiovtouQN5JZHOKCS2QuhEdbcQHFhVksz2N2U9hXJo8odG7ETyWlEeuDw==}
    dev: true

  /assertion-error@2.0.1:
    resolution: {integrity: sha512-Izi8RQcffqCeNVgFigKli1ssklIbpHnCYc6AknXGYoB6grJqyeby7jv12JUQgmTAnIDnbck1uxksT4dzN3PWBA==}
    engines: {node: '>=12'}
    dev: true

  /ast-types-flow@0.0.8:
    resolution: {integrity: sha512-OH/2E5Fg20h2aPrbe+QL8JZQFko0YZaF+j4mnQ7BGhfavO7OpSLa8a0y9sBwomHdSbkhTS8TQNayBfnW5DwbvQ==}
    dev: true

  /ast-types@0.14.2:
    resolution: {integrity: sha512-O0yuUDnZeQDL+ncNGlJ78BiO4jnYI3bvMsD5prT0/nsgijG/LpNBIr63gTjVTNsiGkgQhiyCShTgxt8oXOrklA==}
    engines: {node: '>=4'}
    dependencies:
      tslib: 2.6.2
    dev: false

  /ast-types@0.15.2:
    resolution: {integrity: sha512-c27loCv9QkZinsa5ProX751khO9DJl/AcB5c2KNtA6NRvHKS0PgLfcftz72KVq504vB0Gku5s2kUZzDBvQWvHg==}
    engines: {node: '>=4'}
    dependencies:
      tslib: 2.6.2
    dev: false

  /ast-types@0.16.1:
    resolution: {integrity: sha512-6t10qk83GOG8p0vKmaCr8eiilZwO171AvbROMtvvNiwrTly62t+7XkA8RdIIVbpMhCASAsxgAzdRSwh6nw/5Dg==}
    engines: {node: '>=4'}
    dependencies:
      tslib: 2.6.2
    dev: true

  /asynciterator.prototype@1.0.0:
    resolution: {integrity: sha512-wwHYEIS0Q80f5mosx3L/dfG5t5rjEa9Ft51GTaNt862EnpyGHpgz2RkZvLPp1oF5TnAiTohkEKVEu8pQPJI7Vg==}
    dependencies:
      has-symbols: 1.0.3
    dev: true

  /asynckit@0.4.0:
    resolution: {integrity: sha512-Oei9OH4tRh0YqU3GxhX79dM/mwVgvbZJaSNaRk+bshkj0S5cfHcgYakreBjrHwatXKbz+IoIdYLxrKim2MjW0Q==}

  /available-typed-arrays@1.0.5:
    resolution: {integrity: sha512-DMD0KiN46eipeziST1LPP/STfDU0sufISXmjSgvVsoU2tqxctQeASejWcfNtxYKqETM1UxQ8sp2OrSBWpHY6sw==}
    engines: {node: '>= 0.4'}
    dev: true

  /axe-core@4.7.0:
    resolution: {integrity: sha512-M0JtH+hlOL5pLQwHOLNYZaXuhqmvS8oExsqB1SBYgA4Dk7u/xx+YdGHXaK5pyUfed5mYXdlYiphWq3G8cRi5JQ==}
    engines: {node: '>=4'}
    dev: true

  /axios@0.21.4:
    resolution: {integrity: sha512-ut5vewkiu8jjGBdqpM44XxjuCjq9LAKeHVmoVfHVzy8eHgxxq8SbAVQNovDA8mVi05kP0Ea/n/UzcSHcTJQfNg==}
    dependencies:
      follow-redirects: 1.15.6
    transitivePeerDependencies:
      - debug
    dev: false

  /axios@0.25.0:
    resolution: {integrity: sha512-cD8FOb0tRH3uuEe6+evtAbgJtfxr7ly3fQjYcMcuPlgkwVS9xboaVIpcDV+cYQe+yGykgwZCs1pzjntcGa6l5g==}
    dependencies:
      follow-redirects: 1.15.6
    transitivePeerDependencies:
      - debug
    dev: false

  /axios@0.27.2:
    resolution: {integrity: sha512-t+yRIyySRTp/wua5xEr+z1q60QmLq8ABsS5O9Me1AsE5dfKqgnCFzwiCZZ/cGNd1lq4/7akDWMxdhVlucjmnOQ==}
    dependencies:
      follow-redirects: 1.15.5
      form-data: 4.0.0
    transitivePeerDependencies:
      - debug
    dev: false

  /axios@1.7.4:
    resolution: {integrity: sha512-DukmaFRnY6AzAALSH4J2M3k6PkaC+MfaAGdEERRWcC9q3/TWQwLpHR8ZRLKTdQ3aBDL64EdluRDjJqKw+BPZEw==}
    dependencies:
      follow-redirects: 1.15.6
      form-data: 4.0.0
      proxy-from-env: 1.1.0
    transitivePeerDependencies:
      - debug

  /axobject-query@3.2.1:
    resolution: {integrity: sha512-jsyHu61e6N4Vbz/v18DHwWYKK0bSWLqn47eeDSKPB7m8tqMHF9YJ+mhIk2lVteyZrY8tnSj/jHOv4YiTCuCJgg==}
    dependencies:
      dequal: 2.0.3
    dev: true

  /babel-core@7.0.0-bridge.0(@babel/core@7.23.7):
    resolution: {integrity: sha512-poPX9mZH/5CSanm50Q+1toVci6pv5KSRv/5TWCwtzQS5XEwn40BcCrgIeMFWP9CKKIniKXNxoIOnOq4VVlGXhg==}
    peerDependencies:
      '@babel/core': ^7.0.0-0
    dependencies:
      '@babel/core': 7.23.7
    dev: false

  /babel-dead-code-elimination@1.0.6:
    resolution: {integrity: sha512-JxFi9qyRJpN0LjEbbjbN8g0ux71Qppn9R8Qe3k6QzHg2CaKsbUQtbn307LQGiDLGjV6JCtEFqfxzVig9MyDCHQ==}
    dependencies:
      '@babel/core': 7.25.2
      '@babel/parser': 7.25.6
      '@babel/traverse': 7.25.6
      '@babel/types': 7.25.6
    transitivePeerDependencies:
      - supports-color
    dev: true

  /babel-jest@29.7.0(@babel/core@7.23.7):
    resolution: {integrity: sha512-BrvGY3xZSwEcCzKvKsCi2GgHqDqsYkOP4/by5xCgIwGXQxIEh+8ew3gmrE1y7XRR6LHZIj6yLYnUi/mm2KXKBg==}
    engines: {node: ^14.15.0 || ^16.10.0 || >=18.0.0}
    peerDependencies:
      '@babel/core': ^7.8.0
    dependencies:
      '@babel/core': 7.23.7
      '@jest/transform': 29.7.0
      '@types/babel__core': 7.20.5
      babel-plugin-istanbul: 6.1.1
      babel-preset-jest: 29.6.3(@babel/core@7.23.7)
      chalk: 4.1.2
      graceful-fs: 4.2.11
      slash: 3.0.0
    transitivePeerDependencies:
      - supports-color
    dev: true

  /babel-plugin-istanbul@6.1.1:
    resolution: {integrity: sha512-Y1IQok9821cC9onCx5otgFfRm7Lm+I+wwxOx738M/WLPZ9Q42m4IG5W0FNX8WLL2gYMZo3JkuXIH2DOpWM+qwA==}
    engines: {node: '>=8'}
    dependencies:
      '@babel/helper-plugin-utils': 7.22.5
      '@istanbuljs/load-nyc-config': 1.1.0
      '@istanbuljs/schema': 0.1.3
      istanbul-lib-instrument: 5.2.1
      test-exclude: 6.0.0
    transitivePeerDependencies:
      - supports-color
    dev: true

  /babel-plugin-jest-hoist@29.6.3:
    resolution: {integrity: sha512-ESAc/RJvGTFEzRwOTT4+lNDk/GNHMkKbNzsvT0qKRfDyyYTskxB5rnU2njIDYVxXCBHHEI1c0YwHob3WaYujOg==}
    engines: {node: ^14.15.0 || ^16.10.0 || >=18.0.0}
    dependencies:
      '@babel/template': 7.22.15
      '@babel/types': 7.23.6
      '@types/babel__core': 7.20.5
      '@types/babel__traverse': 7.20.5
    dev: true

  /babel-preset-current-node-syntax@1.0.1(@babel/core@7.23.7):
    resolution: {integrity: sha512-M7LQ0bxarkxQoN+vz5aJPsLBn77n8QgTFmo8WK0/44auK2xlCXrYcUxHFxgU7qW5Yzw/CjmLRK2uJzaCd7LvqQ==}
    peerDependencies:
      '@babel/core': ^7.0.0
    dependencies:
      '@babel/core': 7.23.7
      '@babel/plugin-syntax-async-generators': 7.8.4(@babel/core@7.23.7)
      '@babel/plugin-syntax-bigint': 7.8.3(@babel/core@7.23.7)
      '@babel/plugin-syntax-class-properties': 7.12.13(@babel/core@7.23.7)
      '@babel/plugin-syntax-import-meta': 7.10.4(@babel/core@7.23.7)
      '@babel/plugin-syntax-json-strings': 7.8.3(@babel/core@7.23.7)
      '@babel/plugin-syntax-logical-assignment-operators': 7.10.4(@babel/core@7.23.7)
      '@babel/plugin-syntax-nullish-coalescing-operator': 7.8.3(@babel/core@7.23.7)
      '@babel/plugin-syntax-numeric-separator': 7.10.4(@babel/core@7.23.7)
      '@babel/plugin-syntax-object-rest-spread': 7.8.3(@babel/core@7.23.7)
      '@babel/plugin-syntax-optional-catch-binding': 7.8.3(@babel/core@7.23.7)
      '@babel/plugin-syntax-optional-chaining': 7.8.3(@babel/core@7.23.7)
      '@babel/plugin-syntax-top-level-await': 7.14.5(@babel/core@7.23.7)
    dev: true

  /babel-preset-jest@29.6.3(@babel/core@7.23.7):
    resolution: {integrity: sha512-0B3bhxR6snWXJZtR/RliHTDPRgn1sNHOR0yVtq/IiQFyuOVjFS+wuio/R4gSNkyYmKmJB4wGZv2NZanmKmTnNA==}
    engines: {node: ^14.15.0 || ^16.10.0 || >=18.0.0}
    peerDependencies:
      '@babel/core': ^7.0.0
    dependencies:
      '@babel/core': 7.23.7
      babel-plugin-jest-hoist: 29.6.3
      babel-preset-current-node-syntax: 1.0.1(@babel/core@7.23.7)
    dev: true

  /bail@2.0.2:
    resolution: {integrity: sha512-0xO6mYd7JB2YesxDKplafRpsiOzPt9V02ddPCLbY1xYGPOX24NTyN50qnUxgCPcSoYMhKpAuBTjQoRZCAkUDRw==}
    dev: false

  /balanced-match@1.0.2:
    resolution: {integrity: sha512-3oSeUO0TMV67hN1AmbXsK4yaqU7tjiHlbxRDZOpH0KW9+CeX4bRAaX0Anxt0tx2MrpRpWwQaPwIlISEJhYU5Pw==}

  /base64-js@1.5.1:
    resolution: {integrity: sha512-AKpaYlHn8t4SVbOHCy+b5+KKgvR4vrsD8vbvrbiQJps7fKDTkjkDry6ji0rUJjC0kzbNePLwzxq8iypo41qeWA==}
    dev: false

  /better-opn@3.0.2:
    resolution: {integrity: sha512-aVNobHnJqLiUelTaHat9DZ1qM2w0C0Eym4LPI/3JxOnSokGVdsl1T1kN7TFvsEAD8G47A6VKQ0TVHqbBnYMJlQ==}
    engines: {node: '>=12.0.0'}
    dependencies:
      open: 8.4.2
    dev: true

  /big.js@5.2.2:
    resolution: {integrity: sha512-vyL2OymJxmarO8gxMr0mhChsO9QGwhynfuu4+MHTAW6czfq9humCB7rKpUjDd9YUiDPU4mzpyupFSvOClAwbmQ==}
    dev: true

  /binary-extensions@2.2.0:
    resolution: {integrity: sha512-jDctJ/IVQbZoJykoeHbhXpOlNBqGNcwXJKJog42E5HDPUwQTSdjCHdihjj0DlnheQ7blbT6dHOafNAiS8ooQKA==}
    engines: {node: '>=8'}
    dev: true

  /body-parser@1.20.3:
    resolution: {integrity: sha512-7rAxByjUMqQ3/bHJy7D6OGXvx/MMc4IqBn/X0fcM1QUcAItpZrBEYhWGem+tzXH90c+G01ypMcYJBO9Y30203g==}
    engines: {node: '>= 0.8', npm: 1.2.8000 || >= 1.4.16}
    dependencies:
      bytes: 3.1.2
      content-type: 1.0.5
      debug: 2.6.9
      depd: 2.0.0
      destroy: 1.2.0
      http-errors: 2.0.0
      iconv-lite: 0.4.24
      on-finished: 2.4.1
      qs: 6.13.0
      raw-body: 2.5.2
      type-is: 1.6.18
      unpipe: 1.0.0

  /boolean@3.2.0:
    resolution: {integrity: sha512-d0II/GO9uf9lfUHH2BQsjxzRJZBdsjgsBiW4BvhWk/3qoKwQFjIDVN19PfX8F2D/r9PCMTtLWjYVCFrpeYUzsw==}
    requiresBuild: true
    optional: true

  /brace-expansion@1.1.11:
    resolution: {integrity: sha512-iCuPHDFgrHX7H2vEI/5xpz07zSHB00TpugqhmYtVmMO6518mCuRMoOYFldEBl0g187ufozdaHgWKcYFb61qGiA==}
    dependencies:
      balanced-match: 1.0.2
      concat-map: 0.0.1

  /brace-expansion@2.0.1:
    resolution: {integrity: sha512-XnAIvQ8eM+kC6aULx6wuQiwVsnzsi9d3WxzV3FpWTGA19F621kwdbsAcFKXgKUHZWsy+mY6iL1sHTxWEFCytDA==}
    dependencies:
      balanced-match: 1.0.2

  /braces@3.0.3:
    resolution: {integrity: sha512-yQbXgO/OSZVD2IsiLlro+7Hf6Q18EJrKSEsdoMzKePKXct3gvD8oLcOQdIzGupr5Fj+EDe8gO/lxc1BzfMpxvA==}
    engines: {node: '>=8'}
    dependencies:
      fill-range: 7.1.1

  /browser-assert@1.2.1:
    resolution: {integrity: sha512-nfulgvOR6S4gt9UKCeGJOuSGBPGiFT6oQ/2UBnvTY/5aQ1PnksW72fhZkM30DzoRRv2WpwZf1vHHEr3mtuXIWQ==}
    dev: true

  /browser-stdout@1.3.1:
    resolution: {integrity: sha512-qhAVI1+Av2X7qelOfAIYwXONood6XlZE/fXaBSmW/T5SzLAmCgzi+eiWE7fUvbHaeNBQH13UftjpXxsfLkMpgw==}
    dev: true

  /browserslist@4.22.2:
    resolution: {integrity: sha512-0UgcrvQmBDvZHFGdYUehrCNIazki7/lUP3kkoi/r3YB2amZbFM9J43ZRkJTXBUZK4gmx56+Sqk9+Vs9mwZx9+A==}
    engines: {node: ^6 || ^7 || ^8 || ^9 || ^10 || ^11 || ^12 || >=13.7}
    hasBin: true
    dependencies:
      caniuse-lite: 1.0.30001579
      electron-to-chromium: 1.4.643
      node-releases: 2.0.14
      update-browserslist-db: 1.0.13(browserslist@4.22.2)

  /browserslist@4.23.3:
    resolution: {integrity: sha512-btwCFJVjI4YWDNfau8RhZ+B1Q/VLoUITrm3RlP6y1tYGWIOa+InuYiRGXUBXo8nA1qKmHMyLB/iVQg5TT4eFoA==}
    engines: {node: ^6 || ^7 || ^8 || ^9 || ^10 || ^11 || ^12 || >=13.7}
    hasBin: true
    dependencies:
      caniuse-lite: 1.0.30001655
      electron-to-chromium: 1.5.13
      node-releases: 2.0.18
      update-browserslist-db: 1.1.0(browserslist@4.23.3)
    dev: true

  /bs-logger@0.2.6:
    resolution: {integrity: sha512-pd8DCoxmbgc7hyPKOvxtqNcjYoOsABPQdcCUjGp3d42VR2CX1ORhk2A87oqqu5R1kk+76nsxZupkmyd+MVtCog==}
    engines: {node: '>= 6'}
    dependencies:
      fast-json-stable-stringify: 2.1.0
    dev: true

  /bser@2.1.1:
    resolution: {integrity: sha512-gQxTNE/GAfIIrmHLUE3oJyp5FO6HRBfhjnw4/wMmA63ZGDJnWBmgY/lyQBpnDUkGmAhbSe39tx2d/iTOAfglwQ==}
    dependencies:
      node-int64: 0.4.0
    dev: true

  /buffer-crc32@0.2.13:
    resolution: {integrity: sha512-VO9Ht/+p3SN7SKWqcrgEzjGbRSJYTx+Q1pTQC0wrWqHx0vpJraQ6GtHx8tvcg1rlK1byhU5gccxgOgj7B0TDkQ==}

  /buffer-from@1.1.2:
    resolution: {integrity: sha512-E+XQCRwSbaaiChtv6k6Dwgc+bx+Bs6vuKJHHl5kox/BaKbhiXzqQOwK4cO22yElGp2OCmjwVhT3HmxgyPGnJfQ==}

  /builtin-modules@3.3.0:
    resolution: {integrity: sha512-zhaCDicdLuWN5UbN5IMnFqNMhNfo919sH85y2/ea+5Yg9TsTkeZxpL+JLbp6cgYFS4sRLp3YV4S6yDuqVWHYOw==}
    engines: {node: '>=6'}
    dev: true

  /bytes@3.1.2:
    resolution: {integrity: sha512-/Nf7TyzTx6S3yRJObOAV7956r8cr2+Oj8AC5dt8wSP3BQAoeX58NoHyCU8P8zGkNXStjTSi6fzO6F0pBdcYbEg==}
    engines: {node: '>= 0.8'}

  /cac@6.7.14:
    resolution: {integrity: sha512-b6Ilus+c3RrdDk+JhLKUAQfzzgLEPy6wcXqS7f/xe1EETvsDP6GORG7SFuOs6cID5YkqchW/LXZbX5bc8j7ZcQ==}
    engines: {node: '>=8'}
    dev: true

  /cacheable-lookup@5.0.4:
    resolution: {integrity: sha512-2/kNscPhpcxrOigMZzbiWF7dz8ilhb/nIHU3EyZiXWXpeq/au8qJ8VhdftMkty3n7Gj6HIGalQG8oiBNB3AJgA==}
    engines: {node: '>=10.6.0'}

  /cacheable-request@7.0.4:
    resolution: {integrity: sha512-v+p6ongsrp0yTGbJXjgxPow2+DL93DASP4kXCDKb8/bwRtt9OEF3whggkkDkGNzgcWy2XaF4a8nZglC7uElscg==}
    engines: {node: '>=8'}
    dependencies:
      clone-response: 1.0.3
      get-stream: 5.2.0
      http-cache-semantics: 4.1.1
      keyv: 4.5.4
      lowercase-keys: 2.0.0
      normalize-url: 6.1.0
      responselike: 2.0.1

  /call-bind@1.0.5:
    resolution: {integrity: sha512-C3nQxfFZxFRVoJoGKKI8y3MOEo129NQ+FgQ08iye+Mk4zNZZGdjfs06bVTr+DBSlA66Q2VEcMki/cUCP4SercQ==}
    dependencies:
      function-bind: 1.1.2
      get-intrinsic: 1.2.2
      set-function-length: 1.2.0

  /call-bind@1.0.7:
    resolution: {integrity: sha512-GHTSNSYICQ7scH7sZ+M2rFopRoLh8t2bLSW6BbgrtLsahOIB5iyAVJf9GjWK3cYTDaMj4XdBpM1cA6pIS0Kv2w==}
    engines: {node: '>= 0.4'}
    dependencies:
      es-define-property: 1.0.0
      es-errors: 1.3.0
      function-bind: 1.1.2
      get-intrinsic: 1.2.4
      set-function-length: 1.2.2

  /callsites@3.1.0:
    resolution: {integrity: sha512-P8BjAsXvZS+VIDUI11hHCQEv74YT67YUi5JJFNWIqL235sBmjX4+qx9Muvls5ivyNENctx46xQLQ3aTuE7ssaQ==}
    engines: {node: '>=6'}
    dev: true

  /camelcase@5.3.1:
    resolution: {integrity: sha512-L28STB170nwWS63UjtlEOE3dldQApaJXZkOI1uMFfzf3rRuPegHaHesyee+YxQ+W6SvRDQV6UrdOdRiR153wJg==}
    engines: {node: '>=6'}
    dev: true

  /camelcase@6.3.0:
    resolution: {integrity: sha512-Gmy6FhYlCY7uOElZUSbxo2UCDH8owEk996gkbrpsgGtrJLM3J7jGxl9Ic7Qwwj4ivOE5AWZWRMecDdF7hqGjFA==}
    engines: {node: '>=10'}
    dev: true

  /caniuse-lite@1.0.30001579:
    resolution: {integrity: sha512-u5AUVkixruKHJjw/pj9wISlcMpgFWzSrczLZbrqBSxukQixmg0SJ5sZTpvaFvxU0HoQKd4yoyAogyrAz9pzJnA==}

  /caniuse-lite@1.0.30001655:
    resolution: {integrity: sha512-jRGVy3iSGO5Uutn2owlb5gR6qsGngTw9ZTb4ali9f3glshcNmJ2noam4Mo9zia5P9Dk3jNNydy7vQjuE5dQmfg==}
    dev: true

  /ccount@2.0.1:
    resolution: {integrity: sha512-eyrF0jiFpY+3drT6383f1qhkbGsLSifNAjA61IUjZjmLCWjItY6LB9ft9YhoDgwfmclB2zhu51Lc7+95b8NRAg==}
    dev: false

  /chai@4.4.1:
    resolution: {integrity: sha512-13sOfMv2+DWduEU+/xbun3LScLoqN17nBeTLUsmDfKdoiC1fr0n9PU4guu4AhRcOVFk/sW8LyZWHuhWtQZiF+g==}
    engines: {node: '>=4'}
    dependencies:
      assertion-error: 1.1.0
      check-error: 1.0.3
      deep-eql: 4.1.3
      get-func-name: 2.0.2
      loupe: 2.3.7
      pathval: 1.1.1
      type-detect: 4.0.8
    dev: true

  /chai@5.1.1:
    resolution: {integrity: sha512-pT1ZgP8rPNqUgieVaEY+ryQr6Q4HXNg8Ei9UnLUrjN4IA7dvQC5JB+/kxVcPNDHyBcc/26CXPkbNzq3qwrOEKA==}
    engines: {node: '>=12'}
    dependencies:
      assertion-error: 2.0.1
      check-error: 2.1.1
      deep-eql: 5.0.2
      loupe: 3.1.1
      pathval: 2.0.0
    dev: true

  /chalk@2.4.2:
    resolution: {integrity: sha512-Mti+f9lpJNcwF4tWV8/OrTTtF1gZi+f8FqlyAdouralcFWFQWF2+NgCHShjkCb+IFBLq9buZwE1xckQU4peSuQ==}
    engines: {node: '>=4'}
    dependencies:
      ansi-styles: 3.2.1
      escape-string-regexp: 1.0.5
      supports-color: 5.5.0

  /chalk@3.0.0:
    resolution: {integrity: sha512-4D3B6Wf41KOYRFdszmDqMCGq5VV/uMAB273JILmO+3jAlh8X4qDtdtgCR3fxtbLEMzSx22QdhnDcJvu2u1fVwg==}
    engines: {node: '>=8'}
    dependencies:
      ansi-styles: 4.3.0
      supports-color: 7.2.0
    dev: true

  /chalk@4.1.2:
    resolution: {integrity: sha512-oKnbhFyRIXpUuez8iBMmyEa4nbj4IOQyuhc/wy9kY7/WVPcwIO9VA668Pu8RkO7+0G76SLROeyw9CpQ061i4mA==}
    engines: {node: '>=10'}
    dependencies:
      ansi-styles: 4.3.0
      supports-color: 7.2.0

  /char-regex@1.0.2:
    resolution: {integrity: sha512-kWWXztvZ5SBQV+eRgKFeh8q5sLuZY2+8WUIzlxWVTg+oGwY14qylx1KbKzHd8P6ZYkAg0xyIDU9JMHhyJMZ1jw==}
    engines: {node: '>=10'}
    dev: true

  /character-entities-html4@2.1.0:
    resolution: {integrity: sha512-1v7fgQRj6hnSwFpq1Eu0ynr/CDEw0rXo2B61qXrLNdHZmPKgb7fqS1a2JwF0rISo9q77jDI8VMEHoApn8qDoZA==}
    dev: false

  /character-entities-legacy@3.0.0:
    resolution: {integrity: sha512-RpPp0asT/6ufRm//AJVwpViZbGM/MkjQFxJccQRHmISF/22NBtsHqAWmL+/pmkPWoIUJdWyeVleTl1wydHATVQ==}
    dev: false

  /character-entities@2.0.2:
    resolution: {integrity: sha512-shx7oQ0Awen/BRIdkjkvz54PnEEI/EjwXDSIZp86/KKdbafHh1Df/RYGBhn4hbe2+uKC9FnT5UCEdyPz3ai9hQ==}
    dev: false

  /character-reference-invalid@2.0.1:
    resolution: {integrity: sha512-iBZ4F4wRbyORVsu0jPV7gXkOsGYjGHPmAyv+HiHG8gi5PtC9KI2j1+v8/tlibRvjoWX027ypmG/n0HtO5t7unw==}
    dev: false

  /charenc@0.0.2:
    resolution: {integrity: sha512-yrLQ/yVUFXkzg7EDQsPieE/53+0RlaWTs+wBrvW36cyilJ2SaDWfl4Yj7MtLTXleV9uEKefbAGUPv2/iWSooRA==}
    dev: true

  /check-error@1.0.3:
    resolution: {integrity: sha512-iKEoDYaRmd1mxM90a2OEfWhjsjPpYPuQ+lMYsoxB126+t8fw7ySEO48nmDg5COTjxDI65/Y2OWpeEHk3ZOe8zg==}
    dependencies:
      get-func-name: 2.0.2
    dev: true

  /check-error@2.1.1:
    resolution: {integrity: sha512-OAlb+T7V4Op9OwdkjmguYRqncdlx5JiofwOAUkmTF+jNdHwzTaTs4sRAGpzLF3oOz5xAyDGrPgeIDFQmDOTiJw==}
    engines: {node: '>= 16'}
    dev: true

  /chokidar@3.5.3:
    resolution: {integrity: sha512-Dr3sfKRP6oTcjf2JmUmFJfeVMvXBdegxB0iVQ5eb2V10uFJUCAS8OByZdVAyVb8xXNz3GjjTgj9kLWsZTqE6kw==}
    engines: {node: '>= 8.10.0'}
    dependencies:
      anymatch: 3.1.3
      braces: 3.0.3
      glob-parent: 5.1.2
      is-binary-path: 2.1.0
      is-glob: 4.0.3
      normalize-path: 3.0.0
      readdirp: 3.6.0
    optionalDependencies:
      fsevents: 2.3.3
    dev: true

  /chokidar@3.6.0:
    resolution: {integrity: sha512-7VT13fmjotKpGipCW9JEQAusEPE+Ei8nl6/g4FBAmIm0GOOLMua9NDDo/DWp0ZAxCr3cPq5ZpBqmPAQgDda2Pw==}
    engines: {node: '>= 8.10.0'}
    dependencies:
      anymatch: 3.1.3
      braces: 3.0.3
      glob-parent: 5.1.2
      is-binary-path: 2.1.0
      is-glob: 4.0.3
      normalize-path: 3.0.0
      readdirp: 3.6.0
    optionalDependencies:
      fsevents: 2.3.3
    dev: true

  /chokidar@4.0.1:
    resolution: {integrity: sha512-n8enUVCED/KVRQlab1hr3MVpcVMvxtZjmEa956u+4YijlmQED223XMSYj2tLuKvr4jcCTzNNMpQDUer72MMmzA==}
    engines: {node: '>= 14.16.0'}
    dependencies:
      readdirp: 4.0.2
    dev: true

  /ci-info@3.9.0:
    resolution: {integrity: sha512-NIxF55hv4nSqQswkAeiOi1r83xy8JldOFDTWiug55KBu9Jnblncd2U6ViHmYgHf01TPZS77NJBhBMKdWj9HQMQ==}
    engines: {node: '>=8'}
    dev: true

  /circular-json@0.3.3:
    resolution: {integrity: sha512-UZK3NBx2Mca+b5LsG7bY183pHWt5Y1xts4P3Pz7ENTwGVnJOUWbRb3ocjvX7hx9tq/yTAdclXm9sZ38gNuem4A==}
    deprecated: CircularJSON is in maintenance only, flatted is its successor.
    dev: true

  /cjs-module-lexer@1.2.3:
    resolution: {integrity: sha512-0TNiGstbQmCFwt4akjjBg5pLRTSyj/PkWQ1ZoO2zntmg9yLqSRxwEa4iCfQLGjqhiqBfOJa7W/E8wfGrTDmlZQ==}
    dev: true

  /classnames@2.5.1:
    resolution: {integrity: sha512-saHYOzhIQs6wy2sVxTM6bUDsQO4F50V9RQ22qBpEdCW+I+/Wmke2HOl6lS6dTpdxVhb88/I6+Hs+438c3lfUow==}
    dev: false

  /cliui@7.0.4:
    resolution: {integrity: sha512-OcRE68cOsVMXp1Yvonl/fzkQOyjLSu/8bhPDfQt0e0/Eb283TKP20Fs2MqoPsr9SwA595rRCA+QMzYc9nBP+JQ==}
    dependencies:
      string-width: 4.2.3
      strip-ansi: 6.0.1
      wrap-ansi: 7.0.0
    dev: true

  /cliui@8.0.1:
    resolution: {integrity: sha512-BSeNnyus75C4//NQ9gQt1/csTXyo/8Sb+afLAkzAptFuMsod9HFokGNudZpi/oQV73hnVK+sR+5PVRMd+Dr7YQ==}
    engines: {node: '>=12'}
    dependencies:
      string-width: 4.2.3
      strip-ansi: 6.0.1
      wrap-ansi: 7.0.0

  /clone-deep@4.0.1:
    resolution: {integrity: sha512-neHB9xuzh/wk0dIHweyAXv2aPGZIVk3pLMe+/RNzINf17fe0OG96QroktYAUm7SM1PBnzTabaLboqqxDyMU+SQ==}
    engines: {node: '>=6'}
    dependencies:
      is-plain-object: 2.0.4
      kind-of: 6.0.3
      shallow-clone: 3.0.1
    dev: false

  /clone-response@1.0.3:
    resolution: {integrity: sha512-ROoL94jJH2dUVML2Y/5PEDNaSHgeOdSDicUyS7izcF63G6sTc/FTjLub4b8Il9S8S0beOfYt0TaA5qvFK+w0wA==}
    dependencies:
      mimic-response: 1.0.1

  /clsx@2.1.1:
    resolution: {integrity: sha512-eYm0QWBtUrBWZWG0d386OGAw16Z995PiOVo2B7bjWSbHedGl5e0ZWaq65kOGgUSNesEIDkB9ISbTg/JK9dhCZA==}
    engines: {node: '>=6'}
    dev: true

  /co@4.6.0:
    resolution: {integrity: sha512-QVb0dM5HvG+uaxitm8wONl7jltx8dqhfU33DcqtOZcLSVIKSDDLDi7+0LbAKiyI8hD9u42m2YxXSkMGWThaecQ==}
    engines: {iojs: '>= 1.0.0', node: '>= 0.12.0'}
    dev: true

  /collect-v8-coverage@1.0.2:
    resolution: {integrity: sha512-lHl4d5/ONEbLlJvaJNtsF/Lz+WvB07u2ycqTYbdrq7UypDXailES4valYb2eWiJFxZlVmpGekfqoxQhzyFdT4Q==}
    dev: true

  /color-convert@1.9.3:
    resolution: {integrity: sha512-QfAUtd+vFdAtFQcC8CCyYt1fYWxSqAiK2cSD6zDB8N3cpsEBAvRxp9zOGg6G/SHHJYAT88/az/IuDGALsNVbGg==}
    dependencies:
      color-name: 1.1.3

  /color-convert@2.0.1:
    resolution: {integrity: sha512-RRECPsj7iu/xb5oKYcsFHSppFNnsj/52OVTRKb4zP5onXwVF3zVmmToNcOfGC+CRDpfK/U584fMg38ZHCaElKQ==}
    engines: {node: '>=7.0.0'}
    dependencies:
      color-name: 1.1.4

  /color-name@1.1.3:
    resolution: {integrity: sha512-72fSenhMw2HZMTVHeCA9KCmpEIbzWiQsjN+BHcBbS9vr1mtt+vJjPdksIBNUmKAW8TFUDPJK5SUU3QhE9NEXDw==}

  /color-name@1.1.4:
    resolution: {integrity: sha512-dOy+3AuW3a2wNbZHIuMZpTcgjGuLU/uBL/ubcZF9OXbDo8ff4O8yVp5Bf0efS8uEoYo5q4Fx7dY9OgQGXgAsQA==}

  /combined-stream@1.0.8:
    resolution: {integrity: sha512-FQN4MRfuJeHf7cBbBMJFXhKSDq+2kAArBlmRBvcvFE5BB1HZKXtSFASDhdlz9zOYwxh8lDdnvmMOe/+5cdoEdg==}
    engines: {node: '>= 0.8'}
    dependencies:
      delayed-stream: 1.0.0

  /comma-separated-tokens@2.0.3:
    resolution: {integrity: sha512-Fu4hJdvzeylCfQPp9SGWidpzrMs7tTrlu6Vb8XGaRGck8QSNZJJp538Wrb60Lax4fPwR64ViY468OIUTbRlGZg==}
    dev: false

  /comment-parser@1.4.1:
    resolution: {integrity: sha512-buhp5kePrmda3vhc5B9t7pUQXAb2Tnd0qgpkIhPhkHXxJpiPJ11H0ZEU0oBpJ2QztSbzG/ZxMj/CHsYJqRHmyg==}
    engines: {node: '>= 12.0.0'}
    dev: true

  /commondir@1.0.1:
    resolution: {integrity: sha512-W9pAhw0ja1Edb5GVdIF1mjZw/ASI0AlShXM83UUGe2DVr5TdAPEA1OA8m/g8zWp9x6On7gqufY+FatDbC3MDQg==}

  /concat-map@0.0.1:
    resolution: {integrity: sha512-/Srv4dswyQNBfohGpz9o6Yb3Gz3SrUDqBH5rTuhGR7ahtlbYKnVxw2bCFMRljaA7EXHaXZ8wsHdodFvbkhKmqg==}

  /content-disposition@0.5.4:
    resolution: {integrity: sha512-FveZTNuGw04cxlAiWbzi6zTAL/lhehaWbTtgluJh4/E95DqMwTmha3KZN1aAWA8cFIhHzMZUvLevkw5Rqk+tSQ==}
    engines: {node: '>= 0.6'}
    dependencies:
      safe-buffer: 5.2.1

  /content-type@1.0.5:
    resolution: {integrity: sha512-nTjqfcBFEipKdXCv4YDQWCfmcLZKm81ldF0pAopTvyrFGVbcR6P/VAAd5G7N+0tTr8QqiU0tFadD6FK4NtJwOA==}
    engines: {node: '>= 0.6'}

  /convert-source-map@2.0.0:
    resolution: {integrity: sha512-Kvp459HrV2FEJ1CAsi1Ku+MY3kasH19TFykTz2xWmMeq6bk2NU3XXvfJ+Q61m0xktWwt+1HSYf3JZsTms3aRJg==}

  /cookie-signature@1.0.6:
    resolution: {integrity: sha512-QADzlaHc8icV8I7vbaJXJwod9HWYp8uCqf1xa4OfNu1T7JVxQIrUgOWtHdNDtPiywmFbiS12VjotIXLrKM3orQ==}

  /cookie@0.6.0:
    resolution: {integrity: sha512-U71cyTamuh1CRNCfpGY6to28lxvNwPG4Guz/EVjgf3Jmzv0vlDp1atT9eS5dDjMYHucpHbWns6Lwf3BKz6svdw==}
    engines: {node: '>= 0.6'}

  /copyfiles@2.4.1:
    resolution: {integrity: sha512-fereAvAvxDrQDOXybk3Qu3dPbOoKoysFMWtkY3mv5BsL8//OSZVL5DCLYqgRfY5cWirgRzlC+WSrxp6Bo3eNZg==}
    hasBin: true
    dependencies:
      glob: 7.2.3
      minimatch: 3.1.2
      mkdirp: 1.0.4
      noms: 0.0.0
      through2: 2.0.5
      untildify: 4.0.0
      yargs: 16.2.0
    dev: true

  /core-util-is@1.0.3:
    resolution: {integrity: sha512-ZQBvi1DcpJ4GDqanjucZ2Hj3wEO5pZDS89BWbkcrvdxksJorwUDDZamX9ldFkp9aw2lmBDLgkObEA4DWNJ9FYQ==}
    dev: true

  /cpx2@3.0.2:
    resolution: {integrity: sha512-xVmdulZJVGSV+c8KkZ9IQY+RgyL9sGeVqScI2e7NtsEY9SVKcQXM4v0/9OLU0W0YtL9nmmqrtWjs5rpvgHn9Hg==}
    engines: {node: '>=6.5'}
    hasBin: true
    dependencies:
      co: 4.6.0
      debounce: 1.2.1
      debug: 4.3.4(supports-color@8.1.1)
      duplexer: 0.1.2
      fs-extra: 10.1.0
      glob: 7.2.3
      glob2base: 0.0.12
      minimatch: 3.1.2
      resolve: 1.22.8
      safe-buffer: 5.2.1
      shell-quote: 1.8.1
      subarg: 1.0.0
    transitivePeerDependencies:
      - supports-color
    dev: true

  /create-jest@29.7.0(@types/node@18.11.5)(ts-node@10.9.2):
    resolution: {integrity: sha512-Adz2bdH0Vq3F53KEMJOoftQFutWCukm6J24wbPWRO4k1kMY7gS7ds/uoJkNuV8wDCtWWnuwGcJwpWcih+zEW1Q==}
    engines: {node: ^14.15.0 || ^16.10.0 || >=18.0.0}
    hasBin: true
    dependencies:
      '@jest/types': 29.6.3
      chalk: 4.1.2
      exit: 0.1.2
      graceful-fs: 4.2.11
      jest-config: 29.7.0(@types/node@18.11.5)(ts-node@10.9.2)
      jest-util: 29.7.0
      prompts: 2.4.2
    transitivePeerDependencies:
      - '@types/node'
      - babel-plugin-macros
      - supports-color
      - ts-node
    dev: true

  /create-require@1.1.1:
    resolution: {integrity: sha512-dcKFX3jn0MpIaXjisoRvexIJVEKzaq7z2rZKxf+MSr9TkdmHmsU4m2lcLojrj/FHl8mk5VxMmYA+ftRkP/3oKQ==}

  /cross-env@5.2.1:
    resolution: {integrity: sha512-1yHhtcfAd1r4nwQgknowuUNfIT9E8dOMMspC36g45dN+iD1blloi7xp8X/xAIDnjHWyt1uQ8PHk2fkNaym7soQ==}
    engines: {node: '>=4.0'}
    hasBin: true
    dependencies:
      cross-spawn: 6.0.5
    dev: true

  /cross-fetch@3.1.5:
    resolution: {integrity: sha512-lvb1SBsI0Z7GDwmuid+mU3kWVBwTVUbe7S0H52yaaAdQOXq2YktTCZdlAcNKFzE6QtRz0snpw9bNiPeOIkkQvw==}
    dependencies:
      node-fetch: 2.6.7
    transitivePeerDependencies:
      - encoding

  /cross-spawn@6.0.5:
    resolution: {integrity: sha512-eTVLrBSt7fjbDygz805pMnstIs2VTBNkRm0qxZd+M7A5XDdxVRWO5MxGBXZhjY4cqLYLdtrGqRf8mBPmzwSpWQ==}
    engines: {node: '>=4.8'}
    dependencies:
      nice-try: 1.0.5
      path-key: 2.0.1
      semver: 5.7.2
      shebang-command: 1.2.0
      which: 1.3.1

  /cross-spawn@7.0.3:
    resolution: {integrity: sha512-iRDPJKUPVEND7dHPO8rkbOnPpyDygcDFtWjpeWNCgy8WP2rXcxXL8TskReQl6OrB2G7+UJrags1q15Fudc7G6w==}
    engines: {node: '>= 8'}
    dependencies:
      path-key: 3.1.1
      shebang-command: 2.0.0
      which: 2.0.2

  /crypt@0.0.2:
    resolution: {integrity: sha512-mCxBlsHFYh9C+HVpiEacem8FEBnMXgU9gy4zmNC+SXAZNB/1idgp/aulFJ4FgCi7GPEVbfyng092GqL2k2rmow==}
    dev: true

  /crypto-js@4.2.0:
    resolution: {integrity: sha512-KALDyEYgpY+Rlob/iriUtjV6d5Eq+Y191A5g4UqLAi8CyGP9N1+FdVbkc1SxKc2r4YAYqG8JzO2KGL+AizD70Q==}
    dev: false

  /css.escape@1.5.1:
    resolution: {integrity: sha512-YUifsXXuknHlUsmlgyY0PKzgPOr7/FjCePfHNt0jxm83wHZi44VDMQ7/fGNkjY3/jV1MC+1CmZbaHzugyeRtpg==}
    dev: true

  /cssstyle@4.0.1:
    resolution: {integrity: sha512-8ZYiJ3A/3OkDd093CBT/0UKDWry7ak4BdPTFP2+QEP7cmhouyq/Up709ASSj2cK02BbZiMgk7kYjZNS4QP5qrQ==}
    engines: {node: '>=18'}
    dependencies:
      rrweb-cssom: 0.6.0
    dev: true

  /csstype@3.1.3:
    resolution: {integrity: sha512-M1uQkMl8rQK/szD0LNhtqxIPLpimGm8sOBwU7lLnCpSbTyY3yeU1Vc7l4KT5zT4s/yOxHH5O7tIuuLOCnLADRw==}

  /damerau-levenshtein@1.0.8:
    resolution: {integrity: sha512-sdQSFB7+llfUcQHUQO3+B8ERRj0Oa4w9POWMI/puGtuf7gFywGmkaLCElnudfTiKZV+NvHqL0ifzdrI8Ro7ESA==}
    dev: true

  /data-urls@5.0.0:
    resolution: {integrity: sha512-ZYP5VBHshaDAiVZxjbRVcFJpc+4xGgT0bK3vzy1HLN8jTO975HEbuYzZJcHoQEY5K1a0z8YayJkyVETa08eNTg==}
    engines: {node: '>=18'}
    dependencies:
      whatwg-mimetype: 4.0.0
      whatwg-url: 14.0.0
    dev: true

  /debounce@1.2.1:
    resolution: {integrity: sha512-XRRe6Glud4rd/ZGQfiV1ruXSfbvfJedlV9Y6zOlP+2K04vBYiJEte6stfFkCP03aMnY5tsipamumUjL14fofug==}
    dev: true

  /debug@2.6.9:
    resolution: {integrity: sha512-bC7ElrdJaJnPbAP+1EotYvqZsb3ecl5wi6Bfi6BJTUcNowp6cvspg0jXznRTKDjm/E7AdgFBVeAPVMNcKGsHMA==}
    dependencies:
      ms: 2.0.0

  /debug@3.2.7:
    resolution: {integrity: sha512-CFjzYYAi4ThfiQvizrFQevTTXHtnCqWfe7x1AhgEscTz6ZbLbfoLRLPugTQyBth6f8ZERVUSyWHFD/7Wu4t1XQ==}
    dependencies:
      ms: 2.1.3
    dev: true

  /debug@4.3.4(supports-color@8.1.1):
    resolution: {integrity: sha512-PRWFHuSU3eDtQJPvnNY7Jcket1j0t5OuOsFzPPzsekD52Zl8qUfFIPEiswXqIvHWGVHOgX+7G/vCNNhehwxfkQ==}
    engines: {node: '>=6.0'}
    peerDependencies:
      supports-color: '*'
    peerDependenciesMeta:
      supports-color:
        optional: true
    dependencies:
      ms: 2.1.2
      supports-color: 8.1.1

  /decamelize@4.0.0:
    resolution: {integrity: sha512-9iE1PgSik9HeIIw2JO94IidnE3eBoQrFJ3w7sFuzSX4DpmZ3v5sZpUiV5Swcf6mQEF+Y0ru8Neo+p+nyh2J+hQ==}
    engines: {node: '>=10'}
    dev: true

  /decimal.js@10.4.3:
    resolution: {integrity: sha512-VBBaLc1MgL5XpzgIP7ny5Z6Nx3UrRkIViUkPUdtl9aya5amy3De1gsUUSB1g3+3sExYNjCAsAznmukyxCb1GRA==}
    dev: true

  /decode-named-character-reference@1.0.2:
    resolution: {integrity: sha512-O8x12RzrUF8xyVcY0KJowWsmaJxQbmy0/EtnNtHRpsOcT7dFk5W598coHqBVpmWo1oQQfsCqfCmkZN5DJrZVdg==}
    dependencies:
      character-entities: 2.0.2
    dev: false

  /decompress-response@6.0.0:
    resolution: {integrity: sha512-aW35yZM6Bb/4oJlZncMH2LCoZtJXTRxES17vE3hoRiowU2kWHaJKFkSBDnDR+cm9J+9QhXmREyIfv0pji9ejCQ==}
    engines: {node: '>=10'}
    dependencies:
      mimic-response: 3.1.0

  /dedent@1.5.1:
    resolution: {integrity: sha512-+LxW+KLWxu3HW3M2w2ympwtqPrqYRzU8fqi6Fhd18fBALe15blJPI/I4+UHveMVG6lJqB4JNd4UG0S5cnVHwIg==}
    peerDependencies:
      babel-plugin-macros: ^3.1.0
    peerDependenciesMeta:
      babel-plugin-macros:
        optional: true
    dev: true

  /deep-eql@4.1.3:
    resolution: {integrity: sha512-WaEtAOpRA1MQ0eohqZjpGD8zdI0Ovsm8mmFhaDN8dvDZzyoUMcYDnf5Y6iu7HTXxf8JDS23qWa4a+hKCDyOPzw==}
    engines: {node: '>=6'}
    dependencies:
      type-detect: 4.0.8
    dev: true

  /deep-eql@5.0.2:
    resolution: {integrity: sha512-h5k/5U50IJJFpzfL6nO9jaaumfjO/f2NjK/oYB2Djzm4p9L+3T9qWpZqZ2hAbLPuuYq9wrU08WQyBTL5GbPk5Q==}
    engines: {node: '>=6'}
    dev: true

  /deep-is@0.1.4:
    resolution: {integrity: sha512-oIPzksmTg4/MriiaYGO+okXDT7ztn/w3Eptv/+gSIdMdKsJo0u4CfYNFJPy+4SKMuCqGw2wxnA+URMg3t8a/bQ==}
    dev: true

  /deepmerge@4.3.1:
    resolution: {integrity: sha512-3sUqbMEc77XqpdNO7FRyRog+eW3ph+GYCbj+rK+uYyRMuwsVy0rMiVtPn+QJlKFvWP/1PYpapqYn0Me2knFn+A==}
    engines: {node: '>=0.10.0'}
    dev: true

  /defer-to-connect@2.0.1:
    resolution: {integrity: sha512-4tvttepXG1VaYGrRibk5EwJd1t4udunSOVMdLSAL6mId1ix438oPwPZMALY41FCijukO1L0twNcGsdzS7dHgDg==}
    engines: {node: '>=10'}

  /define-data-property@1.1.1:
    resolution: {integrity: sha512-E7uGkTzkk1d0ByLeSc6ZsFS79Axg+m1P/VsgYsxHgiuc3tFSj+MjMIwe90FC4lOAZzNBdY7kkO2P2wKdsQ1vgQ==}
    engines: {node: '>= 0.4'}
    dependencies:
      get-intrinsic: 1.2.2
      gopd: 1.0.1
      has-property-descriptors: 1.0.1

  /define-data-property@1.1.4:
    resolution: {integrity: sha512-rBMvIzlpA8v6E+SJZoo++HAYqsLrkg7MSfIinMPFhmkorw7X+dOXVJQs+QT69zGkzMyfDnIMN2Wid1+NbL3T+A==}
    engines: {node: '>= 0.4'}
    dependencies:
      es-define-property: 1.0.0
      es-errors: 1.3.0
      gopd: 1.0.1

  /define-lazy-prop@2.0.0:
    resolution: {integrity: sha512-Ds09qNh8yw3khSjiJjiUInaGX9xlqZDY7JVryGxdxV7NPeuqQfplOpQ66yJFZut3jLa5zOwkXw1g9EI2uKh4Og==}
    engines: {node: '>=8'}
    dev: true

  /define-properties@1.2.1:
    resolution: {integrity: sha512-8QmQKqEASLd5nx0U1B1okLElbUuuttJ/AnYmRXbbbGDWh6uS208EjD4Xqq/I9wK7u0v6O08XhTWnt5XtEbR6Dg==}
    engines: {node: '>= 0.4'}
    dependencies:
      define-data-property: 1.1.1
      has-property-descriptors: 1.0.1
      object-keys: 1.1.1

  /delayed-stream@1.0.0:
    resolution: {integrity: sha512-ZySD7Nf91aLB0RxL4KGrKHBXl7Eds1DAmEdcoVawXnLD7SDhpNgtuII2aAkg7a7QS41jxPSZ17p4VdGnMHk3MQ==}
    engines: {node: '>=0.4.0'}

  /depd@1.1.2:
    resolution: {integrity: sha512-7emPTl6Dpo6JRXOXjLRxck+FlLRX5847cLKEn00PLAgc3g2hTZZgr+e4c2v6QpSmLeFP3n5yUo7ft6avBK/5jQ==}
    engines: {node: '>= 0.6'}
    dev: false

  /depd@2.0.0:
    resolution: {integrity: sha512-g7nH6P6dyDioJogAAGprGpCtVImJhpPk/roCzdb3fIh61/s/nPsfR6onyMwkCAR/OlC3yBC0lESvUoQEAssIrw==}
    engines: {node: '>= 0.8'}

  /dequal@2.0.3:
    resolution: {integrity: sha512-0je+qPKHEMohvfRTCEo3CrPG6cAzAYgmzKyxRiYSSDkS6eGJdyVJm7WaYA5ECaAD9wLB2T4EEeymA5aFVcYXCA==}
    engines: {node: '>=6'}

  /destroy@1.2.0:
    resolution: {integrity: sha512-2sJGJTaXIIaR1w4iJSNoN0hnMY7Gpc/n8D4qSCJw8QqFWXf7cuAgnEHxBpweaVcPevC2l3KpjYCx3NypQQgaJg==}
    engines: {node: '>= 0.8', npm: 1.2.8000 || >= 1.4.16}

  /detect-libc@1.0.3:
    resolution: {integrity: sha512-pGjwhsmsp4kL2RTz08wcOlGN83otlqHeD/Z5T8GXZB+/YcpQ/dgo+lbU8ZsGxV0HIvqqxo9l7mqYwyYMD9bKDg==}
    engines: {node: '>=0.10'}
    hasBin: true
    dev: true

  /detect-newline@3.1.0:
    resolution: {integrity: sha512-TLz+x/vEXm/Y7P7wn1EJFNLxYpUD4TgMosxY6fAVJUnJMbupHBOncxyWUG9OpTaH9EBD7uFI5LfEgmMOc54DsA==}
    engines: {node: '>=8'}
    dev: true

  /detect-node@2.1.0:
    resolution: {integrity: sha512-T0NIuQpnTvFDATNuHN5roPwSBG83rFsuO+MXXH9/3N1eFbn4wcPjttvjMLEPWJ0RGUYgQE7cGgS3tNxbqCGM7g==}
    requiresBuild: true
    optional: true

  /devlop@1.1.0:
    resolution: {integrity: sha512-RWmIqhcFf1lRYBvNmr7qTNuyCt/7/ns2jbpp1+PalgE/rDQcBT0fioSMUpJ93irlUhC5hrg4cYqe6U+0ImW0rA==}
    dependencies:
      dequal: 2.0.3
    dev: false

  /diff-sequences@29.6.3:
    resolution: {integrity: sha512-EjePK1srD3P08o2j4f0ExnylqRs5B9tJjcp9t1krH2qRi8CCdsYfwe9JgSLurFBWwq4uOlipzfk5fHNvwFKr8Q==}
    engines: {node: ^14.15.0 || ^16.10.0 || >=18.0.0}
    dev: true

  /diff@4.0.2:
    resolution: {integrity: sha512-58lmxKSA4BNyLz+HHMUzlOEpg09FV+ev6ZMe3vJihgdxzgcwZ8VoEEPmALCZG9LmqfVoNMMKpttIYTVG6uDY7A==}
    engines: {node: '>=0.3.1'}

  /diff@5.0.0:
    resolution: {integrity: sha512-/VTCrvm5Z0JGty/BWHljh+BAiw3IK+2j87NGMu8Nwc/f48WoDAC395uomO9ZD117ZOBaHmkX1oyLvkVM/aIT3w==}
    engines: {node: '>=0.3.1'}
    dev: true

  /dir-glob@3.0.1:
    resolution: {integrity: sha512-WkrWp9GR4KXfKGYzOLmTuGVi1UWFfws377n9cc55/tb6DuqyF6pcQ5AbiHEshaDpY9v6oaSr2XCDidGmMwdzIA==}
    engines: {node: '>=8'}
    dependencies:
      path-type: 4.0.0
    dev: true

  /doctrine@2.1.0:
    resolution: {integrity: sha512-35mSku4ZXK0vfCuHEDAwt55dg2jNajHZ1odvF+8SSr82EsZY4QmXfuWso8oEd8zRhVObSN18aM0CjSdoBX7zIw==}
    engines: {node: '>=0.10.0'}
    dependencies:
      esutils: 2.0.3
    dev: true

  /doctrine@3.0.0:
    resolution: {integrity: sha512-yS+Q5i3hBf7GBkd4KG8a7eBNNWNGLTaEwwYWUijIYM7zrlYDM0BFXHjjPWlWZ1Rg7UaddZeIDmi9jF3HmqiQ2w==}
    engines: {node: '>=6.0.0'}
    dependencies:
      esutils: 2.0.3
    dev: true

  /dom-accessibility-api@0.5.16:
    resolution: {integrity: sha512-X7BJ2yElsnOJ30pZF4uIIDfBEVgF4XEBxL9Bxhy6dnrm5hkzqmsWHGTiHqRiITNhMyFLyAiWndIJP7Z1NTteDg==}
    dev: true

  /dom-accessibility-api@0.6.3:
    resolution: {integrity: sha512-7ZgogeTnjuHbo+ct10G9Ffp0mif17idi0IyWNVA/wcwcm7NPOD/WEHVP3n7n3MhXqxoIYm8d6MuZohYWIZ4T3w==}
    dev: true

  /dom-helpers@5.2.1:
    resolution: {integrity: sha512-nRCa7CK3VTrM2NmGkIy4cbK7IZlgBE/PYMn55rrXefr5xXDP0LdtfPnblFDoVdcAfslJ7or6iqAUnx0CCGIWQA==}
    dependencies:
      '@babel/runtime': 7.23.8
      csstype: 3.1.3
    dev: false

  /dompurify@2.5.6:
    resolution: {integrity: sha512-zUTaUBO8pY4+iJMPE1B9XlO2tXVYIcEA4SNGtvDELzTSCQO7RzH+j7S180BmhmJId78lqGU2z19vgVx2Sxs/PQ==}
    dev: false

  /dotenv-expand@5.1.0:
    resolution: {integrity: sha512-YXQl1DSa4/PQyRfgrv6aoNjhasp/p4qs9FjJ4q4cQk+8m4r6k4ZSiEyytKG8f8W9gi8WsQtIObNmKd+tMzNTmA==}
    dev: true

  /dotenv@10.0.0:
    resolution: {integrity: sha512-rlBi9d8jpv9Sf1klPjNfFAuWDjKLwTIJJ/VxtoTwIR6hnZxcEOQCZg2oIL3MWBYw5GpUDKOEnND7LXTbIpQ03Q==}
    engines: {node: '>=10'}
    dev: true

  /draco3d@1.5.5:
    resolution: {integrity: sha512-JVuNV0EJzD3LBYhGyIXJLeBID/EVtmFO1ZNhAYflTgiMiAJlbhXQmRRda/azjc8MRVMHh0gqGhiqHUo5dIXM8Q==}

  /duplexer@0.1.2:
    resolution: {integrity: sha512-jtD6YG370ZCIi/9GTaJKQxWTZD045+4R4hTk/x1UyoqadyJ9x9CgSi1RlVDQF8U2sxLLSnFkCaMihqljHIWgMg==}
    dev: true

  /eastasianwidth@0.2.0:
    resolution: {integrity: sha512-I88TYZWc9XiYHRQ4/3c5rjjfgkjhLyW2luGIheGERbNQ6OY7yTybanSpDXZa8y7VUP9YmDcYa+eyq4ca7iLqWA==}

  /ee-first@1.1.1:
    resolution: {integrity: sha512-WMwm9LhRUo+WUaRN+vRuETqG89IgZphVSNkdFgeb6sS/E4OrDIN7t48CAewSHXc6C8lefD8KKfr5vY61brQlow==}

  /electron-to-chromium@1.4.643:
    resolution: {integrity: sha512-QHscvvS7gt155PtoRC0dR2ilhL8E9LHhfTQEq1uD5AL0524rBLAwpAREFH06f87/e45B9XkR6Ki5dbhbCsVEIg==}

  /electron-to-chromium@1.5.13:
    resolution: {integrity: sha512-lbBcvtIJ4J6sS4tb5TLp1b4LyfCdMkwStzXPyAgVgTRAsep4bvrAGaBOP7ZJtQMNJpSQ9SqG4brWOroNaQtm7Q==}
    dev: true

  /electron@22.3.27:
    resolution: {integrity: sha512-7Rht21vHqj4ZFRnKuZdFqZFsvMBCmDqmjetiMqPtF+TmTBiGne1mnstVXOA/SRGhN2Qy5gY5bznJKpiqogjM8A==}
    engines: {node: '>= 12.20.55'}
    hasBin: true
    requiresBuild: true
    dependencies:
      '@electron/get': 2.0.3
      '@types/node': 16.18.75
      extract-zip: 2.0.1
    transitivePeerDependencies:
      - supports-color

  /emittery@0.13.1:
    resolution: {integrity: sha512-DeWwawk6r5yR9jFgnDKYt4sLS0LmHJJi3ZOnb5/JdbYwj3nW+FxQnHIjhBKz8YLC7oRNPVM9NQ47I3CVx34eqQ==}
    engines: {node: '>=12'}
    dev: true

  /emoji-regex@8.0.0:
    resolution: {integrity: sha512-MSjYzcWNOA0ewAHpz0MxpYFvwg6yjy1NG3xteoqz644VCo/RPgnr1/GGt+ic3iJTzQ8Eu3TdM14SawnVUmGE6A==}

  /emoji-regex@9.2.2:
    resolution: {integrity: sha512-L18DaJsXSUk2+42pv8mLs5jJT2hqFkFE4j21wOmgbUqsZ2hL72NsUU785g9RXgo3s0ZNgVl42TiHp3ZtOv/Vyg==}

  /emojis-list@3.0.0:
    resolution: {integrity: sha512-/kyM18EfinwXZbno9FyUGeFh87KC8HRQBQGildHZbEuRyWFOmv1U10o9BBp8XVZDVNNuQKyIGIu5ZYAAXJ0V2Q==}
    engines: {node: '>= 4'}
    dev: true

  /encodeurl@1.0.2:
    resolution: {integrity: sha512-TPJXq8JqFaVYm2CWmPvnP2Iyo4ZSM7/QKcSmuMLDObfpH5fi7RUGmd/rTDf+rut/saiDiQEeVTNgAmJEdAOx0w==}
    engines: {node: '>= 0.8'}

  /encodeurl@2.0.0:
    resolution: {integrity: sha512-Q0n9HRi4m6JuGIV1eFlmvJB7ZEVxu93IrMyiMsGC0lrMJMWzRgx6WGquyfQgZVb31vhGgXnfmPNNXmxnOkRBrg==}
    engines: {node: '>= 0.8'}

  /end-of-stream@1.4.4:
    resolution: {integrity: sha512-+uw1inIHVPQoaVuHzRyXd21icM+cnt4CzD5rW+NC1wjOUSTOs+Te7FOv7AhN7vS9x/oIyhLP5PR1H+phQAHu5Q==}
    dependencies:
      once: 1.4.0

  /entities@4.5.0:
    resolution: {integrity: sha512-V0hjH4dGPh9Ao5p0MoRY6BVqtwCjhz6vI5LT8AJ55H+4g9/4vbHx1I54fS0XuclLhDHArPQCiMjDxjaL8fPxhw==}
    engines: {node: '>=0.12'}
    dev: true

  /env-paths@2.2.1:
    resolution: {integrity: sha512-+h1lkLKhZMTYjog1VEpJNG7NZJWcuc2DDk/qsqSTRRCOXiLjeQ1d1/udrUGhqMxUgAlwKNZ0cf2uqan5GLuS2A==}
    engines: {node: '>=6'}

  /error-ex@1.3.2:
    resolution: {integrity: sha512-7dFHNmqeFSEt2ZBsCriorKnn3Z2pj+fd9kmI6QoWw4//DL+icEBfc0U7qJCisqrTsKTjw4fNFy2pW9OqStD84g==}
    dependencies:
      is-arrayish: 0.2.1
    dev: true

  /es-abstract@1.22.3:
    resolution: {integrity: sha512-eiiY8HQeYfYH2Con2berK+To6GrK2RxbPawDkGq4UiCQQfZHb6wX9qQqkbpPqaxQFcl8d9QzZqo0tGE0VcrdwA==}
    engines: {node: '>= 0.4'}
    dependencies:
      array-buffer-byte-length: 1.0.0
      arraybuffer.prototype.slice: 1.0.2
      available-typed-arrays: 1.0.5
      call-bind: 1.0.5
      es-set-tostringtag: 2.0.2
      es-to-primitive: 1.2.1
      function.prototype.name: 1.1.6
      get-intrinsic: 1.2.2
      get-symbol-description: 1.0.0
      globalthis: 1.0.3
      gopd: 1.0.1
      has-property-descriptors: 1.0.1
      has-proto: 1.0.1
      has-symbols: 1.0.3
      hasown: 2.0.0
      internal-slot: 1.0.6
      is-array-buffer: 3.0.2
      is-callable: 1.2.7
      is-negative-zero: 2.0.2
      is-regex: 1.1.4
      is-shared-array-buffer: 1.0.2
      is-string: 1.0.7
      is-typed-array: 1.1.12
      is-weakref: 1.0.2
      object-inspect: 1.13.1
      object-keys: 1.1.1
      object.assign: 4.1.5
      regexp.prototype.flags: 1.5.1
      safe-array-concat: 1.1.0
      safe-regex-test: 1.0.2
      string.prototype.trim: 1.2.8
      string.prototype.trimend: 1.0.7
      string.prototype.trimstart: 1.0.7
      typed-array-buffer: 1.0.0
      typed-array-byte-length: 1.0.0
      typed-array-byte-offset: 1.0.0
      typed-array-length: 1.0.4
      unbox-primitive: 1.0.2
      which-typed-array: 1.1.13
    dev: true

  /es-define-property@1.0.0:
    resolution: {integrity: sha512-jxayLKShrEqqzJ0eumQbVhTYQM27CfT1T35+gCgDFoL82JLsXqTJ76zv6A0YLOgEnLUMvLzsDsGIrl8NFpT2gQ==}
    engines: {node: '>= 0.4'}
    dependencies:
      get-intrinsic: 1.2.4

  /es-errors@1.3.0:
    resolution: {integrity: sha512-Zf5H2Kxt2xjTvbJvP2ZWLEICxA6j+hAmMzIlypy4xcBg1vKVnx89Wy0GbS+kf5cwCVFFzdCFh2XSCFNULS6csw==}
    engines: {node: '>= 0.4'}

  /es-iterator-helpers@1.0.15:
    resolution: {integrity: sha512-GhoY8uYqd6iwUl2kgjTm4CZAf6oo5mHK7BPqx3rKgx893YSsy0LGHV6gfqqQvZt/8xM8xeOnfXBCfqclMKkJ5g==}
    dependencies:
      asynciterator.prototype: 1.0.0
      call-bind: 1.0.7
      define-properties: 1.2.1
      es-abstract: 1.22.3
      es-set-tostringtag: 2.0.2
      function-bind: 1.1.2
      get-intrinsic: 1.2.4
      globalthis: 1.0.3
      has-property-descriptors: 1.0.2
      has-proto: 1.0.1
      has-symbols: 1.0.3
      internal-slot: 1.0.6
      iterator.prototype: 1.1.2
      safe-array-concat: 1.1.0
    dev: true

  /es-module-lexer@1.5.4:
    resolution: {integrity: sha512-MVNK56NiMrOwitFB7cqDwq0CQutbw+0BvLshJSse0MUNU+y1FC3bUS/AQg7oUng+/wKrrki7JfmwtVHkVfPLlw==}
    dev: true

  /es-set-tostringtag@2.0.2:
    resolution: {integrity: sha512-BuDyupZt65P9D2D2vA/zqcI3G5xRsklm5N3xCwuiy+/vKy8i0ifdsQP1sLgO4tZDSCaQUSnmC48khknGMV3D2Q==}
    engines: {node: '>= 0.4'}
    dependencies:
      get-intrinsic: 1.2.2
      has-tostringtag: 1.0.0
      hasown: 2.0.0
    dev: true

  /es-shim-unscopables@1.0.2:
    resolution: {integrity: sha512-J3yBRXCzDu4ULnQwxyToo/OjdMx6akgVC7K6few0a7F/0wLtmKKN7I73AH5T2836UuXRqN7Qg+IIUw/+YJksRw==}
    dependencies:
      hasown: 2.0.0
    dev: true

  /es-to-primitive@1.2.1:
    resolution: {integrity: sha512-QCOllgZJtaUo9miYBcLChTUaHNjJF3PYs1VidD7AwiEj1kYxKeQTctLAezAOH5ZKRH0g2IgPn6KwB4IT8iRpvA==}
    engines: {node: '>= 0.4'}
    dependencies:
      is-callable: 1.2.7
      is-date-object: 1.0.5
      is-symbol: 1.0.4
    dev: true

  /es6-error@4.1.1:
    resolution: {integrity: sha512-Um/+FxMr9CISWh0bi5Zv0iOD+4cFh5qLeks1qhAopKVAJw3drgKbKySikp7wGhDL0HPeaja0P5ULZrxLkniUVg==}
    requiresBuild: true
    optional: true

  /es6-promise@4.2.8:
    resolution: {integrity: sha512-HJDGx5daxeIvxdBxvG2cb9g4tEvwIk3i8+nhX0yGrYmZUzbkdg8QbDevheDB8gd0//uPj4c1EQua8Q+MViT0/w==}
    dev: false

  /esbuild-android-64@0.14.54:
    resolution: {integrity: sha512-Tz2++Aqqz0rJ7kYBfz+iqyE3QMycD4vk7LBRyWaAVFgFtQ/O8EJOnVmTOiDWYZ/uYzB4kvP+bqejYdVKzE5lAQ==}
    engines: {node: '>=12'}
    cpu: [x64]
    os: [android]
    requiresBuild: true
    dev: true
    optional: true

  /esbuild-android-arm64@0.14.54:
    resolution: {integrity: sha512-F9E+/QDi9sSkLaClO8SOV6etqPd+5DgJje1F9lOWoNncDdOBL2YF59IhsWATSt0TLZbYCf3pNlTHvVV5VfHdvg==}
    engines: {node: '>=12'}
    cpu: [arm64]
    os: [android]
    requiresBuild: true
    dev: true
    optional: true

  /esbuild-darwin-64@0.14.54:
    resolution: {integrity: sha512-jtdKWV3nBviOd5v4hOpkVmpxsBy90CGzebpbO9beiqUYVMBtSc0AL9zGftFuBon7PNDcdvNCEuQqw2x0wP9yug==}
    engines: {node: '>=12'}
    cpu: [x64]
    os: [darwin]
    requiresBuild: true
    dev: true
    optional: true

  /esbuild-darwin-arm64@0.14.54:
    resolution: {integrity: sha512-OPafJHD2oUPyvJMrsCvDGkRrVCar5aVyHfWGQzY1dWnzErjrDuSETxwA2HSsyg2jORLY8yBfzc1MIpUkXlctmw==}
    engines: {node: '>=12'}
    cpu: [arm64]
    os: [darwin]
    requiresBuild: true
    dev: true
    optional: true

  /esbuild-freebsd-64@0.14.54:
    resolution: {integrity: sha512-OKwd4gmwHqOTp4mOGZKe/XUlbDJ4Q9TjX0hMPIDBUWWu/kwhBAudJdBoxnjNf9ocIB6GN6CPowYpR/hRCbSYAg==}
    engines: {node: '>=12'}
    cpu: [x64]
    os: [freebsd]
    requiresBuild: true
    dev: true
    optional: true

  /esbuild-freebsd-arm64@0.14.54:
    resolution: {integrity: sha512-sFwueGr7OvIFiQT6WeG0jRLjkjdqWWSrfbVwZp8iMP+8UHEHRBvlaxL6IuKNDwAozNUmbb8nIMXa7oAOARGs1Q==}
    engines: {node: '>=12'}
    cpu: [arm64]
    os: [freebsd]
    requiresBuild: true
    dev: true
    optional: true

  /esbuild-linux-32@0.14.54:
    resolution: {integrity: sha512-1ZuY+JDI//WmklKlBgJnglpUL1owm2OX+8E1syCD6UAxcMM/XoWd76OHSjl/0MR0LisSAXDqgjT3uJqT67O3qw==}
    engines: {node: '>=12'}
    cpu: [ia32]
    os: [linux]
    requiresBuild: true
    dev: true
    optional: true

  /esbuild-linux-64@0.14.54:
    resolution: {integrity: sha512-EgjAgH5HwTbtNsTqQOXWApBaPVdDn7XcK+/PtJwZLT1UmpLoznPd8c5CxqsH2dQK3j05YsB3L17T8vE7cp4cCg==}
    engines: {node: '>=12'}
    cpu: [x64]
    os: [linux]
    requiresBuild: true
    dev: true
    optional: true

  /esbuild-linux-arm64@0.14.54:
    resolution: {integrity: sha512-WL71L+0Rwv+Gv/HTmxTEmpv0UgmxYa5ftZILVi2QmZBgX3q7+tDeOQNqGtdXSdsL8TQi1vIaVFHUPDe0O0kdig==}
    engines: {node: '>=12'}
    cpu: [arm64]
    os: [linux]
    requiresBuild: true
    dev: true
    optional: true

  /esbuild-linux-arm@0.14.54:
    resolution: {integrity: sha512-qqz/SjemQhVMTnvcLGoLOdFpCYbz4v4fUo+TfsWG+1aOu70/80RV6bgNpR2JCrppV2moUQkww+6bWxXRL9YMGw==}
    engines: {node: '>=12'}
    cpu: [arm]
    os: [linux]
    requiresBuild: true
    dev: true
    optional: true

  /esbuild-linux-mips64le@0.14.54:
    resolution: {integrity: sha512-qTHGQB8D1etd0u1+sB6p0ikLKRVuCWhYQhAHRPkO+OF3I/iSlTKNNS0Lh2Oc0g0UFGguaFZZiPJdJey3AGpAlw==}
    engines: {node: '>=12'}
    cpu: [mips64el]
    os: [linux]
    requiresBuild: true
    dev: true
    optional: true

  /esbuild-linux-ppc64le@0.14.54:
    resolution: {integrity: sha512-j3OMlzHiqwZBDPRCDFKcx595XVfOfOnv68Ax3U4UKZ3MTYQB5Yz3X1mn5GnodEVYzhtZgxEBidLWeIs8FDSfrQ==}
    engines: {node: '>=12'}
    cpu: [ppc64]
    os: [linux]
    requiresBuild: true
    dev: true
    optional: true

  /esbuild-linux-riscv64@0.14.54:
    resolution: {integrity: sha512-y7Vt7Wl9dkOGZjxQZnDAqqn+XOqFD7IMWiewY5SPlNlzMX39ocPQlOaoxvT4FllA5viyV26/QzHtvTjVNOxHZg==}
    engines: {node: '>=12'}
    cpu: [riscv64]
    os: [linux]
    requiresBuild: true
    dev: true
    optional: true

  /esbuild-linux-s390x@0.14.54:
    resolution: {integrity: sha512-zaHpW9dziAsi7lRcyV4r8dhfG1qBidQWUXweUjnw+lliChJqQr+6XD71K41oEIC3Mx1KStovEmlzm+MkGZHnHA==}
    engines: {node: '>=12'}
    cpu: [s390x]
    os: [linux]
    requiresBuild: true
    dev: true
    optional: true

  /esbuild-netbsd-64@0.14.54:
    resolution: {integrity: sha512-PR01lmIMnfJTgeU9VJTDY9ZerDWVFIUzAtJuDHwwceppW7cQWjBBqP48NdeRtoP04/AtO9a7w3viI+PIDr6d+w==}
    engines: {node: '>=12'}
    cpu: [x64]
    os: [netbsd]
    requiresBuild: true
    dev: true
    optional: true

  /esbuild-openbsd-64@0.14.54:
    resolution: {integrity: sha512-Qyk7ikT2o7Wu76UsvvDS5q0amJvmRzDyVlL0qf5VLsLchjCa1+IAvd8kTBgUxD7VBUUVgItLkk609ZHUc1oCaw==}
    engines: {node: '>=12'}
    cpu: [x64]
    os: [openbsd]
    requiresBuild: true
    dev: true
    optional: true

  /esbuild-register@3.5.0(esbuild@0.20.2):
    resolution: {integrity: sha512-+4G/XmakeBAsvJuDugJvtyF1x+XJT4FMocynNpxrvEBViirpfUn2PgNpCHedfWhF4WokNsO/OvMKrmJOIJsI5A==}
    peerDependencies:
      esbuild: '>=0.12 <1'
    dependencies:
      debug: 4.3.4(supports-color@8.1.1)
      esbuild: 0.20.2
    transitivePeerDependencies:
      - supports-color
    dev: true

  /esbuild-sunos-64@0.14.54:
    resolution: {integrity: sha512-28GZ24KmMSeKi5ueWzMcco6EBHStL3B6ubM7M51RmPwXQGLe0teBGJocmWhgwccA1GeFXqxzILIxXpHbl9Q/Kw==}
    engines: {node: '>=12'}
    cpu: [x64]
    os: [sunos]
    requiresBuild: true
    dev: true
    optional: true

  /esbuild-windows-32@0.14.54:
    resolution: {integrity: sha512-T+rdZW19ql9MjS7pixmZYVObd9G7kcaZo+sETqNH4RCkuuYSuv9AGHUVnPoP9hhuE1WM1ZimHz1CIBHBboLU7w==}
    engines: {node: '>=12'}
    cpu: [ia32]
    os: [win32]
    requiresBuild: true
    dev: true
    optional: true

  /esbuild-windows-64@0.14.54:
    resolution: {integrity: sha512-AoHTRBUuYwXtZhjXZbA1pGfTo8cJo3vZIcWGLiUcTNgHpJJMC1rVA44ZereBHMJtotyN71S8Qw0npiCIkW96cQ==}
    engines: {node: '>=12'}
    cpu: [x64]
    os: [win32]
    requiresBuild: true
    dev: true
    optional: true

  /esbuild-windows-arm64@0.14.54:
    resolution: {integrity: sha512-M0kuUvXhot1zOISQGXwWn6YtS+Y/1RT9WrVIOywZnJHo3jCDyewAc79aKNQWFCQm+xNHVTq9h8dZKvygoXQQRg==}
    engines: {node: '>=12'}
    cpu: [arm64]
    os: [win32]
    requiresBuild: true
    dev: true
    optional: true

  /esbuild@0.14.54:
    resolution: {integrity: sha512-Cy9llcy8DvET5uznocPyqL3BFRrFXSVqbgpMJ9Wz8oVjZlh/zUSNbPRbov0VX7VxN2JH1Oa0uNxZ7eLRb62pJA==}
    engines: {node: '>=12'}
    hasBin: true
    requiresBuild: true
    optionalDependencies:
      '@esbuild/linux-loong64': 0.14.54
      esbuild-android-64: 0.14.54
      esbuild-android-arm64: 0.14.54
      esbuild-darwin-64: 0.14.54
      esbuild-darwin-arm64: 0.14.54
      esbuild-freebsd-64: 0.14.54
      esbuild-freebsd-arm64: 0.14.54
      esbuild-linux-32: 0.14.54
      esbuild-linux-64: 0.14.54
      esbuild-linux-arm: 0.14.54
      esbuild-linux-arm64: 0.14.54
      esbuild-linux-mips64le: 0.14.54
      esbuild-linux-ppc64le: 0.14.54
      esbuild-linux-riscv64: 0.14.54
      esbuild-linux-s390x: 0.14.54
      esbuild-netbsd-64: 0.14.54
      esbuild-openbsd-64: 0.14.54
      esbuild-sunos-64: 0.14.54
      esbuild-windows-32: 0.14.54
      esbuild-windows-64: 0.14.54
      esbuild-windows-arm64: 0.14.54
    dev: true

  /esbuild@0.19.12:
    resolution: {integrity: sha512-aARqgq8roFBj054KvQr5f1sFu0D65G+miZRCuJyJ0G13Zwx7vRar5Zhn2tkQNzIXcBrNVsv/8stehpj+GAjgbg==}
    engines: {node: '>=12'}
    hasBin: true
    requiresBuild: true
    optionalDependencies:
      '@esbuild/aix-ppc64': 0.19.12
      '@esbuild/android-arm': 0.19.12
      '@esbuild/android-arm64': 0.19.12
      '@esbuild/android-x64': 0.19.12
      '@esbuild/darwin-arm64': 0.19.12
      '@esbuild/darwin-x64': 0.19.12
      '@esbuild/freebsd-arm64': 0.19.12
      '@esbuild/freebsd-x64': 0.19.12
      '@esbuild/linux-arm': 0.19.12
      '@esbuild/linux-arm64': 0.19.12
      '@esbuild/linux-ia32': 0.19.12
      '@esbuild/linux-loong64': 0.19.12
      '@esbuild/linux-mips64el': 0.19.12
      '@esbuild/linux-ppc64': 0.19.12
      '@esbuild/linux-riscv64': 0.19.12
      '@esbuild/linux-s390x': 0.19.12
      '@esbuild/linux-x64': 0.19.12
      '@esbuild/netbsd-x64': 0.19.12
      '@esbuild/openbsd-x64': 0.19.12
      '@esbuild/sunos-x64': 0.19.12
      '@esbuild/win32-arm64': 0.19.12
      '@esbuild/win32-ia32': 0.19.12
      '@esbuild/win32-x64': 0.19.12
    dev: true

  /esbuild@0.20.2:
    resolution: {integrity: sha512-WdOOppmUNU+IbZ0PaDiTst80zjnrOkyJNHoKupIcVyU8Lvla3Ugx94VzkQ32Ijqd7UhHJy75gNWDMUekcrSJ6g==}
    engines: {node: '>=12'}
    hasBin: true
    requiresBuild: true
    optionalDependencies:
      '@esbuild/aix-ppc64': 0.20.2
      '@esbuild/android-arm': 0.20.2
      '@esbuild/android-arm64': 0.20.2
      '@esbuild/android-x64': 0.20.2
      '@esbuild/darwin-arm64': 0.20.2
      '@esbuild/darwin-x64': 0.20.2
      '@esbuild/freebsd-arm64': 0.20.2
      '@esbuild/freebsd-x64': 0.20.2
      '@esbuild/linux-arm': 0.20.2
      '@esbuild/linux-arm64': 0.20.2
      '@esbuild/linux-ia32': 0.20.2
      '@esbuild/linux-loong64': 0.20.2
      '@esbuild/linux-mips64el': 0.20.2
      '@esbuild/linux-ppc64': 0.20.2
      '@esbuild/linux-riscv64': 0.20.2
      '@esbuild/linux-s390x': 0.20.2
      '@esbuild/linux-x64': 0.20.2
      '@esbuild/netbsd-x64': 0.20.2
      '@esbuild/openbsd-x64': 0.20.2
      '@esbuild/sunos-x64': 0.20.2
      '@esbuild/win32-arm64': 0.20.2
      '@esbuild/win32-ia32': 0.20.2
      '@esbuild/win32-x64': 0.20.2
    dev: true

  /esbuild@0.21.5:
    resolution: {integrity: sha512-mg3OPMV4hXywwpoDxu3Qda5xCKQi+vCTZq8S9J/EpkhB2HzKXq4SNFZE3+NK93JYxc8VMSep+lOUSC/RVKaBqw==}
    engines: {node: '>=12'}
    hasBin: true
    requiresBuild: true
    optionalDependencies:
      '@esbuild/aix-ppc64': 0.21.5
      '@esbuild/android-arm': 0.21.5
      '@esbuild/android-arm64': 0.21.5
      '@esbuild/android-x64': 0.21.5
      '@esbuild/darwin-arm64': 0.21.5
      '@esbuild/darwin-x64': 0.21.5
      '@esbuild/freebsd-arm64': 0.21.5
      '@esbuild/freebsd-x64': 0.21.5
      '@esbuild/linux-arm': 0.21.5
      '@esbuild/linux-arm64': 0.21.5
      '@esbuild/linux-ia32': 0.21.5
      '@esbuild/linux-loong64': 0.21.5
      '@esbuild/linux-mips64el': 0.21.5
      '@esbuild/linux-ppc64': 0.21.5
      '@esbuild/linux-riscv64': 0.21.5
      '@esbuild/linux-s390x': 0.21.5
      '@esbuild/linux-x64': 0.21.5
      '@esbuild/netbsd-x64': 0.21.5
      '@esbuild/openbsd-x64': 0.21.5
      '@esbuild/sunos-x64': 0.21.5
      '@esbuild/win32-arm64': 0.21.5
      '@esbuild/win32-ia32': 0.21.5
      '@esbuild/win32-x64': 0.21.5
    dev: true

  /escalade@3.1.1:
    resolution: {integrity: sha512-k0er2gUkLf8O0zKJiAhmkTnJlTvINGv7ygDNPbeIsX/TJjGJZHuh9B2UxbsaEkmlEo9MfhrSzmhIlhRlI2GXnw==}
    engines: {node: '>=6'}

  /escalade@3.2.0:
    resolution: {integrity: sha512-WUj2qlxaQtO4g6Pq5c29GTcWGDyd8itL8zTlipgECz3JesAiiOKotd8JU6otB3PACgG6xkJUyVhboMS+bje/jA==}
    engines: {node: '>=6'}
    dev: true

  /escape-html@1.0.3:
    resolution: {integrity: sha512-NiSupZ4OeuGwr68lGIeym/ksIZMJodUGOSCZ/FSnTxcrekbvqrgdUxlJOMpijaKZVjAJrWrGs/6Jy8OMuyj9ow==}

  /escape-string-regexp@1.0.5:
    resolution: {integrity: sha512-vbRorB5FUQWvla16U8R/qgaFIya2qGzwDrNmCZuYKrbdSUMG6I1ZCGQRefkRVhuOkIGVne7BQ35DSfo1qvJqFg==}
    engines: {node: '>=0.8.0'}

  /escape-string-regexp@2.0.0:
    resolution: {integrity: sha512-UpzcLCXolUWcNu5HtVMHYdXJjArjsF9C0aNnquZYY4uW/Vu0miy5YoWvbV345HauVvcAUnpRuhMMcqTcGOY2+w==}
    engines: {node: '>=8'}
    dev: true

  /escape-string-regexp@4.0.0:
    resolution: {integrity: sha512-TtpcNJ3XAzx3Gq8sWRzJaVajRs0uVxA2YAkdb1jm2YkPz4G6egUFAyA3n5vtEIZefPk5Wa4UXbKuS5fKkJWdgA==}
    engines: {node: '>=10'}

  /escodegen@2.1.0:
    resolution: {integrity: sha512-2NlIDTwUWJN0mRPQOdtQBzbUHvdGY2P1VXSyU83Q3xKxM7WHX2Ql8dKq782Q9TgQUNOLEzEYu9bzLNj1q88I5w==}
    engines: {node: '>=6.0'}
    hasBin: true
    dependencies:
      esprima: 4.0.1
      estraverse: 5.3.0
      esutils: 2.0.3
    optionalDependencies:
      source-map: 0.6.1
    dev: true

  /eslint-config-prettier@8.8.0(eslint@8.57.1):
    resolution: {integrity: sha512-wLbQiFre3tdGgpDv67NQKnJuTlcUVYHas3k+DZCc2U2BadthoEY4B7hLPvAxaqdyOGCzuLfii2fqGph10va7oA==}
    hasBin: true
    peerDependencies:
      eslint: '>=7.0.0'
    dependencies:
      eslint: 8.57.1
    dev: true

  /eslint-import-resolver-node@0.3.9:
    resolution: {integrity: sha512-WFj2isz22JahUv+B788TlO3N6zL3nNJGU8CcZbPZvVEkBPaJdCV4vy5wyghty5ROFbCRnm132v8BScu5/1BQ8g==}
    dependencies:
      debug: 3.2.7
      is-core-module: 2.13.1
      resolve: 1.22.8
    dev: true

  /eslint-module-utils@2.8.0(eslint@8.57.1):
    resolution: {integrity: sha512-aWajIYfsqCKRDgUfjEXNN/JlrzauMuSEy5sbd7WXbtW3EH6A6MpwEh42c7qD+MqQo9QMJ6fWLAeIJynx0g6OAw==}
    engines: {node: '>=4'}
    peerDependencies:
      eslint: '*'
    peerDependenciesMeta:
      eslint:
        optional: true
    dependencies:
      debug: 3.2.7
      eslint: 8.57.1
    dev: true

  /eslint-plugin-deprecation@2.0.0(eslint@8.57.1)(typescript@5.6.2):
    resolution: {integrity: sha512-OAm9Ohzbj11/ZFyICyR5N6LbOIvQMp7ZU2zI7Ej0jIc8kiGUERXPNMfw2QqqHD1ZHtjMub3yPZILovYEYucgoQ==}
    peerDependencies:
      eslint: ^7.0.0 || ^8.0.0
      typescript: ^4.2.4 || ^5.0.0
    dependencies:
      '@typescript-eslint/utils': 6.21.0(eslint@8.57.1)(typescript@5.6.2)
      eslint: 8.57.1
      tslib: 2.6.2
      tsutils: 3.21.0(typescript@5.6.2)
      typescript: 5.6.2
    transitivePeerDependencies:
      - supports-color
    dev: true

  /eslint-plugin-import@2.29.1(eslint@8.57.1):
    resolution: {integrity: sha512-BbPC0cuExzhiMo4Ff1BTVwHpjjv28C5R+btTOGaCRC7UEz801up0JadwkeSk5Ued6TG34uaczuVuH6qyy5YUxw==}
    engines: {node: '>=4'}
    peerDependencies:
      eslint: ^2 || ^3 || ^4 || ^5 || ^6 || ^7.2.0 || ^8
    dependencies:
      array-includes: 3.1.7
      array.prototype.findlastindex: 1.2.3
      array.prototype.flat: 1.3.2
      array.prototype.flatmap: 1.3.2
      debug: 3.2.7
      doctrine: 2.1.0
      eslint: 8.57.1
      eslint-import-resolver-node: 0.3.9
      eslint-module-utils: 2.8.0(eslint@8.57.1)
      hasown: 2.0.0
      is-core-module: 2.13.1
      is-glob: 4.0.3
      minimatch: 3.1.2
      object.fromentries: 2.0.7
      object.groupby: 1.0.1
      object.values: 1.1.7
      semver: 6.3.1
      tsconfig-paths: 3.15.0
    dev: true

  /eslint-plugin-jam3@0.2.3:
    resolution: {integrity: sha512-aW1L8C96fsRji0c8ZAgqtJVIu5p2IaNbeT2kuHNS6p5tontAVK1yP1W4ECjq3BHOv/GgAWvBVIx7kQI0kG2Rew==}
    engines: {node: '>=4'}
    dependencies:
      doctrine: 2.1.0
      has: 1.0.4
      requireindex: 1.1.0
    dev: true

  /eslint-plugin-jsdoc@48.1.0(eslint@8.57.1):
    resolution: {integrity: sha512-g9S8ukmTd1DVcV/xeBYPPXOZ6rc8WJ4yi0+MVxJ1jBOrz5kmxV9gJJQ64ltCqIWFnBChLIhLVx3tbTSarqVyFA==}
    engines: {node: '>=18'}
    peerDependencies:
      eslint: ^7.0.0 || ^8.0.0 || ^9.0.0
    dependencies:
      '@es-joy/jsdoccomment': 0.42.0
      are-docs-informative: 0.0.2
      comment-parser: 1.4.1
      debug: 4.3.4(supports-color@8.1.1)
      escape-string-regexp: 4.0.0
      eslint: 8.57.1
      esquery: 1.5.0
      is-builtin-module: 3.2.1
      semver: 7.6.3
      spdx-expression-parse: 4.0.0
    transitivePeerDependencies:
      - supports-color
    dev: true

  /eslint-plugin-jsx-a11y@6.8.0(eslint@8.57.1):
    resolution: {integrity: sha512-Hdh937BS3KdwwbBaKd5+PLCOmYY6U4f2h9Z2ktwtNKvIdIEu137rjYbcb9ApSbVJfWxANNuiKTD/9tOKjK9qOA==}
    engines: {node: '>=4.0'}
    peerDependencies:
      eslint: ^3 || ^4 || ^5 || ^6 || ^7 || ^8
    dependencies:
      '@babel/runtime': 7.23.8
      aria-query: 5.3.0
      array-includes: 3.1.7
      array.prototype.flatmap: 1.3.2
      ast-types-flow: 0.0.8
      axe-core: 4.7.0
      axobject-query: 3.2.1
      damerau-levenshtein: 1.0.8
      emoji-regex: 9.2.2
      es-iterator-helpers: 1.0.15
      eslint: 8.57.1
      hasown: 2.0.0
      jsx-ast-utils: 3.3.5
      language-tags: 1.0.9
      minimatch: 3.1.2
      object.entries: 1.1.7
      object.fromentries: 2.0.7
    dev: true

  /eslint-plugin-prefer-arrow@1.2.3(eslint@8.57.1):
    resolution: {integrity: sha512-J9I5PKCOJretVuiZRGvPQxCbllxGAV/viI20JO3LYblAodofBxyMnZAJ+WGeClHgANnSJberTNoFWWjrWKBuXQ==}
    peerDependencies:
      eslint: '>=2.0.0'
    dependencies:
      eslint: 8.57.1
    dev: true

  /eslint-plugin-react-hooks@4.6.0(eslint@8.57.1):
    resolution: {integrity: sha512-oFc7Itz9Qxh2x4gNHStv3BqJq54ExXmfC+a1NjAta66IAN87Wu0R/QArgIS9qKzX3dXKPI9H5crl9QchNMY9+g==}
    engines: {node: '>=10'}
    peerDependencies:
      eslint: ^3.0.0 || ^4.0.0 || ^5.0.0 || ^6.0.0 || ^7.0.0 || ^8.0.0-0
    dependencies:
      eslint: 8.57.1
    dev: true

  /eslint-plugin-react-refresh@0.3.5(eslint@8.57.1):
    resolution: {integrity: sha512-61qNIsc7fo9Pp/mju0J83kzvLm0Bsayu7OQSLEoJxLDCBjIIyb87bkzufoOvdDxLkSlMfkF7UxomC4+eztUBSA==}
    peerDependencies:
      eslint: '>=7'
    dependencies:
      eslint: 8.57.1
    dev: true

  /eslint-plugin-react@7.33.2(eslint@8.57.1):
    resolution: {integrity: sha512-73QQMKALArI8/7xGLNI/3LylrEYrlKZSb5C9+q3OtOewTnMQi5cT+aE9E41sLCmli3I9PGGmD1yiZydyo4FEPw==}
    engines: {node: '>=4'}
    peerDependencies:
      eslint: ^3 || ^4 || ^5 || ^6 || ^7 || ^8
    dependencies:
      array-includes: 3.1.7
      array.prototype.flatmap: 1.3.2
      array.prototype.tosorted: 1.1.2
      doctrine: 2.1.0
      es-iterator-helpers: 1.0.15
      eslint: 8.57.1
      estraverse: 5.3.0
      jsx-ast-utils: 3.3.5
      minimatch: 3.1.2
      object.entries: 1.1.7
      object.fromentries: 2.0.7
      object.hasown: 1.1.3
      object.values: 1.1.7
      prop-types: 15.8.1
      resolve: 2.0.0-next.5
      semver: 6.3.1
      string.prototype.matchall: 4.0.10
    dev: true

  /eslint-plugin-storybook@0.6.15(eslint@8.57.1)(typescript@5.6.2):
    resolution: {integrity: sha512-lAGqVAJGob47Griu29KXYowI4G7KwMoJDOkEip8ujikuDLxU+oWJ1l0WL6F2oDO4QiyUFXvtDkEkISMOPzo+7w==}
    engines: {node: 12.x || 14.x || >= 16}
    peerDependencies:
      eslint: '>=6'
    dependencies:
      '@storybook/csf': 0.0.1
      '@typescript-eslint/utils': 5.62.0(eslint@8.57.1)(typescript@5.6.2)
      eslint: 8.57.1
      requireindex: 1.2.0
      ts-dedent: 2.2.0
    transitivePeerDependencies:
      - supports-color
      - typescript
    dev: true

  /eslint-scope@5.1.1:
    resolution: {integrity: sha512-2NxwbF/hZ0KpepYN0cNbo+FN6XoK7GaHlQhgx/hIZl6Va0bF45RQOOwhLIy8lQDbuCiadSLCBnH2CFYquit5bw==}
    engines: {node: '>=8.0.0'}
    dependencies:
      esrecurse: 4.3.0
      estraverse: 4.3.0
    dev: true

  /eslint-scope@7.2.2:
    resolution: {integrity: sha512-dOt21O7lTMhDM+X9mB4GX+DZrZtCUJPL/wlcTqxyrx5IvO0IYtILdtrQGQp+8n5S0gwSVmOf9NQrjMOgfQZlIg==}
    engines: {node: ^12.22.0 || ^14.17.0 || >=16.0.0}
    dependencies:
      esrecurse: 4.3.0
      estraverse: 5.3.0
    dev: true

  /eslint-visitor-keys@3.4.3:
    resolution: {integrity: sha512-wpc+LXeiyiisxPlEkUzU6svyS1frIO3Mgxj1fdy7Pm8Ygzguax2N3Fa/D/ag1WqbOprdI+uY6wMUl8/a2G+iag==}
    engines: {node: ^12.22.0 || ^14.17.0 || >=16.0.0}
    dev: true

  /eslint@8.57.1:
    resolution: {integrity: sha512-ypowyDxpVSYpkXr9WPv2PAZCtNip1Mv5KTW0SCurXv/9iOpcrH9PaqUElksqEB6pChqHGDRCFTyrZlGhnLNGiA==}
    engines: {node: ^12.22.0 || ^14.17.0 || >=16.0.0}
    hasBin: true
    dependencies:
      '@eslint-community/eslint-utils': 4.4.0(eslint@8.57.1)
      '@eslint-community/regexpp': 4.10.0
      '@eslint/eslintrc': 2.1.4
      '@eslint/js': 8.57.1
      '@humanwhocodes/config-array': 0.13.0
      '@humanwhocodes/module-importer': 1.0.1
      '@nodelib/fs.walk': 1.2.8
      '@ungap/structured-clone': 1.2.0
      ajv: 6.12.6
      chalk: 4.1.2
      cross-spawn: 7.0.3
      debug: 4.3.4(supports-color@8.1.1)
      doctrine: 3.0.0
      escape-string-regexp: 4.0.0
      eslint-scope: 7.2.2
      eslint-visitor-keys: 3.4.3
      espree: 9.6.1
      esquery: 1.5.0
      esutils: 2.0.3
      fast-deep-equal: 3.1.3
      file-entry-cache: 6.0.1
      find-up: 5.0.0
      glob-parent: 6.0.2
      globals: 13.24.0
      graphemer: 1.4.0
      ignore: 5.3.0
      imurmurhash: 0.1.4
      is-glob: 4.0.3
      is-path-inside: 3.0.3
      js-yaml: 4.1.0
      json-stable-stringify-without-jsonify: 1.0.1
      levn: 0.4.1
      lodash.merge: 4.6.2
      minimatch: 3.1.2
      natural-compare: 1.4.0
      optionator: 0.9.3
      strip-ansi: 6.0.1
      text-table: 0.2.0
    transitivePeerDependencies:
      - supports-color
    dev: true

  /espree@9.6.1:
    resolution: {integrity: sha512-oruZaFkjorTpF32kDSI5/75ViwGeZginGGy2NoOSg3Q9bnwlnmDm4HLnkl0RE3n+njDXR037aY1+x58Z/zFdwQ==}
    engines: {node: ^12.22.0 || ^14.17.0 || >=16.0.0}
    dependencies:
      acorn: 8.12.1
      acorn-jsx: 5.3.2(acorn@8.12.1)
      eslint-visitor-keys: 3.4.3
    dev: true

  /esprima@4.0.1:
    resolution: {integrity: sha512-eGuFFw7Upda+g4p+QHvnW0RyTX/SVeJBDM/gCtMARO0cLuT2HcEKnTPvhjV6aGeqrCB/sbNop0Kszm0jsaWU4A==}
    engines: {node: '>=4'}
    hasBin: true

  /esquery@1.5.0:
    resolution: {integrity: sha512-YQLXUplAwJgCydQ78IMJywZCceoqk1oH01OERdSAJc/7U2AylwjhSCLDEtqwg811idIS/9fIU5GjG73IgjKMVg==}
    engines: {node: '>=0.10'}
    dependencies:
      estraverse: 5.3.0
    dev: true

  /esrecurse@4.3.0:
    resolution: {integrity: sha512-KmfKL3b6G+RXvP8N1vr3Tq1kL/oCFgn2NYXEtqP8/L3pKapUA4G8cFVaoF3SU323CD4XypR/ffioHmkti6/Tag==}
    engines: {node: '>=4.0'}
    dependencies:
      estraverse: 5.3.0
    dev: true

  /estraverse@4.3.0:
    resolution: {integrity: sha512-39nnKffWz8xN1BU/2c79n9nB9HDzo0niYUqx6xyqUnyoAnQyyWpOTdZEeiCch8BBu515t4wp9ZmgVfVhn9EBpw==}
    engines: {node: '>=4.0'}
    dev: true

  /estraverse@5.3.0:
    resolution: {integrity: sha512-MMdARuVEQziNTeJD8DgMqmhwR11BRQ/cBP+pLtYdSTnf3MIO8fFeiINEbX36ZdNlfU/7A9f3gUw49B3oQsvwBA==}
    engines: {node: '>=4.0'}
    dev: true

  /estree-util-is-identifier-name@3.0.0:
    resolution: {integrity: sha512-hFtqIDZTIUZ9BXLb8y4pYGyk6+wekIivNVTcmvk8NoOh+VeRn5y6cEHzbURrWbfp1fIqdVipilzj+lfaadNZmg==}
    dev: false

  /estree-walker@2.0.2:
    resolution: {integrity: sha512-Rfkk/Mp/DL7JVje3u18FxFujQlTNR2q6QfMSMB7AvCBx91NGj/ba3kCfza0f6dVDbw7YlRf/nDrn7pQrCCyQ/w==}
    dev: true

  /estree-walker@3.0.3:
    resolution: {integrity: sha512-7RUKfXgSMMkzt6ZuXmqapOurLGPPfgj6l9uRZ7lRGolvk0y2yocc35LdcxKC5PQZdn2DMqioAQ2NoWcrTKmm6g==}
    dependencies:
      '@types/estree': 1.0.5
    dev: true

  /esutils@2.0.3:
    resolution: {integrity: sha512-kVscqXk4OCp68SZ0dkgEKVi6/8ij300KBWTJq32P/dYeWTSwK41WyTxalN1eRmA5Z9UU/LX9D7FWSmV9SAYx6g==}
    engines: {node: '>=0.10.0'}
    dev: true

  /etag@1.8.1:
    resolution: {integrity: sha512-aIL5Fx7mawVa300al2BnEE4iNvo1qETxLrPI/o05L7z6go7fCw1J6EQmbK4FmJ2AS7kgVF/KEZWufBfdClMcPg==}
    engines: {node: '>= 0.6'}

  /events@3.3.0:
    resolution: {integrity: sha512-mQw+2fkQbALzQ7V0MY0IqdnXNOeTtP4r0lN9z7AAawCXgqea7bDii20AYrIBrFd/Hx0M2Ocz6S111CaFkUcb0Q==}
    engines: {node: '>=0.8.x'}
    dev: false

  /execa@1.0.0:
    resolution: {integrity: sha512-adbxcyWV46qiHyvSp50TKt05tB4tK3HcmF7/nxfAdhnox83seTDbwnaqKO4sXRy7roHAIFqJP/Rw/AuEbX61LA==}
    engines: {node: '>=6'}
    dependencies:
      cross-spawn: 6.0.5
      get-stream: 4.1.0
      is-stream: 1.1.0
      npm-run-path: 2.0.2
      p-finally: 1.0.0
      signal-exit: 3.0.7
      strip-eof: 1.0.0
    dev: false

  /execa@5.1.1:
    resolution: {integrity: sha512-8uSpZZocAZRBAPIEINJj3Lo9HyGitllczc27Eh5YYojjMFMn8yHMDMaUHE2Jqfq05D/wucwI4JGURyXt1vchyg==}
    engines: {node: '>=10'}
    dependencies:
      cross-spawn: 7.0.3
      get-stream: 6.0.1
      human-signals: 2.1.0
      is-stream: 2.0.1
      merge-stream: 2.0.0
      npm-run-path: 4.0.1
      onetime: 5.1.2
      signal-exit: 3.0.7
      strip-final-newline: 2.0.0
    dev: true

  /execa@8.0.1:
    resolution: {integrity: sha512-VyhnebXciFV2DESc+p6B+y0LjSm0krU4OgJN44qFAhBY0TJ+1V61tYD2+wHusZ6F9n5K+vl8k0sTy7PEfV4qpg==}
    engines: {node: '>=16.17'}
    dependencies:
      cross-spawn: 7.0.3
      get-stream: 8.0.1
      human-signals: 5.0.0
      is-stream: 3.0.0
      merge-stream: 2.0.0
      npm-run-path: 5.2.0
      onetime: 6.0.0
      signal-exit: 4.1.0
      strip-final-newline: 3.0.0
    dev: true

  /exit@0.1.2:
    resolution: {integrity: sha512-Zk/eNKV2zbjpKzrsQ+n1G6poVbErQxJ0LBOJXaKZ1EViLzH+hrLu9cdXI4zw9dBQJslwBEpbQ2P1oS7nDxs6jQ==}
    engines: {node: '>= 0.8.0'}
    dev: true

  /expect@29.7.0:
    resolution: {integrity: sha512-2Zks0hf1VLFYI1kbh0I5jP3KHHyCHpkfyHBzsSXRFgl/Bg9mWYfMW8oD+PdMPlEwy5HNsR9JutYy6pMeOh61nw==}
    engines: {node: ^14.15.0 || ^16.10.0 || >=18.0.0}
    dependencies:
      '@jest/expect-utils': 29.7.0
      jest-get-type: 29.6.3
      jest-matcher-utils: 29.7.0
      jest-message-util: 29.7.0
      jest-util: 29.7.0
    dev: true

  /express-ws@5.0.2(express@4.20.0):
    resolution: {integrity: sha512-0uvmuk61O9HXgLhGl3QhNSEtRsQevtmbL94/eILaliEADZBHZOQUAiHFrGPrgsjikohyrmSG5g+sCfASTt0lkQ==}
    engines: {node: '>=4.5.0'}
    peerDependencies:
      express: ^4.0.0 || ^5.0.0-alpha.1
    dependencies:
      express: 4.20.0
      ws: 7.5.10
    transitivePeerDependencies:
      - bufferutil
      - utf-8-validate
    dev: false

  /express@4.20.0:
    resolution: {integrity: sha512-pLdae7I6QqShF5PnNTCVn4hI91Dx0Grkn2+IAsMTgMIKuQVte2dN9PeGSSAME2FR8anOhVA62QDIUaWVfEXVLw==}
    engines: {node: '>= 0.10.0'}
    dependencies:
      accepts: 1.3.8
      array-flatten: 1.1.1
      body-parser: 1.20.3
      content-disposition: 0.5.4
      content-type: 1.0.5
      cookie: 0.6.0
      cookie-signature: 1.0.6
      debug: 2.6.9
      depd: 2.0.0
      encodeurl: 2.0.0
      escape-html: 1.0.3
      etag: 1.8.1
      finalhandler: 1.2.0
      fresh: 0.5.2
      http-errors: 2.0.0
      merge-descriptors: 1.0.3
      methods: 1.1.2
      on-finished: 2.4.1
      parseurl: 1.3.3
      path-to-regexp: 0.1.10
      proxy-addr: 2.0.7
      qs: 6.11.0
      range-parser: 1.2.1
      safe-buffer: 5.2.1
      send: 0.19.0
      serve-static: 1.16.0
      setprototypeof: 1.2.0
      statuses: 2.0.1
      type-is: 1.6.18
      utils-merge: 1.0.1
      vary: 1.1.2

  /extend@3.0.2:
    resolution: {integrity: sha512-fjquC59cD7CyW6urNXK0FBufkZcoiGG80wTuPujX590cB5Ttln20E2UB4S/WARVqhXffZl2LNgS+gQdPIIim/g==}
    dev: false

  /extract-zip@2.0.1:
    resolution: {integrity: sha512-GDhU9ntwuKyGXdZBUgTIe+vXnWj0fppUEtMDL0+idd5Sta8TGpHssn/eusA9mrPr9qNDym6SxAYZjNvCn/9RBg==}
    engines: {node: '>= 10.17.0'}
    hasBin: true
    dependencies:
      debug: 4.3.4(supports-color@8.1.1)
      get-stream: 5.2.0
      yauzl: 2.10.0
    optionalDependencies:
      '@types/yauzl': 2.10.3
    transitivePeerDependencies:
      - supports-color

  /faker@4.1.0:
    resolution: {integrity: sha512-ILKg69P6y/D8/wSmDXw35Ly0re8QzQ8pMfBCflsGiZG2ZjMUNLYNexA6lz5pkmJlepVdsiDFUxYAzPQ9/+iGLA==}
    dev: true

  /fast-deep-equal@3.1.3:
    resolution: {integrity: sha512-f3qQ9oQy9j2AhBe/H9VC91wLmKBCCU/gDOnKNAYG5hswO7BLKj09Hc5HYNz9cGI++xlpDCIgDaitVs03ATR84Q==}
    dev: true

  /fast-glob@3.3.2:
    resolution: {integrity: sha512-oX2ruAFQwf/Orj8m737Y5adxDQO0LAB7/S5MnxCdTNDd4p6BsyIVsv9JQsATbTSq8KHRpLwIHbVlUNatxd+1Ow==}
    engines: {node: '>=8.6.0'}
    dependencies:
      '@nodelib/fs.stat': 2.0.5
      '@nodelib/fs.walk': 1.2.8
      glob-parent: 5.1.2
      merge2: 1.4.1
      micromatch: 4.0.5
    dev: true

  /fast-json-stable-stringify@2.1.0:
    resolution: {integrity: sha512-lhd/wF+Lk98HZoTCtlVraHtfh5XYijIjalXck7saUtuanSDyLMxnHhSXEDJqHxD7msR8D0uCmqlkwjCV8xvwHw==}
    dev: true

  /fast-levenshtein@2.0.6:
    resolution: {integrity: sha512-DCXu6Ifhqcks7TZKY3Hxp3y6qphY5SJZmrWMDrKcERSOXWQdMhU9Ig/PYrzyw/ul9jOIyh0N4M0tbC5hodg8dw==}
    dev: true

  /fast-xml-parser@4.4.1:
    resolution: {integrity: sha512-xkjOecfnKGkSsOwtZ5Pz7Us/T6mrbPQrq0nh+aCO5V9nk5NLWmasAHumTKjiPJPWANe+kAZ84Jc8ooJkzZ88Sw==}
    hasBin: true
    dependencies:
      strnum: 1.0.5
    dev: false

  /fastq@1.16.0:
    resolution: {integrity: sha512-ifCoaXsDrsdkWTtiNJX5uzHDsrck5TzfKKDcuFFTIrrc/BS076qgEIfoIy1VeZqViznfKiysPYTh/QeHtnIsYA==}
    dependencies:
      reusify: 1.0.4
    dev: true

  /fb-watchman@2.0.2:
    resolution: {integrity: sha512-p5161BqbuCaSnB8jIbzQHOlpgsPmK5rJVDfDKO91Axs5NC1uu3HRQm6wt9cd9/+GtQQIO53JdGXXoyDpTAsgYA==}
    dependencies:
      bser: 2.1.1
    dev: true

  /fd-slicer@1.1.0:
    resolution: {integrity: sha512-cE1qsB/VwyQozZ+q1dGxR8LBYNZeofhEdUNGSMbQD3Gw2lAzX9Zb3uIU6Ebc/Fmyjo9AWWfnn0AUCHqtevs/8g==}
    dependencies:
      pend: 1.2.0

  /file-entry-cache@6.0.1:
    resolution: {integrity: sha512-7Gps/XWymbLk2QLYK4NzpMOrYjMhdIxXuIvy2QBsLE6ljuodKvdkWs/cpyJJ3CVIVpH0Oi1Hvg1ovbMzLdFBBg==}
    engines: {node: ^10.12.0 || >=12.0.0}
    dependencies:
      flat-cache: 3.2.0
    dev: true

  /file-saver@2.0.5:
    resolution: {integrity: sha512-P9bmyZ3h/PRG+Nzga+rbdI4OEpNDzAVyy74uVO9ATgzLK6VtAsYybF/+TOCvrc0MO793d6+42lLyZTw7/ArVzA==}
    dev: false

  /fill-range@7.1.1:
    resolution: {integrity: sha512-YsGpe3WHLK8ZYi4tWDg2Jy3ebRz2rXowDxnld4bkQB00cc/1Zw9AWnC0i9ztDJitivtQvaI9KaLyKrc+hBW0yg==}
    engines: {node: '>=8'}
    dependencies:
      to-regex-range: 5.0.1

  /finalhandler@1.2.0:
    resolution: {integrity: sha512-5uXcUVftlQMFnWC9qu/svkWv3GTd2PfUhK/3PLkYNAe7FbqJMt3515HaxE6eRL74GdsriiwujiawdaB1BpEISg==}
    engines: {node: '>= 0.8'}
    dependencies:
      debug: 2.6.9
      encodeurl: 1.0.2
      escape-html: 1.0.3
      on-finished: 2.4.1
      parseurl: 1.3.3
      statuses: 2.0.1
      unpipe: 1.0.0

  /find-cache-dir@2.1.0:
    resolution: {integrity: sha512-Tq6PixE0w/VMFfCgbONnkiQIVol/JJL7nRMi20fqzA4NRs9AfeqMGeRdPi3wIhYkxjeBaWh2rxwapn5Tu3IqOQ==}
    engines: {node: '>=6'}
    dependencies:
      commondir: 1.0.1
      make-dir: 2.1.0
      pkg-dir: 3.0.0
    dev: false

  /find-cache-dir@3.3.2:
    resolution: {integrity: sha512-wXZV5emFEjrridIgED11OoUKLxiYjAcqot/NJdAkOhlJ+vGzwhOAfcG5OX1jP+S0PcjEn8bdMJv+g2jwQ3Onig==}
    engines: {node: '>=8'}
    dependencies:
      commondir: 1.0.1
      make-dir: 3.1.0
      pkg-dir: 4.2.0
    dev: true

  /find-index@0.1.1:
    resolution: {integrity: sha512-uJ5vWrfBKMcE6y2Z8834dwEZj9mNGxYa3t3I53OwFeuZ8D9oc2E5zcsrkuhX6h4iYrjhiv0T3szQmxlAV9uxDg==}
    dev: true

  /find-up@3.0.0:
    resolution: {integrity: sha512-1yD6RmLI1XBfxugvORwlck6f75tYL+iR0jqwsOrOxMZyGYqUuDhJ0l4AXdO1iX/FTs9cBAMEk1gWSEx1kSbylg==}
    engines: {node: '>=6'}
    dependencies:
      locate-path: 3.0.0
    dev: false

  /find-up@4.1.0:
    resolution: {integrity: sha512-PpOwAdQ/YlXQ2vj8a3h8IipDuYRi3wceVQQGYWxNINccq40Anw7BlsEXCMbt1Zt+OLA6Fq9suIpIWD0OsnISlw==}
    engines: {node: '>=8'}
    dependencies:
      locate-path: 5.0.0
      path-exists: 4.0.0
    dev: true

  /find-up@5.0.0:
    resolution: {integrity: sha512-78/PXT1wlLLDgTzDs7sjq9hzz0vXD+zn+7wypEe4fXQxCmdmqfGsEPQxmiCSQI3ajFV91bVSsvNtrJRiW6nGng==}
    engines: {node: '>=10'}
    dependencies:
      locate-path: 6.0.0
      path-exists: 4.0.0
    dev: true

  /flat-cache@3.2.0:
    resolution: {integrity: sha512-CYcENa+FtcUKLmhhqyctpclsq7QF38pKjZHsGNiSQF5r4FtoKDWabFDl3hzaEQMvT1LHEysw5twgLvpYYb4vbw==}
    engines: {node: ^10.12.0 || >=12.0.0}
    dependencies:
      flatted: 3.2.9
      keyv: 4.5.4
      rimraf: 3.0.2
    dev: true

  /flat@5.0.2:
    resolution: {integrity: sha512-b6suED+5/3rTpUBdG1gupIl8MPFCAMA0QXwmljLhvCUKcUvdE4gWky9zpuGCcXHOsz4J9wPGNWq6OKpmIzz3hQ==}
    hasBin: true
    dev: true

  /flatbuffers@1.12.0:
    resolution: {integrity: sha512-c7CZADjRcl6j0PlvFy0ZqXQ67qSEZfrVPynmnL+2zPc+NtMvrF8Y0QceMo7QqnSPc7+uWjUIAbvCQ5WIKlMVdQ==}

  /flatted@3.2.9:
    resolution: {integrity: sha512-36yxDn5H7OFZQla0/jFJmbIKTdZAQHngCedGxiMmpNfEZM0sdEeT+WczLQrjK6D7o2aiyLYDnkw0R3JK0Qv1RQ==}
    dev: true

  /flow-parser@0.227.0:
    resolution: {integrity: sha512-nOygtGKcX/siZK/lFzpfdHEfOkfGcTW7rNroR1Zsz6T/JxSahPALXVt5qVHq/fgvMJuv096BTKbgxN3PzVBaDA==}
    engines: {node: '>=0.4.0'}
    dev: false

  /follow-redirects@1.15.5:
    resolution: {integrity: sha512-vSFWUON1B+yAw1VN4xMfxgn5fTUiaOzAJCKBwIIgT/+7CuGy9+r+5gITvP62j3RmaD5Ph65UaERdOSRGUzZtgw==}
    engines: {node: '>=4.0'}
    peerDependencies:
      debug: '*'
    peerDependenciesMeta:
      debug:
        optional: true
    dev: false

  /follow-redirects@1.15.6:
    resolution: {integrity: sha512-wWN62YITEaOpSK584EZXJafH1AGpO8RVgElfkuXbTOrPX4fIfOyEpW/CsiNd8JdYrAoOvafRTOEnvsO++qCqFA==}
    engines: {node: '>=4.0'}
    peerDependencies:
      debug: '*'
    peerDependenciesMeta:
      debug:
        optional: true

  /for-each@0.3.3:
    resolution: {integrity: sha512-jqYfLp7mo9vIyQf8ykW2v7A+2N4QjeCeI5+Dz9XraiO1ign81wjiH7Fb9vSOWvQfNtmSa4H2RoQTrrXivdUZmw==}
    dependencies:
      is-callable: 1.2.7
    dev: true

  /foreground-child@3.1.1:
    resolution: {integrity: sha512-TMKDUnIte6bfb5nWv7V/caI169OHgvwjb7V4WkeUvbQQdjr5rWKqHFiKWb/fcOwB+CzBT+qbWjvj+DVwRskpIg==}
    engines: {node: '>=14'}
    dependencies:
      cross-spawn: 7.0.3
      signal-exit: 4.1.0

  /form-data@2.5.1:
    resolution: {integrity: sha512-m21N3WOmEEURgk6B9GLOE4RuWOFf28Lhh9qGYeNlGq4VDXUlJy2th2slBNU8Gp8EzloYZOibZJ7t5ecIrFSjVA==}
    engines: {node: '>= 0.12'}
    dependencies:
      asynckit: 0.4.0
      combined-stream: 1.0.8
      mime-types: 2.1.35
    dev: false

  /form-data@4.0.0:
    resolution: {integrity: sha512-ETEklSGi5t0QMZuiXoA/Q6vcnxcLQP5vdugSpuAyi6SVGi2clPPp+xgEhuMaHC+zGgn31Kd235W35f7Hykkaww==}
    engines: {node: '>= 6'}
    dependencies:
      asynckit: 0.4.0
      combined-stream: 1.0.8
      mime-types: 2.1.35

  /forwarded@0.2.0:
    resolution: {integrity: sha512-buRG0fpBtRHSTCOASe6hD258tEubFoRLb4ZNA6NxMVHNw2gOcwHo9wyablzMzOA5z9xA9L1KNjk/Nt6MT9aYow==}
    engines: {node: '>= 0.6'}

  /fresh@0.5.2:
    resolution: {integrity: sha512-zJ2mQYM18rEFOudeV4GShTGIQ7RbzA7ozbU9I/XBpm7kqgMywgmylMwXHxZJmkVoYkna9d2pVXVXPdYTP9ej8Q==}
    engines: {node: '>= 0.6'}

  /fs-extra@10.1.0:
    resolution: {integrity: sha512-oRXApq54ETRj4eMiFzGnHWGy+zo5raudjuxN0b8H7s/RU2oW0Wvsx9O0ACRN/kRq9E8Vu/ReskGB5o3ji+FzHQ==}
    engines: {node: '>=12'}
    dependencies:
      graceful-fs: 4.2.11
      jsonfile: 6.1.0
      universalify: 2.0.1
    dev: true

  /fs-extra@11.2.0:
    resolution: {integrity: sha512-PmDi3uwK5nFuXh7XDTlVnS17xJS7vW36is2+w3xcv8SVxiB4NyATf4ctkVY5bkSjX0Y4nbvZCq1/EjtEyr9ktw==}
    engines: {node: '>=14.14'}
    dependencies:
      graceful-fs: 4.2.11
      jsonfile: 6.1.0
      universalify: 2.0.1
    dev: true

  /fs-extra@7.0.1:
    resolution: {integrity: sha512-YJDaCJZEnBmcbw13fvdAM9AwNOJwOzrE4pqMqBq5nFiEqXUqHwlK4B+3pUw6JNvfSPtX05xFHtYy/1ni01eGCw==}
    engines: {node: '>=6 <7 || >=8'}
    dependencies:
      graceful-fs: 4.2.11
      jsonfile: 4.0.0
      universalify: 0.1.2
    dev: true

  /fs-extra@8.1.0:
    resolution: {integrity: sha512-yhlQgA6mnOJUKOsRUFsgJdQCvkKhcz8tlZG5HBQfReYZy46OwLcY+Zia0mtdHsOo9y/hP+CxMN0TU9QxoOtG4g==}
    engines: {node: '>=6 <7 || >=8'}
    dependencies:
      graceful-fs: 4.2.11
      jsonfile: 4.0.0
      universalify: 0.1.2

  /fs.realpath@1.0.0:
    resolution: {integrity: sha512-OO0pH2lK6a0hZnAdau5ItzHPI6pUlvI7jMVnxUQRtw4owF2wk8lOSabtGDCTP4Ggrg2MbGnWO9X8K1t4+fGMDw==}

  /fsevents@2.3.2:
    resolution: {integrity: sha512-xiqMQR4xAeHTuB9uWm+fFRcIOgKBMiOBP+eXiyT7jsgVCq1bkVygt00oASowB7EdtpOHaaPgKt812P9ab+DDKA==}
    engines: {node: ^8.16.0 || ^10.6.0 || >=11.0.0}
    os: [darwin]
    requiresBuild: true
    dev: true
    optional: true

  /fsevents@2.3.3:
    resolution: {integrity: sha512-5xoDfX+fL7faATnagmWPpbFtwh/R77WmMMqqHGS65C3vvB0YHrgF+B1YmZ3441tMj5n63k0212XNoJwzlhffQw==}
    engines: {node: ^8.16.0 || ^10.6.0 || >=11.0.0}
    os: [darwin]
    requiresBuild: true
    dev: true
    optional: true

  /function-bind@1.1.2:
    resolution: {integrity: sha512-7XHNxH7qX9xG5mIwxkhumTox/MIRNcOgDrxWsMt2pAr23WHp6MrRlN7FBSFpCpr+oVO0F744iUgR82nJMfG2SA==}

  /function.prototype.name@1.1.6:
    resolution: {integrity: sha512-Z5kx79swU5P27WEayXM1tBi5Ze/lbIyiNgU3qyXUOf9b2rgXYyF9Dy9Cx+IQv/Lc8WCG6L82zwUPpSS9hGehIg==}
    engines: {node: '>= 0.4'}
    dependencies:
      call-bind: 1.0.5
      define-properties: 1.2.1
      es-abstract: 1.22.3
      functions-have-names: 1.2.3
    dev: true

  /functions-have-names@1.2.3:
    resolution: {integrity: sha512-xckBUXyTIqT97tq2x2AMb+g163b5JFysYk0x4qxNFwbfQkmNZoiRHb6sPzI9/QV33WeuvVYBUIiD4NzNIyqaRQ==}
    dev: true

  /fuse.js@3.6.1:
    resolution: {integrity: sha512-hT9yh/tiinkmirKrlv4KWOjztdoZo1mx9Qh4KvWqC7isoXwdUY3PNWUxceF4/qO9R6riA2C29jdTOeQOIROjgw==}
    engines: {node: '>=6'}

  /gensync@1.0.0-beta.2:
    resolution: {integrity: sha512-3hN7NaskYvMDLQY55gnW3NQ+mesEAepTqlg+VEbj7zzqEMBVNhzcGYYeqFo/TlYz6eQiFcp1HcsCZO+nGgS8zg==}
    engines: {node: '>=6.9.0'}

  /get-caller-file@2.0.5:
    resolution: {integrity: sha512-DyFP3BM/3YHTQOCUL/w0OZHR0lpKeGrxotcHWcqNEdnltqFwXVfhEBQ94eIo34AfQpo0rGki4cyIiftY06h2Fg==}
    engines: {node: 6.* || 8.* || >= 10.*}

  /get-func-name@2.0.2:
    resolution: {integrity: sha512-8vXOvuE167CtIc3OyItco7N/dpRtBbYOsPsXCz7X/PMnlGjYjSGuZJgM1Y7mmew7BKf9BqvLX2tnOVy1BBUsxQ==}
    dev: true

  /get-intrinsic@1.2.2:
    resolution: {integrity: sha512-0gSo4ml/0j98Y3lngkFEot/zhiCeWsbYIlZ+uZOVgzLyLaUw7wxUL+nCTP0XJvJg1AXulJRI3UJi8GsbDuxdGA==}
    dependencies:
      function-bind: 1.1.2
      has-proto: 1.0.1
      has-symbols: 1.0.3
      hasown: 2.0.0

  /get-intrinsic@1.2.4:
    resolution: {integrity: sha512-5uYhsJH8VJBTv7oslg4BznJYhDoRI6waYCxMmCdnTrcCrHA/fCFKoTFz2JKKE0HdDFUF7/oQuhzumXJK7paBRQ==}
    engines: {node: '>= 0.4'}
    dependencies:
      es-errors: 1.3.0
      function-bind: 1.1.2
      has-proto: 1.0.1
      has-symbols: 1.0.3
      hasown: 2.0.0

  /get-package-type@0.1.0:
    resolution: {integrity: sha512-pjzuKtY64GYfWizNAJ0fr9VqttZkNiK2iS430LtIHzjBEr6bX8Am2zm4sW4Ro5wjWW5cAlRL1qAMTcXbjNAO2Q==}
    engines: {node: '>=8.0.0'}
    dev: true

  /get-stream@4.1.0:
    resolution: {integrity: sha512-GMat4EJ5161kIy2HevLlr4luNjBgvmj413KaQA7jt4V8B4RDsfpHk7WQ9GVqfYyyx8OS/L66Kox+rJRNklLK7w==}
    engines: {node: '>=6'}
    dependencies:
      pump: 3.0.0
    dev: false

  /get-stream@5.2.0:
    resolution: {integrity: sha512-nBF+F1rAZVCu/p7rjzgA+Yb4lfYXrpl7a6VmJrU8wF9I1CKvP/QwPNZHnOlwbTkY6dvtFIzFMSyQXbLoTQPRpA==}
    engines: {node: '>=8'}
    dependencies:
      pump: 3.0.0

  /get-stream@6.0.1:
    resolution: {integrity: sha512-ts6Wi+2j3jQjqi70w5AlN8DFnkSwC+MqmxEzdEALB2qXZYV3X/b1CTfgPLGJNMeAWxdPfU8FO1ms3NUfaHCPYg==}
    engines: {node: '>=10'}
    dev: true

  /get-stream@8.0.1:
    resolution: {integrity: sha512-VaUJspBffn/LMCJVoMvSAdmscJyS1auj5Zulnn5UoYcY531UWmdwhRWkcGKnGU93m5HSXP9LP2usOryrBtQowA==}
    engines: {node: '>=16'}
    dev: true

  /get-symbol-description@1.0.0:
    resolution: {integrity: sha512-2EmdH1YvIQiZpltCNgkuiUnyukzxM/R6NDJX31Ke3BG1Nq5b0S2PhX59UKi9vZpPDQVdqn+1IcaAwnzTT5vCjw==}
    engines: {node: '>= 0.4'}
    dependencies:
      call-bind: 1.0.5
      get-intrinsic: 1.2.2
    dev: true

  /get-tsconfig@4.7.2:
    resolution: {integrity: sha512-wuMsz4leaj5hbGgg4IvDU0bqJagpftG5l5cXIAvo8uZrqn0NJqwtfupTN00VnkQJPcIRrxYrm1Ue24btpCha2A==}
    dependencies:
      resolve-pkg-maps: 1.0.0
    dev: true

  /git-up@7.0.0:
    resolution: {integrity: sha512-ONdIrbBCFusq1Oy0sC71F5azx8bVkvtZtMJAsv+a6lz5YAmbNnLD6HAB4gptHZVLPR8S2/kVN6Gab7lryq5+lQ==}
    dependencies:
      is-ssh: 1.4.0
      parse-url: 8.1.0
    dev: true

  /git-url-parse@13.1.1:
    resolution: {integrity: sha512-PCFJyeSSdtnbfhSNRw9Wk96dDCNx+sogTe4YNXeXSJxt7xz5hvXekuRn9JX7m+Mf4OscCu8h+mtAl3+h5Fo8lQ==}
    dependencies:
      git-up: 7.0.0
    dev: true

  /github-slugger@2.0.0:
    resolution: {integrity: sha512-IaOQ9puYtjrkq7Y0Ygl9KDZnrf/aiUJYUpVf89y8kyaxbRG7Y1SrX/jaumrv81vc61+kiMempujsM3Yw7w5qcw==}
    dev: true

  /glob-parent@5.1.2:
    resolution: {integrity: sha512-AOIgSQCepiJYwP3ARnGx+5VnTu2HBYdzbGP45eLw1vr3zB3vZLeyed1sC9hnbcOc9/SrMyM5RPQrkGz4aS9Zow==}
    engines: {node: '>= 6'}
    dependencies:
      is-glob: 4.0.3
    dev: true

  /glob-parent@6.0.2:
    resolution: {integrity: sha512-XxwI8EOhVQgWp6iDL+3b0r86f4d6AX6zSU55HfB4ydCEuXLXc5FcYeOu+nnGftS4TEju/11rt4KJPTMgbfmv4A==}
    engines: {node: '>=10.13.0'}
    dependencies:
      is-glob: 4.0.3
    dev: true

  /glob-promise@4.2.2(glob@7.2.3):
    resolution: {integrity: sha512-xcUzJ8NWN5bktoTIX7eOclO1Npxd/dyVqUJxlLIDasT4C7KZyqlPIwkdJ0Ypiy3p2ZKahTjK4M9uC3sNSfNMzw==}
    engines: {node: '>=12'}
    peerDependencies:
      glob: ^7.1.6
    dependencies:
      '@types/glob': 7.2.0
      glob: 7.2.3
    dev: true

  /glob2base@0.0.12:
    resolution: {integrity: sha512-ZyqlgowMbfj2NPjxaZZ/EtsXlOch28FRXgMd64vqZWk1bT9+wvSRLYD1om9M7QfQru51zJPAT17qXm4/zd+9QA==}
    engines: {node: '>= 0.10'}
    dependencies:
      find-index: 0.1.1
    dev: true

  /glob@10.2.7:
    resolution: {integrity: sha512-jTKehsravOJo8IJxUGfZILnkvVJM/MOfHRs8QcXolVef2zNI9Tqyy5+SeuOAZd3upViEZQLyFpQhYiHLrMUNmA==}
    engines: {node: '>=16 || 14 >=14.17'}
    hasBin: true
    dependencies:
      foreground-child: 3.1.1
      jackspeak: 2.3.6
      minimatch: 9.0.3
      minipass: 6.0.2
      path-scurry: 1.10.1
    dev: false

  /glob@10.3.12:
    resolution: {integrity: sha512-TCNv8vJ+xz4QiqTpfOJA7HvYv+tNIRHKfUWw/q+v2jdgN4ebz+KY9tGx5J4rHP0o84mNP+ApH66HRX8us3Khqg==}
    engines: {node: '>=16 || 14 >=14.17'}
    hasBin: true
    dependencies:
      foreground-child: 3.1.1
      jackspeak: 2.3.6
      minimatch: 9.0.3
      minipass: 7.1.0
      path-scurry: 1.10.2
    dev: true

  /glob@7.2.0:
    resolution: {integrity: sha512-lmLf6gtyrPq8tTjSmrO94wBeQbFR3HbLHbuyD69wuyQkImp2hWqMGB47OX65FBkPffO641IP9jWa1z4ivqG26Q==}
    deprecated: Glob versions prior to v9 are no longer supported
    dependencies:
      fs.realpath: 1.0.0
      inflight: 1.0.6
      inherits: 2.0.4
      minimatch: 3.1.2
      once: 1.4.0
      path-is-absolute: 1.0.1
    dev: true

  /glob@7.2.3:
    resolution: {integrity: sha512-nFR0zLpU2YCaRxwoCJvL6UvCH2JFyFVIvwTLsIf21AuHlMskA1hhTdk+LlYJtOlYt9v6dvszD2BGRqBL+iQK9Q==}
    dependencies:
      fs.realpath: 1.0.0
      inflight: 1.0.6
      inherits: 2.0.4
      minimatch: 3.1.2
      once: 1.4.0
      path-is-absolute: 1.0.1

  /global-agent@3.0.0:
    resolution: {integrity: sha512-PT6XReJ+D07JvGoxQMkT6qji/jVNfX/h364XHZOWeRzy64sSFr+xJ5OX7LI3b4MPQzdL4H8Y8M0xzPpsVMwA8Q==}
    engines: {node: '>=10.0'}
    requiresBuild: true
    dependencies:
      boolean: 3.2.0
      es6-error: 4.1.1
      matcher: 3.0.0
      roarr: 2.15.4
      semver: 7.6.0
      serialize-error: 7.0.1
    optional: true

  /globals@11.12.0:
    resolution: {integrity: sha512-WOBp/EEGUiIsJSp7wcv/y6MO+lV9UoncWqxuFfm8eBwzWNgyfBd6Gz+IeKQ9jCmyhoH99g15M3T+QaVHFjizVA==}
    engines: {node: '>=4'}

  /globals@13.24.0:
    resolution: {integrity: sha512-AhO5QUcj8llrbG09iWhPU2B204J1xnPeL8kQmVorSsy+Sjj1sk8gIyh6cUocGmH4L0UuhAJy+hJMRA4mgA4mFQ==}
    engines: {node: '>=8'}
    dependencies:
      type-fest: 0.20.2
    dev: true

  /globalthis@1.0.3:
    resolution: {integrity: sha512-sFdI5LyBiNTHjRd7cGPWapiHWMOXKyuBNX/cWJ3NfzrZQVa8GI/8cofCl74AOVqq9W5kNmguTIzJ/1s2gyI9wA==}
    engines: {node: '>= 0.4'}
    dependencies:
      define-properties: 1.2.1

  /globby@11.1.0:
    resolution: {integrity: sha512-jhIXaOzy1sb8IyocaruWSn1TjmnBVs8Ayhcy83rmxNJ8q2uWKCAj3CnJY+KpGSXCueAPc0i05kVvVKtP1t9S3g==}
    engines: {node: '>=10'}
    dependencies:
      array-union: 2.1.0
      dir-glob: 3.0.1
      fast-glob: 3.3.2
      ignore: 5.3.0
      merge2: 1.4.1
      slash: 3.0.0
    dev: true

  /globrex@0.1.2:
    resolution: {integrity: sha512-uHJgbwAMwNFf5mLst7IWLNg14x1CkeqglJb/K3doi4dw6q2IvAAmM/Y81kevy83wP+Sst+nutFTYOGg3d1lsxg==}
    dev: true

  /goober@2.1.14:
    resolution: {integrity: sha512-4UpC0NdGyAFqLNPnhCT2iHpza2q+RAY3GV85a/mRPdzyPQMsj0KmMMuetdIkzWRbJ+Hgau1EZztq8ImmiMGhsg==}
    peerDependencies:
      csstype: ^3.0.10
    dev: true

  /gopd@1.0.1:
    resolution: {integrity: sha512-d65bNlIadxvpb/A2abVdlqKqV563juRnZ1Wtk6s1sIR8uNsXR70xqIzVqxVf1eTqDunwT2MkczEeaezCKTZhwA==}
    dependencies:
      get-intrinsic: 1.2.2

  /got@11.8.6:
    resolution: {integrity: sha512-6tfZ91bOr7bOXnK7PRDCGBLa1H4U080YHNaAQ2KsMGlLEzRbk44nsZF2E1IeRc3vtJHPVbKCYgdFbaGO2ljd8g==}
    engines: {node: '>=10.19.0'}
    dependencies:
      '@sindresorhus/is': 4.6.0
      '@szmarczak/http-timer': 4.0.6
      '@types/cacheable-request': 6.0.3
      '@types/responselike': 1.0.3
      cacheable-lookup: 5.0.4
      cacheable-request: 7.0.4
      decompress-response: 6.0.0
      http2-wrapper: 1.0.3
      lowercase-keys: 2.0.0
      p-cancelable: 2.1.1
      responselike: 2.0.1

  /graceful-fs@4.2.11:
    resolution: {integrity: sha512-RbJ5/jmFcNNCcDV5o9eTnBLJ/HszWV0P73bc+Ff4nS/rJj+YaS6IGyiOL0VoBYX+l1Wrl3k63h/KrH+nhJ0XvQ==}

  /graphemer@1.4.0:
    resolution: {integrity: sha512-EtKwoO6kxCL9WO5xipiHTZlSzBm7WLT627TqC/uVRd0HKmq8NXyebnNYxDoBi7wt8eTWrUrKXCOVaFq9x1kgag==}
    dev: true

  /has-bigints@1.0.2:
    resolution: {integrity: sha512-tSvCKtBr9lkF0Ex0aQiP9N+OpV4zi2r/Nee5VkRDbaqv35RLYMzbwQfFSZZH0kR+Rd6302UJZ2p/bJCEoR3VoQ==}
    dev: true

  /has-flag@3.0.0:
    resolution: {integrity: sha512-sKJf1+ceQBr4SMkvQnBDNDtf4TXpVhVGateu0t918bl30FnbE2m4vNLX+VWe/dpjlb+HugGYzW7uQXH98HPEYw==}
    engines: {node: '>=4'}

  /has-flag@4.0.0:
    resolution: {integrity: sha512-EykJT/Q1KjTWctppgIAgfSO0tKVuZUjhgMr17kqTumMl6Afv3EISleU7qZUzoXDFTAHTDC4NOoG/ZxU3EvlMPQ==}
    engines: {node: '>=8'}

  /has-property-descriptors@1.0.1:
    resolution: {integrity: sha512-VsX8eaIewvas0xnvinAe9bw4WfIeODpGYikiWYLH+dma0Jw6KHYqWiWfhQlgOVK8D6PvjubK5Uc4P0iIhIcNVg==}
    dependencies:
      get-intrinsic: 1.2.2

  /has-property-descriptors@1.0.2:
    resolution: {integrity: sha512-55JNKuIW+vq4Ke1BjOTjM2YctQIvCT7GFzHwmfZPGo5wnrgkid0YQtnAleFSqumZm4az3n2BS+erby5ipJdgrg==}
    dependencies:
      es-define-property: 1.0.0

  /has-proto@1.0.1:
    resolution: {integrity: sha512-7qE+iP+O+bgF9clE5+UoBFzE65mlBiVj3tKCrlNQ0Ogwm0BjpT/gK4SlLYDMybDh5I3TCTKnPPa0oMG7JDYrhg==}
    engines: {node: '>= 0.4'}

  /has-symbols@1.0.3:
    resolution: {integrity: sha512-l3LCuF6MgDNwTDKkdYGEihYjt5pRPbEg46rtlmnSPlUbgmB8LOIrKJbYYFBSbnPaJexMKtiPO8hmeRjRz2Td+A==}
    engines: {node: '>= 0.4'}

  /has-tostringtag@1.0.0:
    resolution: {integrity: sha512-kFjcSNhnlGV1kyoGk7OXKSawH5JOb/LzUc5w9B02hOTO0dfFRjbHQKvg1d6cf3HbeUmtU9VbbV3qzZ2Teh97WQ==}
    engines: {node: '>= 0.4'}
    dependencies:
      has-symbols: 1.0.3
    dev: true

  /has@1.0.4:
    resolution: {integrity: sha512-qdSAmqLF6209RFj4VVItywPMbm3vWylknmB3nvNiUIs72xAimcM8nVYxYr7ncvZq5qzk9MKIZR8ijqD/1QuYjQ==}
    engines: {node: '>= 0.4.0'}
    dev: true

  /hasown@2.0.0:
    resolution: {integrity: sha512-vUptKVTpIJhcczKBbgnS+RtcuYMB8+oNzPK2/Hp3hanz8JmpATdmmgLgSaadVREkDm+e2giHwY3ZRkyjSIDDFA==}
    engines: {node: '>= 0.4'}
    dependencies:
      function-bind: 1.1.2

  /hast-util-heading-rank@3.0.0:
    resolution: {integrity: sha512-EJKb8oMUXVHcWZTDepnr+WNbfnXKFNf9duMesmr4S8SXTJBJ9M4Yok08pu9vxdJwdlGRhVumk9mEhkEvKGifwA==}
    dependencies:
      '@types/hast': 3.0.4
    dev: true

  /hast-util-is-element@3.0.0:
    resolution: {integrity: sha512-Val9mnv2IWpLbNPqc/pUem+a7Ipj2aHacCwgNfTiK0vJKl0LF+4Ba4+v1oPHFpf3bLYmreq0/l3Gud9S5OH42g==}
    dependencies:
      '@types/hast': 3.0.4
    dev: true

  /hast-util-to-jsx-runtime@2.3.0:
    resolution: {integrity: sha512-H/y0+IWPdsLLS738P8tDnrQ8Z+dj12zQQ6WC11TIM21C8WFVoIxcqWXf2H3hiTVZjF1AWqoimGwrTWecWrnmRQ==}
    dependencies:
      '@types/estree': 1.0.5
      '@types/hast': 3.0.4
      '@types/unist': 3.0.3
      comma-separated-tokens: 2.0.3
      devlop: 1.1.0
      estree-util-is-identifier-name: 3.0.0
      hast-util-whitespace: 3.0.0
      mdast-util-mdx-expression: 2.0.0
      mdast-util-mdx-jsx: 3.1.3
      mdast-util-mdxjs-esm: 2.0.1
      property-information: 6.5.0
      space-separated-tokens: 2.0.2
      style-to-object: 1.0.7
      unist-util-position: 5.0.0
      vfile-message: 4.0.2
    transitivePeerDependencies:
      - supports-color
    dev: false

  /hast-util-to-string@3.0.0:
    resolution: {integrity: sha512-OGkAxX1Ua3cbcW6EJ5pT/tslVb90uViVkcJ4ZZIMW/R33DX/AkcJcRrPebPwJkHYwlDHXz4aIwvAAaAdtrACFA==}
    dependencies:
      '@types/hast': 3.0.4
    dev: true

  /hast-util-whitespace@3.0.0:
    resolution: {integrity: sha512-88JUN06ipLwsnv+dVn+OIYOvAuvBMy/Qoi6O7mQHxdPXpjy+Cd6xRkWwux7DKO+4sYILtLBRIKgsdpS2gQc7qw==}
    dependencies:
      '@types/hast': 3.0.4
    dev: false

  /he@1.2.0:
    resolution: {integrity: sha512-F/1DnUGPopORZi0ni+CvrCgHQ5FyEAHRLSApuYWMmrbSwoN2Mn/7k+Gl38gJnR7yyDZk6WLXwiGod1JOWNDKGw==}
    hasBin: true
    dev: true

  /hoist-non-react-statics@3.3.2:
    resolution: {integrity: sha512-/gGivxi8JPKWNm/W0jSmzcMPpfpPLc3dY/6GxhX2hQ9iGj3aDfklV4ET7NjKpSinLpJ5vafa9iiGIEZg10SfBw==}
    dependencies:
      react-is: 16.13.1

  /hosted-git-info@2.8.9:
    resolution: {integrity: sha512-mxIDAb9Lsm6DoOJ7xH+5+X4y1LU/4Hi50L9C5sIswK3JzULS4bwk1FvjdBgvYR4bzT4tuUQiC15FE2f5HbLvYw==}
    dev: true

  /html-encoding-sniffer@4.0.0:
    resolution: {integrity: sha512-Y22oTqIU4uuPgEemfz7NDJz6OeKf12Lsu+QC+s3BVpda64lTiMYCyGwg5ki4vFxkMwQdeZDl2adZoqUgdFuTgQ==}
    engines: {node: '>=18'}
    dependencies:
      whatwg-encoding: 3.1.1
    dev: true

  /html-escaper@2.0.2:
    resolution: {integrity: sha512-H2iMtd0I4Mt5eYiapRdIDjp+XzelXQ0tFE4JS7YFwFevXXMmOp9myNrUvCg0D6ws8iqkRPBfKHgbwig1SmlLfg==}
    dev: true

  /html-tags@3.3.1:
    resolution: {integrity: sha512-ztqyC3kLto0e9WbNp0aeP+M3kTt+nbaIveGmUxAtZa+8iFgKLUOD4YKM5j+f3QD89bra7UeumolZHKuOXnTmeQ==}
    engines: {node: '>=8'}
    dev: true

  /html-url-attributes@3.0.0:
    resolution: {integrity: sha512-/sXbVCWayk6GDVg3ctOX6nxaVj7So40FcFAnWlWGNAB1LpYKcV5Cd10APjPjW80O7zYW2MsjBV4zZ7IZO5fVow==}
    dev: false

  /http-cache-semantics@4.1.1:
    resolution: {integrity: sha512-er295DKPVsV82j5kw1Gjt+ADA/XYHsajl82cGNQG2eyoPkvgUhX+nDIyelzhIWbbsXP39EHcI6l5tYs2FYqYXQ==}

  /http-errors@1.8.1:
    resolution: {integrity: sha512-Kpk9Sm7NmI+RHhnj6OIWDI1d6fIoFAtFt9RLaTMRlg/8w49juAStsrBgp0Dp4OdxdVbRIeKhtCUvoi/RuAhO4g==}
    engines: {node: '>= 0.6'}
    dependencies:
      depd: 1.1.2
      inherits: 2.0.4
      setprototypeof: 1.2.0
      statuses: 1.5.0
      toidentifier: 1.0.1
    dev: false

  /http-errors@2.0.0:
    resolution: {integrity: sha512-FtwrG/euBzaEjYeRqOgly7G0qviiXoJWnvEH2Z1plBdXgbyjv34pHTSb9zoeHMyDy33+DWy5Wt9Wo+TURtOYSQ==}
    engines: {node: '>= 0.8'}
    dependencies:
      depd: 2.0.0
      inherits: 2.0.4
      setprototypeof: 1.2.0
      statuses: 2.0.1
      toidentifier: 1.0.1

  /http-proxy-agent@7.0.2:
    resolution: {integrity: sha512-T1gkAiYYDWYx3V5Bmyu7HcfcvL7mUrTWiM6yOfa3PIphViJ/gFPbvidQ+veqSOHci/PxBcDabeUNCzpOODJZig==}
    engines: {node: '>= 14'}
    dependencies:
      agent-base: 7.1.1
      debug: 4.3.4(supports-color@8.1.1)
    transitivePeerDependencies:
      - supports-color

  /http2-wrapper@1.0.3:
    resolution: {integrity: sha512-V+23sDMr12Wnz7iTcDeJr3O6AIxlnvT/bmaAAAP/Xda35C90p9599p0F1eHR/N1KILWSoWVAiOMFjBBXaXSMxg==}
    engines: {node: '>=10.19.0'}
    dependencies:
      quick-lru: 5.1.1
      resolve-alpn: 1.2.1

  /https-proxy-agent@7.0.4:
    resolution: {integrity: sha512-wlwpilI7YdjSkWaQ/7omYBMTliDcmCN8OLihO6I9B86g06lMyAoqgoDpV0XqoaPOKj+0DIdAvnsWfyAAhmimcg==}
    engines: {node: '>= 14'}
    dependencies:
      agent-base: 7.1.1
      debug: 4.3.4(supports-color@8.1.1)
    transitivePeerDependencies:
      - supports-color

  /human-signals@2.1.0:
    resolution: {integrity: sha512-B4FFZ6q/T2jhhksgkbEW3HBvWIfDW85snkQgawt07S7J5QXTk6BkNV+0yAeZrM5QpMAdYlocGoljn0sJ/WQkFw==}
    engines: {node: '>=10.17.0'}
    dev: true

  /human-signals@5.0.0:
    resolution: {integrity: sha512-AXcZb6vzzrFAUE61HnN4mpLqd/cSIwNQjtNWR0euPm6y0iqx3G4gOXaIDdtdDwZmhwe82LA6+zinmW4UBWVePQ==}
    engines: {node: '>=16.17.0'}
    dev: true

  /i18next-browser-languagedetector@6.1.8:
    resolution: {integrity: sha512-Svm+MduCElO0Meqpj1kJAriTC6OhI41VhlT/A0UPjGoPZBhAHIaGE5EfsHlTpgdH09UVX7rcc72pSDDBeKSQQA==}
    dependencies:
      '@babel/runtime': 7.23.8

  /i18next-http-backend@1.4.5:
    resolution: {integrity: sha512-tLuHWuLWl6CmS07o+UB6EcQCaUjrZ1yhdseIN7sfq0u7phsMePJ8pqlGhIAdRDPF/q7ooyo5MID5DRFBCH+x5w==}
    dependencies:
      cross-fetch: 3.1.5
    transitivePeerDependencies:
      - encoding

  /i18next@21.10.0:
    resolution: {integrity: sha512-YeuIBmFsGjUfO3qBmMOc0rQaun4mIpGKET5WDwvu8lU7gvwpcariZLNtL0Fzj+zazcHUrlXHiptcFhBMFaxzfg==}
    dependencies:
      '@babel/runtime': 7.23.8

  /iconv-lite@0.4.24:
    resolution: {integrity: sha512-v3MXnZAcvnywkTUEZomIActle7RXXeedOR31wwl7VlyoXO4Qi9arvSenNQWne1TcRwhCL1HwLI21bEqdpj8/rA==}
    engines: {node: '>=0.10.0'}
    dependencies:
      safer-buffer: 2.1.2

  /iconv-lite@0.6.3:
    resolution: {integrity: sha512-4fCk79wshMdzMp2rH06qWrJE4iolqLhCUH+OiuIgU++RB0+94NlDL81atO7GX55uUKueo0txHNtvEyI6D7WdMw==}
    engines: {node: '>=0.10.0'}
    dependencies:
      safer-buffer: 2.1.2
    dev: true

  /ignore-styles@5.0.1:
    resolution: {integrity: sha512-gQQmIznCETPLEzfg1UH4Cs2oRq+HBPl8quroEUNXT8oybEG7/0lqI3dGgDSRry6B9HcCXw3PVkFFS0FF3CMddg==}
    dev: true

  /ignore@5.3.0:
    resolution: {integrity: sha512-g7dmpshy+gD7mh88OC9NwSGTKoc3kyLAZQRU1mt53Aw/vnvfXnbC+F/7F7QoYVKbV+KNvJx8wArewKy1vXMtlg==}
    engines: {node: '>= 4'}
    dev: true

  /immer@10.1.1:
    resolution: {integrity: sha512-s2MPrmjovJcoMaHtx6K11Ra7oD05NT97w1IC5zpMkT6Atjr7H8LjaDd81iIxUYpMKSRRNMJE703M1Fhr/TctHw==}
    dev: false

  /immer@9.0.21:
    resolution: {integrity: sha512-bc4NBHqOqSfRW7POMkHd51LvClaeMXpm8dx0e8oE2GORbq5aRK7Bxl4FyzVLdGtLmvLKL7BTDBG5ACQm4HWjTA==}
    dev: false

  /immutable@4.3.5:
    resolution: {integrity: sha512-8eabxkth9gZatlwl5TBuJnCsoTADlL6ftEr7A4qgdaTsPyreilDSnUk57SO+jfKcNtxPa22U5KK6DSeAYhpBJw==}
    dev: true

  /import-fresh@3.3.0:
    resolution: {integrity: sha512-veYYhQa+D1QBKznvhUHxb8faxlrwUnxseDAbAp457E0wLNio2bOSKnjYDhMj+YiAq61xrMGhQk9iXVk5FzgQMw==}
    engines: {node: '>=6'}
    dependencies:
      parent-module: 1.0.1
      resolve-from: 4.0.0
    dev: true

  /import-lazy@4.0.0:
    resolution: {integrity: sha512-rKtvo6a868b5Hu3heneU+L4yEQ4jYKLtjpnPeUdK7h0yzXGmyBTypknlkCvHFBqfX9YlorEiMM6Dnq/5atfHkw==}
    engines: {node: '>=8'}
    dev: true

  /import-local@3.1.0:
    resolution: {integrity: sha512-ASB07uLtnDs1o6EHjKpX34BKYDSqnFerfTOJL2HvMqF70LnxpjkzDB8J44oT9pu4AMPkQwf8jl6szgvNd2tRIg==}
    engines: {node: '>=8'}
    hasBin: true
    dependencies:
      pkg-dir: 4.2.0
      resolve-cwd: 3.0.0
    dev: true

  /imurmurhash@0.1.4:
    resolution: {integrity: sha512-JmXMZ6wuvDmLiHEml9ykzqO6lwFbof0GG4IkcGaENdCRDDmMVnny7s5HsIgHCbaq0w2MyPhDqkhTUgS2LU2PHA==}
    engines: {node: '>=0.8.19'}

  /indent-string@4.0.0:
    resolution: {integrity: sha512-EdDDZu4A2OyIK7Lr/2zG+w5jmbuk1DVBnEwREQvBzspBJkCEbRa8GxU1lghYcaGJCnRWibjDXlq779X1/y5xwg==}
    engines: {node: '>=8'}
    dev: true

  /inflight@1.0.6:
    resolution: {integrity: sha512-k92I/b08q4wvFscXCLvqfsHCrjrF7yiXsQuIVvVE7N82W3+aqpzuUdBbfhWcy/FZR3/4IgflMgKLOsvPDrGCJA==}
    dependencies:
      once: 1.4.0
      wrappy: 1.0.2

  /inherits@2.0.4:
    resolution: {integrity: sha512-k/vGaX4/Yla3WzyMCvTQOXYeIHvqOKtnqBduzTHpzpQZzAskKMhZ2K+EnBiSM9zGSoIFeMpXKxa4dYeZIQqewQ==}

  /inline-style-parser@0.2.3:
    resolution: {integrity: sha512-qlD8YNDqyTKTyuITrDOffsl6Tdhv+UC4hcdAVuQsK4IMQ99nSgd1MIA/Q+jQYoh9r3hVUXhYh7urSRmXPkW04g==}
    dev: false

  /internal-slot@1.0.6:
    resolution: {integrity: sha512-Xj6dv+PsbtwyPpEflsejS+oIZxmMlV44zAhG479uYu89MsjcYOhCFnNyKrkJrihbsiasQyY0afoCl/9BLR65bg==}
    engines: {node: '>= 0.4'}
    dependencies:
      get-intrinsic: 1.2.2
      hasown: 2.0.0
      side-channel: 1.0.4
    dev: true

  /inversify@5.0.5:
    resolution: {integrity: sha512-60QsfPz8NAU/GZqXu8hJ+BhNf/C/c+Hp0eDc6XMIJTxBiP36AQyyQKpBkOVTLWBFDQWYVHpbbEuIsHu9dLuJDA==}
    dev: false

  /inversify@6.0.2:
    resolution: {integrity: sha512-i9m8j/7YIv4mDuYXUAcrpKPSaju/CIly9AHK5jvCBeoiM/2KEsuCQTTP+rzSWWpLYWRukdXFSl6ZTk2/uumbiA==}

  /ipaddr.js@1.9.1:
    resolution: {integrity: sha512-0KI/607xoxSToH7GjN1FfSbLoU0+btTicjsQSWQlh/hZykN8KpmMf7uYwPW3R+akZ6R/w18ZlXSHBYXiYUPO3g==}
    engines: {node: '>= 0.10'}

  /is-absolute-url@4.0.1:
    resolution: {integrity: sha512-/51/TKE88Lmm7Gc4/8btclNXWS+g50wXhYJq8HWIBAGUBnoAdRu1aXeh364t/O7wXDAcTJDP8PNuNKWUDWie+A==}
    engines: {node: ^12.20.0 || ^14.13.1 || >=16.0.0}
    dev: true

  /is-alphabetical@2.0.1:
    resolution: {integrity: sha512-FWyyY60MeTNyeSRpkM2Iry0G9hpr7/9kD40mD/cGQEuilcZYS4okz8SN2Q6rLCJ8gbCt6fN+rC+6tMGS99LaxQ==}
    dev: false

  /is-alphanumerical@2.0.1:
    resolution: {integrity: sha512-hmbYhX/9MUMF5uh7tOXyK/n0ZvWpad5caBA17GsC6vyuCqaWliRG5K1qS9inmUhEMaOBIW7/whAnSwveW/LtZw==}
    dependencies:
      is-alphabetical: 2.0.1
      is-decimal: 2.0.1
    dev: false

  /is-arguments@1.1.1:
    resolution: {integrity: sha512-8Q7EARjzEnKpt/PCD7e1cgUS0a6X8u5tdSiMqXhojOdoV9TsMsiO+9VLC5vAmO8N7/GmXn7yjR8qnA6bVAEzfA==}
    engines: {node: '>= 0.4'}
    dependencies:
      call-bind: 1.0.7
      has-tostringtag: 1.0.0
    dev: true

  /is-array-buffer@3.0.2:
    resolution: {integrity: sha512-y+FyyR/w8vfIRq4eQcM1EYgSTnmHXPqaF+IgzgraytCFq5Xh8lllDVmAZolPJiZttZLeFSINPYMaEJ7/vWUa1w==}
    dependencies:
      call-bind: 1.0.5
      get-intrinsic: 1.2.2
      is-typed-array: 1.1.12
    dev: true

  /is-arrayish@0.2.1:
    resolution: {integrity: sha512-zz06S8t0ozoDXMG+ube26zeCTNXcKIPJZJi8hBrF4idCLms4CG9QtK7qBl1boi5ODzFpjswb5JPmHCbMpjaYzg==}
    dev: true

  /is-async-function@2.0.0:
    resolution: {integrity: sha512-Y1JXKrfykRJGdlDwdKlLpLyMIiWqWvuSd17TvZk68PLAOGOoF4Xyav1z0Xhoi+gCYjZVeC5SI+hYFOfvXmGRCA==}
    engines: {node: '>= 0.4'}
    dependencies:
      has-tostringtag: 1.0.0
    dev: true

  /is-bigint@1.0.4:
    resolution: {integrity: sha512-zB9CruMamjym81i2JZ3UMn54PKGsQzsJeo6xvN3HJJ4CAsQNB6iRutp2To77OfCNuoxspsIhzaPoO1zyCEhFOg==}
    dependencies:
      has-bigints: 1.0.2
    dev: true

  /is-binary-path@2.1.0:
    resolution: {integrity: sha512-ZMERYes6pDydyuGidse7OsHxtbI7WVeUEozgR/g7rd0xUimYNlvZRE/K2MgZTjWy725IfelLeVcEM97mmtRGXw==}
    engines: {node: '>=8'}
    dependencies:
      binary-extensions: 2.2.0
    dev: true

  /is-boolean-object@1.1.2:
    resolution: {integrity: sha512-gDYaKHJmnj4aWxyj6YHyXVpdQawtVLHU5cb+eztPGczf6cjuTdwve5ZIEfgXqH4e57An1D1AKf8CZ3kYrQRqYA==}
    engines: {node: '>= 0.4'}
    dependencies:
      call-bind: 1.0.5
      has-tostringtag: 1.0.0
    dev: true

  /is-buffer@1.1.6:
    resolution: {integrity: sha512-NcdALwpXkTm5Zvvbk7owOUSvVvBKDgKP5/ewfXEznmQFfs4ZRmanOeKBTjRVjka3QFoN6XJ+9F3USqfHqTaU5w==}
    dev: true

  /is-builtin-module@3.2.1:
    resolution: {integrity: sha512-BSLE3HnV2syZ0FK0iMA/yUGplUeMmNz4AW5fnTunbCIqZi4vG3WjJT9FHMy5D69xmAYBHXQhJdALdpwVxV501A==}
    engines: {node: '>=6'}
    dependencies:
      builtin-modules: 3.3.0
    dev: true

  /is-callable@1.2.7:
    resolution: {integrity: sha512-1BC0BVFhS/p0qtw6enp8e+8OD0UrK0oFLztSjNzhcKA3WDuJxxAPXzPuPtKkjEY9UUoEWlX/8fgKeu2S8i9JTA==}
    engines: {node: '>= 0.4'}
    dev: true

  /is-core-module@2.13.1:
    resolution: {integrity: sha512-hHrIjvZsftOsvKSn2TRYl63zvxsgE0K+0mYMoH6gD4omR5IWB2KynivBQczo3+wF1cCkjzvptnI9Q0sPU66ilw==}
    dependencies:
      hasown: 2.0.0
    dev: true

  /is-date-object@1.0.5:
    resolution: {integrity: sha512-9YQaSxsAiSwcvS33MBk3wTCVnWK+HhF8VZR2jRxehM16QcVOdHqPn4VPHmRK4lSr38n9JriurInLcP90xsYNfQ==}
    engines: {node: '>= 0.4'}
    dependencies:
      has-tostringtag: 1.0.0
    dev: true

  /is-decimal@2.0.1:
    resolution: {integrity: sha512-AAB9hiomQs5DXWcRB1rqsxGUstbRroFOPPVAomNk/3XHR5JyEZChOyTWe2oayKnsSsr/kcGqF+z6yuH6HHpN0A==}
    dev: false

  /is-docker@2.2.1:
    resolution: {integrity: sha512-F+i2BKsFrH66iaUFc0woD8sLy8getkwTwtOBjvs56Cx4CgJDeKQeqfz8wAYiSb8JOprWhHH5p77PbmYCvvUuXQ==}
    engines: {node: '>=8'}
    hasBin: true

  /is-extglob@2.1.1:
    resolution: {integrity: sha512-SbKbANkN603Vi4jEZv49LeVJMn4yGwsbzZworEoyEiutsN3nJYdbO36zfhGJ6QEDpOZIFkDtnq5JRxmvl3jsoQ==}
    engines: {node: '>=0.10.0'}
    dev: true

  /is-finalizationregistry@1.0.2:
    resolution: {integrity: sha512-0by5vtUJs8iFQb5TYUHHPudOR+qXYIMKtiUzvLIZITZUjknFmziyBJuLhVRc+Ds0dREFlskDNJKYIdIzu/9pfw==}
    dependencies:
      call-bind: 1.0.7
    dev: true

  /is-fullwidth-code-point@3.0.0:
    resolution: {integrity: sha512-zymm5+u+sCsSWyD9qNaejV3DFvhCKclKdizYaJUuHA83RLjb7nSuGnddCHGv0hk+KY7BMAlsWeK4Ueg6EV6XQg==}
    engines: {node: '>=8'}

  /is-generator-fn@2.1.0:
    resolution: {integrity: sha512-cTIB4yPYL/Grw0EaSzASzg6bBy9gqCofvWN8okThAYIxKJZC+udlRAmGbM0XLeniEJSs8uEgHPGuHSe1XsOLSQ==}
    engines: {node: '>=6'}
    dev: true

  /is-generator-function@1.0.10:
    resolution: {integrity: sha512-jsEjy9l3yiXEQ+PsXdmBwEPcOxaXWLspKdplFUVI9vq1iZgIekeC0L167qeu86czQaxed3q/Uzuw0swL0irL8A==}
    engines: {node: '>= 0.4'}
    dependencies:
      has-tostringtag: 1.0.0
    dev: true

  /is-glob@4.0.3:
    resolution: {integrity: sha512-xelSayHH36ZgE7ZWhli7pW34hNbNl8Ojv5KVmkJD4hBdD3th8Tfk9vYasLM+mXWOZhFkgZfxhLSnrwRr4elSSg==}
    engines: {node: '>=0.10.0'}
    dependencies:
      is-extglob: 2.1.1
    dev: true

  /is-hexadecimal@2.0.1:
    resolution: {integrity: sha512-DgZQp241c8oO6cA1SbTEWiXeoxV42vlcJxgH+B3hi1AiqqKruZR3ZGF8In3fj4+/y/7rHvlOZLZtgJ/4ttYGZg==}
    dev: false

  /is-map@2.0.2:
    resolution: {integrity: sha512-cOZFQQozTha1f4MxLFzlgKYPTyj26picdZTx82hbc/Xf4K/tZOOXSCkMvU4pKioRXGDLJRn0GM7Upe7kR721yg==}
    dev: true

  /is-negative-zero@2.0.2:
    resolution: {integrity: sha512-dqJvarLawXsFbNDeJW7zAz8ItJ9cd28YufuuFzh0G8pNHjJMnY08Dv7sYX2uF5UpQOwieAeOExEYAWWfu7ZZUA==}
    engines: {node: '>= 0.4'}
    dev: true

  /is-number-object@1.0.7:
    resolution: {integrity: sha512-k1U0IRzLMo7ZlYIfzRu23Oh6MiIFasgpb9X76eqfFZAqwH44UI4KTBvBYIZ1dSL9ZzChTB9ShHfLkR4pdW5krQ==}
    engines: {node: '>= 0.4'}
    dependencies:
      has-tostringtag: 1.0.0
    dev: true

  /is-number@7.0.0:
    resolution: {integrity: sha512-41Cifkg6e8TylSpdtTpeLVMqvSBEVzTttHvERD741+pnZ8ANv0004MRL43QKPDlK9cGvNp6NZWZUBlbGXYxxng==}
    engines: {node: '>=0.12.0'}

  /is-path-inside@3.0.3:
    resolution: {integrity: sha512-Fd4gABb+ycGAmKou8eMftCupSir5lRxqf4aD/vd0cD2qc4HL07OjCeuHMr8Ro4CoMaeCKDB0/ECBOVWjTwUvPQ==}
    engines: {node: '>=8'}
    dev: true

  /is-plain-obj@2.1.0:
    resolution: {integrity: sha512-YWnfyRwxL/+SsrWYfOpUtz5b3YD+nyfkHvjbcanzk8zgyO4ASD67uVMRt8k5bM4lLMDnXfriRhOpemw+NfT1eA==}
    engines: {node: '>=8'}
    dev: true

  /is-plain-obj@4.1.0:
    resolution: {integrity: sha512-+Pgi+vMuUNkJyExiMBt5IlFoMyKnr5zhJ4Uspz58WOhBF5QoIZkFyNHIbBAtHwzVAgk5RtndVNsDRN61/mmDqg==}
    engines: {node: '>=12'}
    dev: false

  /is-plain-object@2.0.4:
    resolution: {integrity: sha512-h5PpgXkWitc38BBMYawTYMWJHFZJVnBquFE57xFpjB8pJFiF6gZ+bU+WyI/yqXiFR5mdLsgYNaPe8uao6Uv9Og==}
    engines: {node: '>=0.10.0'}
    dependencies:
      isobject: 3.0.1
    dev: false

  /is-plain-object@5.0.0:
    resolution: {integrity: sha512-VRSzKkbMm5jMDoKLbltAkFQ5Qr7VDiTFGXxYFXXowVj387GeGNOCsOH6Msy00SGZ3Fp84b1Naa1psqgcCIEP5Q==}
    engines: {node: '>=0.10.0'}
    dev: true

  /is-potential-custom-element-name@1.0.1:
    resolution: {integrity: sha512-bCYeRA2rVibKZd+s2625gGnGF/t7DSqDs4dP7CrLA1m7jKWz6pps0LpYLJN8Q64HtmPKJ1hrN3nzPNKFEKOUiQ==}
    dev: true

  /is-regex@1.1.4:
    resolution: {integrity: sha512-kvRdxDsxZjhzUX07ZnLydzS1TU/TJlTUHHY4YLL87e37oUA49DfkLqgy+VjFocowy29cKvcSiu+kIv728jTTVg==}
    engines: {node: '>= 0.4'}
    dependencies:
      call-bind: 1.0.5
      has-tostringtag: 1.0.0
    dev: true

  /is-set@2.0.2:
    resolution: {integrity: sha512-+2cnTEZeY5z/iXGbLhPrOAaK/Mau5k5eXq9j14CpRTftq0pAJu2MwVRSZhyZWBzx3o6X795Lz6Bpb6R0GKf37g==}
    dev: true

  /is-shared-array-buffer@1.0.2:
    resolution: {integrity: sha512-sqN2UDu1/0y6uvXyStCOzyhAjCSlHceFoMKJW8W9EU9cvic/QdsZ0kEU93HEy3IUEFZIiH/3w+AH/UQbPHNdhA==}
    dependencies:
      call-bind: 1.0.5
    dev: true

  /is-ssh@1.4.0:
    resolution: {integrity: sha512-x7+VxdxOdlV3CYpjvRLBv5Lo9OJerlYanjwFrPR9fuGPjCiNiCzFgAWpiLAohSbsnH4ZAys3SBh+hq5rJosxUQ==}
    dependencies:
      protocols: 2.0.1
    dev: true

  /is-stream@1.1.0:
    resolution: {integrity: sha512-uQPm8kcs47jx38atAcWTVxyltQYoPT68y9aWYdV6yWXSyW8mzSat0TL6CiWdZeCdF3KrAvpVtnHbTv4RN+rqdQ==}
    engines: {node: '>=0.10.0'}
    dev: false

  /is-stream@2.0.1:
    resolution: {integrity: sha512-hFoiJiTl63nn+kstHGBtewWSKnQLpyb155KHheA1l39uvtO9nWIop1p3udqPcUd/xbF1VLMO4n7OI6p7RbngDg==}
    engines: {node: '>=8'}
    dev: true

  /is-stream@3.0.0:
    resolution: {integrity: sha512-LnQR4bZ9IADDRSkvpqMGvt/tEJWclzklNgSw48V5EAaAeDd6qGvN8ei6k5p0tvxSR171VmGyHuTiAOfxAbr8kA==}
    engines: {node: ^12.20.0 || ^14.13.1 || >=16.0.0}
    dev: true

  /is-string@1.0.7:
    resolution: {integrity: sha512-tE2UXzivje6ofPW7l23cjDOMa09gb7xlAqG6jG5ej6uPV32TlWP3NKPigtaGeHNu9fohccRYvIiZMfOOnOYUtg==}
    engines: {node: '>= 0.4'}
    dependencies:
      has-tostringtag: 1.0.0
    dev: true

  /is-symbol@1.0.4:
    resolution: {integrity: sha512-C/CPBqKWnvdcxqIARxyOh4v1UUEOCHpgDa0WYgpKDFMszcrPcffg5uhwSgPCLD2WWxmq6isisz87tzT01tuGhg==}
    engines: {node: '>= 0.4'}
    dependencies:
      has-symbols: 1.0.3
    dev: true

  /is-typed-array@1.1.12:
    resolution: {integrity: sha512-Z14TF2JNG8Lss5/HMqt0//T9JeHXttXy5pH/DBU4vi98ozO2btxzq9MwYDZYnKwU8nRsz/+GVFVRDq3DkVuSPg==}
    engines: {node: '>= 0.4'}
    dependencies:
      which-typed-array: 1.1.13
    dev: true

  /is-unicode-supported@0.1.0:
    resolution: {integrity: sha512-knxG2q4UC3u8stRGyAVJCOdxFmv5DZiRcdlIaAQXAbSfJya+OhopNotLQrstBhququ4ZpuKbDc/8S6mgXgPFPw==}
    engines: {node: '>=10'}
    dev: true

  /is-weakmap@2.0.1:
    resolution: {integrity: sha512-NSBR4kH5oVj1Uwvv970ruUkCV7O1mzgVFO4/rev2cLRda9Tm9HrL70ZPut4rOHgY0FNrUu9BCbXA2sdQ+x0chA==}
    dev: true

  /is-weakref@1.0.2:
    resolution: {integrity: sha512-qctsuLZmIQ0+vSSMfoVvyFe2+GSEvnmZ2ezTup1SBse9+twCCeial6EEi3Nc2KFcf6+qz2FBPnjXsk8xhKSaPQ==}
    dependencies:
      call-bind: 1.0.5
    dev: true

  /is-weakset@2.0.2:
    resolution: {integrity: sha512-t2yVvttHkQktwnNNmBQ98AhENLdPUTDTE21uPqAQ0ARwQfGeQKRVS0NNurH7bTf7RrvcVn1OOge45CnBeHCSmg==}
    dependencies:
      call-bind: 1.0.7
      get-intrinsic: 1.2.4
    dev: true

  /is-wsl@2.2.0:
    resolution: {integrity: sha512-fKzAra0rGJUUBwGBgNkHZuToZcn+TtXHpeCgmkMJMMYx1sQDYaCSyjJBSCa2nH1DGm7s3n1oBnohoVTBaN7Lww==}
    engines: {node: '>=8'}
    dependencies:
      is-docker: 2.2.1

  /isarray@0.0.1:
    resolution: {integrity: sha512-D2S+3GLxWH+uhrNEcoh/fnmYeP8E8/zHl644d/jdA0g2uyXvy3sb0qxotE+ne0LtccHknQzWwZEzhak7oJ0COQ==}
    dev: true

  /isarray@1.0.0:
    resolution: {integrity: sha512-VLghIWNM6ELQzo7zwmcg0NmTVyWKYjvIeM83yjp0wRDTmUnrM678fQbcKBo6n2CJEF0szoG//ytg+TKla89ALQ==}
    dev: true

  /isarray@2.0.5:
    resolution: {integrity: sha512-xHjhDr3cNBK0BzdUJSPXZntQUx/mwMS5Rw4A7lPJ90XGAO6ISP/ePDNuo0vhqOZU+UD5JoodwCAAoZQd3FeAKw==}
    dev: true

  /isexe@2.0.0:
    resolution: {integrity: sha512-RHxMLp9lnKHGHRng9QFhRCMbYAcVpn69smSGcq3f36xjgVVWThj4qqLbTLlq7Ssj8B+fIQ1EuCEGI2lKsyQeIw==}

  /isobject@3.0.1:
    resolution: {integrity: sha512-WhB9zCku7EGTj/HQQRz5aUQEUeoQZH2bWcltRErOpymJ4boYE6wL9Tbr23krRPSZ+C5zqNSrSw+Cc7sZZ4b7vg==}
    engines: {node: '>=0.10.0'}
    dev: false

  /istanbul-lib-coverage@3.2.2:
    resolution: {integrity: sha512-O8dpsF+r0WV/8MNRKfnmrtCWhuKjxrq2w+jpzBL5UZKTi2LeVWnWOmWRxFlesJONmc+wLAGvKQZEOanko0LFTg==}
    engines: {node: '>=8'}
    dev: true

  /istanbul-lib-instrument@5.2.1:
    resolution: {integrity: sha512-pzqtp31nLv/XFOzXGuvhCb8qhjmTVo5vjVk19XE4CRlSWz0KoeJ3bw9XsA7nOp9YBf4qHjwBxkDzKcME/J29Yg==}
    engines: {node: '>=8'}
    dependencies:
      '@babel/core': 7.23.7
      '@babel/parser': 7.23.6
      '@istanbuljs/schema': 0.1.3
      istanbul-lib-coverage: 3.2.2
      semver: 6.3.1
    transitivePeerDependencies:
      - supports-color
    dev: true

  /istanbul-lib-instrument@6.0.1:
    resolution: {integrity: sha512-EAMEJBsYuyyztxMxW3g7ugGPkrZsV57v0Hmv3mm1uQsmB+QnZuepg731CRaIgeUVSdmsTngOkSnauNF8p7FIhA==}
    engines: {node: '>=10'}
    dependencies:
      '@babel/core': 7.23.7
      '@babel/parser': 7.23.6
      '@istanbuljs/schema': 0.1.3
      istanbul-lib-coverage: 3.2.2
      semver: 7.6.0
    transitivePeerDependencies:
      - supports-color
    dev: true

  /istanbul-lib-report@3.0.1:
    resolution: {integrity: sha512-GCfE1mtsHGOELCU8e/Z7YWzpmybrx/+dSTfLrvY8qRmaY6zXTKWn6WQIjaAFw069icm6GVMNkgu0NzI4iPZUNw==}
    engines: {node: '>=10'}
    dependencies:
      istanbul-lib-coverage: 3.2.2
      make-dir: 4.0.0
      supports-color: 7.2.0
    dev: true

  /istanbul-lib-source-maps@4.0.1:
    resolution: {integrity: sha512-n3s8EwkdFIJCG3BPKBYvskgXGoy88ARzvegkitk60NxRdwltLOTaH7CUiMRXvwYorl0Q712iEjcWB+fK/MrWVw==}
    engines: {node: '>=10'}
    dependencies:
      debug: 4.3.4(supports-color@8.1.1)
      istanbul-lib-coverage: 3.2.2
      source-map: 0.6.1
    transitivePeerDependencies:
      - supports-color
    dev: true

  /istanbul-lib-source-maps@5.0.4:
    resolution: {integrity: sha512-wHOoEsNJTVltaJp8eVkm8w+GVkVNHT2YDYo53YdzQEL2gWm1hBX5cGFR9hQJtuGLebidVX7et3+dmDZrmclduw==}
    engines: {node: '>=10'}
    dependencies:
      '@jridgewell/trace-mapping': 0.3.25
      debug: 4.3.4(supports-color@8.1.1)
      istanbul-lib-coverage: 3.2.2
    transitivePeerDependencies:
      - supports-color
    dev: true

  /istanbul-reports@3.1.6:
    resolution: {integrity: sha512-TLgnMkKg3iTDsQ9PbPTdpfAK2DzjF9mqUG7RMgcQl8oFjad8ob4laGxv5XV5U9MAfx8D6tSJiUyuAwzLicaxlg==}
    engines: {node: '>=8'}
    dependencies:
      html-escaper: 2.0.2
      istanbul-lib-report: 3.0.1
    dev: true

  /iterator.prototype@1.1.2:
    resolution: {integrity: sha512-DR33HMMr8EzwuRL8Y9D3u2BMj8+RqSE850jfGu59kS7tbmPLzGkZmVSfyCFSDxuZiEY6Rzt3T2NA/qU+NwVj1w==}
    dependencies:
      define-properties: 1.2.1
      get-intrinsic: 1.2.4
      has-symbols: 1.0.3
      reflect.getprototypeof: 1.0.4
      set-function-name: 2.0.1
    dev: true

  /jackspeak@2.3.6:
    resolution: {integrity: sha512-N3yCS/NegsOBokc8GAdM8UcmfsKiSS8cipheD/nivzr700H+nsMOxJjQnvwOcRYVuFkdH0wGUvW2WbXGmrZGbQ==}
    engines: {node: '>=14'}
    dependencies:
      '@isaacs/cliui': 8.0.2
    optionalDependencies:
      '@pkgjs/parseargs': 0.11.0

  /jest-changed-files@29.7.0:
    resolution: {integrity: sha512-fEArFiwf1BpQ+4bXSprcDc3/x4HSzL4al2tozwVpDFpsxALjLYdyiIK4e5Vz66GQJIbXJ82+35PtysofptNX2w==}
    engines: {node: ^14.15.0 || ^16.10.0 || >=18.0.0}
    dependencies:
      execa: 5.1.1
      jest-util: 29.7.0
      p-limit: 3.1.0
    dev: true

  /jest-circus@29.7.0:
    resolution: {integrity: sha512-3E1nCMgipcTkCocFwM90XXQab9bS+GMsjdpmPrlelaxwD93Ad8iVEjX/vvHPdLPnFf+L40u+5+iutRdA1N9myw==}
    engines: {node: ^14.15.0 || ^16.10.0 || >=18.0.0}
    dependencies:
      '@jest/environment': 29.7.0
      '@jest/expect': 29.7.0
      '@jest/test-result': 29.7.0
      '@jest/types': 29.6.3
      '@types/node': 18.11.5
      chalk: 4.1.2
      co: 4.6.0
      dedent: 1.5.1
      is-generator-fn: 2.1.0
      jest-each: 29.7.0
      jest-matcher-utils: 29.7.0
      jest-message-util: 29.7.0
      jest-runtime: 29.7.0
      jest-snapshot: 29.7.0
      jest-util: 29.7.0
      p-limit: 3.1.0
      pretty-format: 29.7.0
      pure-rand: 6.0.4
      slash: 3.0.0
      stack-utils: 2.0.6
    transitivePeerDependencies:
      - babel-plugin-macros
      - supports-color
    dev: true

  /jest-cli@29.7.0(@types/node@18.11.5)(ts-node@10.9.2):
    resolution: {integrity: sha512-OVVobw2IubN/GSYsxETi+gOe7Ka59EFMR/twOU3Jb2GnKKeMGJB5SGUUrEz3SFVmJASUdZUzy83sLNNQ2gZslg==}
    engines: {node: ^14.15.0 || ^16.10.0 || >=18.0.0}
    hasBin: true
    peerDependencies:
      node-notifier: ^8.0.1 || ^9.0.0 || ^10.0.0
    peerDependenciesMeta:
      node-notifier:
        optional: true
    dependencies:
      '@jest/core': 29.7.0(ts-node@10.9.2)
      '@jest/test-result': 29.7.0
      '@jest/types': 29.6.3
      chalk: 4.1.2
      create-jest: 29.7.0(@types/node@18.11.5)(ts-node@10.9.2)
      exit: 0.1.2
      import-local: 3.1.0
      jest-config: 29.7.0(@types/node@18.11.5)(ts-node@10.9.2)
      jest-util: 29.7.0
      jest-validate: 29.7.0
      yargs: 17.7.2
    transitivePeerDependencies:
      - '@types/node'
      - babel-plugin-macros
      - supports-color
      - ts-node
    dev: true

  /jest-config@29.7.0(@types/node@18.11.5)(ts-node@10.9.2):
    resolution: {integrity: sha512-uXbpfeQ7R6TZBqI3/TxCU4q4ttk3u0PJeC+E0zbfSoSjq6bJ7buBPxzQPL0ifrkY4DNu4JUdk0ImlBUYi840eQ==}
    engines: {node: ^14.15.0 || ^16.10.0 || >=18.0.0}
    peerDependencies:
      '@types/node': '*'
      ts-node: '>=9.0.0'
    peerDependenciesMeta:
      '@types/node':
        optional: true
      ts-node:
        optional: true
    dependencies:
      '@babel/core': 7.23.7
      '@jest/test-sequencer': 29.7.0
      '@jest/types': 29.6.3
      '@types/node': 18.11.5
      babel-jest: 29.7.0(@babel/core@7.23.7)
      chalk: 4.1.2
      ci-info: 3.9.0
      deepmerge: 4.3.1
      glob: 7.2.3
      graceful-fs: 4.2.11
      jest-circus: 29.7.0
      jest-environment-node: 29.7.0
      jest-get-type: 29.6.3
      jest-regex-util: 29.6.3
      jest-resolve: 29.7.0
      jest-runner: 29.7.0
      jest-util: 29.7.0
      jest-validate: 29.7.0
      micromatch: 4.0.5
      parse-json: 5.2.0
      pretty-format: 29.7.0
      slash: 3.0.0
      strip-json-comments: 3.1.1
      ts-node: 10.9.2(@types/node@18.11.5)(typescript@5.6.2)
    transitivePeerDependencies:
      - babel-plugin-macros
      - supports-color
    dev: true

  /jest-diff@29.7.0:
    resolution: {integrity: sha512-LMIgiIrhigmPrs03JHpxUh2yISK3vLFPkAodPeo0+BuF7wA2FoQbkEg1u8gBYBThncu7e1oEDUfIXVuTqLRUjw==}
    engines: {node: ^14.15.0 || ^16.10.0 || >=18.0.0}
    dependencies:
      chalk: 4.1.2
      diff-sequences: 29.6.3
      jest-get-type: 29.6.3
      pretty-format: 29.7.0
    dev: true

  /jest-docblock@29.7.0:
    resolution: {integrity: sha512-q617Auw3A612guyaFgsbFeYpNP5t2aoUNLwBUbc/0kD1R4t9ixDbyFTHd1nok4epoVFpr7PmeWHrhvuV3XaJ4g==}
    engines: {node: ^14.15.0 || ^16.10.0 || >=18.0.0}
    dependencies:
      detect-newline: 3.1.0
    dev: true

  /jest-each@29.7.0:
    resolution: {integrity: sha512-gns+Er14+ZrEoC5fhOfYCY1LOHHr0TI+rQUHZS8Ttw2l7gl+80eHc/gFf2Ktkw0+SIACDTeWvpFcv3B04VembQ==}
    engines: {node: ^14.15.0 || ^16.10.0 || >=18.0.0}
    dependencies:
      '@jest/types': 29.6.3
      chalk: 4.1.2
      jest-get-type: 29.6.3
      jest-util: 29.7.0
      pretty-format: 29.7.0
    dev: true

  /jest-environment-node@29.7.0:
    resolution: {integrity: sha512-DOSwCRqXirTOyheM+4d5YZOrWcdu0LNZ87ewUoywbcb2XR4wKgqiG8vNeYwhjFMbEkfju7wx2GYH0P2gevGvFw==}
    engines: {node: ^14.15.0 || ^16.10.0 || >=18.0.0}
    dependencies:
      '@jest/environment': 29.7.0
      '@jest/fake-timers': 29.7.0
      '@jest/types': 29.6.3
      '@types/node': 18.11.5
      jest-mock: 29.7.0
      jest-util: 29.7.0
    dev: true

  /jest-get-type@29.6.3:
    resolution: {integrity: sha512-zrteXnqYxfQh7l5FHyL38jL39di8H8rHoecLH3JNxH3BwOrBsNeabdap5e0I23lD4HHI8W5VFBZqG4Eaq5LNcw==}
    engines: {node: ^14.15.0 || ^16.10.0 || >=18.0.0}
    dev: true

  /jest-haste-map@29.7.0:
    resolution: {integrity: sha512-fP8u2pyfqx0K1rGn1R9pyE0/KTn+G7PxktWidOBTqFPLYX0b9ksaMFkhK5vrS3DVun09pckLdlx90QthlW7AmA==}
    engines: {node: ^14.15.0 || ^16.10.0 || >=18.0.0}
    dependencies:
      '@jest/types': 29.6.3
      '@types/graceful-fs': 4.1.9
      '@types/node': 18.11.5
      anymatch: 3.1.3
      fb-watchman: 2.0.2
      graceful-fs: 4.2.11
      jest-regex-util: 29.6.3
      jest-util: 29.7.0
      jest-worker: 29.7.0
      micromatch: 4.0.5
      walker: 1.0.8
    optionalDependencies:
      fsevents: 2.3.3
    dev: true

  /jest-junit@16.0.0:
    resolution: {integrity: sha512-A94mmw6NfJab4Fg/BlvVOUXzXgF0XIH6EmTgJ5NDPp4xoKq0Kr7sErb+4Xs9nZvu58pJojz5RFGpqnZYJTrRfQ==}
    engines: {node: '>=10.12.0'}
    dependencies:
      mkdirp: 1.0.4
      strip-ansi: 6.0.1
      uuid: 8.3.2
      xml: 1.0.1
    dev: true

  /jest-leak-detector@29.7.0:
    resolution: {integrity: sha512-kYA8IJcSYtST2BY9I+SMC32nDpBT3J2NvWJx8+JCuCdl/CR1I4EKUJROiP8XtCcxqgTTBGJNdbB1A8XRKbTetw==}
    engines: {node: ^14.15.0 || ^16.10.0 || >=18.0.0}
    dependencies:
      jest-get-type: 29.6.3
      pretty-format: 29.7.0
    dev: true

  /jest-matcher-utils@29.7.0:
    resolution: {integrity: sha512-sBkD+Xi9DtcChsI3L3u0+N0opgPYnCRPtGcQYrgXmR+hmt/fYfWAL0xRXYU8eWOdfuLgBe0YCW3AFtnRLagq/g==}
    engines: {node: ^14.15.0 || ^16.10.0 || >=18.0.0}
    dependencies:
      chalk: 4.1.2
      jest-diff: 29.7.0
      jest-get-type: 29.6.3
      pretty-format: 29.7.0
    dev: true

  /jest-message-util@29.7.0:
    resolution: {integrity: sha512-GBEV4GRADeP+qtB2+6u61stea8mGcOT4mCtrYISZwfu9/ISHFJ/5zOMXYbpBE9RsS5+Gb63DW4FgmnKJ79Kf6w==}
    engines: {node: ^14.15.0 || ^16.10.0 || >=18.0.0}
    dependencies:
      '@babel/code-frame': 7.23.5
      '@jest/types': 29.6.3
      '@types/stack-utils': 2.0.3
      chalk: 4.1.2
      graceful-fs: 4.2.11
      micromatch: 4.0.5
      pretty-format: 29.7.0
      slash: 3.0.0
      stack-utils: 2.0.6
    dev: true

  /jest-mock@29.7.0:
    resolution: {integrity: sha512-ITOMZn+UkYS4ZFh83xYAOzWStloNzJFO2s8DWrE4lhtGD+AorgnbkiKERe4wQVBydIGPx059g6riW5Btp6Llnw==}
    engines: {node: ^14.15.0 || ^16.10.0 || >=18.0.0}
    dependencies:
      '@jest/types': 29.6.3
      '@types/node': 18.11.5
      jest-util: 29.7.0
    dev: true

  /jest-pnp-resolver@1.2.3(jest-resolve@29.7.0):
    resolution: {integrity: sha512-+3NpwQEnRoIBtx4fyhblQDPgJI0H1IEIkX7ShLUjPGA7TtUTvI1oiKi3SR4oBR0hQhQR80l4WAe5RrXBwWMA8w==}
    engines: {node: '>=6'}
    peerDependencies:
      jest-resolve: '*'
    peerDependenciesMeta:
      jest-resolve:
        optional: true
    dependencies:
      jest-resolve: 29.7.0
    dev: true

  /jest-regex-util@29.6.3:
    resolution: {integrity: sha512-KJJBsRCyyLNWCNBOvZyRDnAIfUiRJ8v+hOBQYGn8gDyF3UegwiP4gwRR3/SDa42g1YbVycTidUF3rKjyLFDWbg==}
    engines: {node: ^14.15.0 || ^16.10.0 || >=18.0.0}
    dev: true

  /jest-resolve-dependencies@29.7.0:
    resolution: {integrity: sha512-un0zD/6qxJ+S0et7WxeI3H5XSe9lTBBR7bOHCHXkKR6luG5mwDDlIzVQ0V5cZCuoTgEdcdwzTghYkTWfubi+nA==}
    engines: {node: ^14.15.0 || ^16.10.0 || >=18.0.0}
    dependencies:
      jest-regex-util: 29.6.3
      jest-snapshot: 29.7.0
    transitivePeerDependencies:
      - supports-color
    dev: true

  /jest-resolve@29.7.0:
    resolution: {integrity: sha512-IOVhZSrg+UvVAshDSDtHyFCCBUl/Q3AAJv8iZ6ZjnZ74xzvwuzLXid9IIIPgTnY62SJjfuupMKZsZQRsCvxEgA==}
    engines: {node: ^14.15.0 || ^16.10.0 || >=18.0.0}
    dependencies:
      chalk: 4.1.2
      graceful-fs: 4.2.11
      jest-haste-map: 29.7.0
      jest-pnp-resolver: 1.2.3(jest-resolve@29.7.0)
      jest-util: 29.7.0
      jest-validate: 29.7.0
      resolve: 1.22.8
      resolve.exports: 2.0.2
      slash: 3.0.0
    dev: true

  /jest-runner@29.7.0:
    resolution: {integrity: sha512-fsc4N6cPCAahybGBfTRcq5wFR6fpLznMg47sY5aDpsoejOcVYFb07AHuSnR0liMcPTgBsA3ZJL6kFOjPdoNipQ==}
    engines: {node: ^14.15.0 || ^16.10.0 || >=18.0.0}
    dependencies:
      '@jest/console': 29.7.0
      '@jest/environment': 29.7.0
      '@jest/test-result': 29.7.0
      '@jest/transform': 29.7.0
      '@jest/types': 29.6.3
      '@types/node': 18.11.5
      chalk: 4.1.2
      emittery: 0.13.1
      graceful-fs: 4.2.11
      jest-docblock: 29.7.0
      jest-environment-node: 29.7.0
      jest-haste-map: 29.7.0
      jest-leak-detector: 29.7.0
      jest-message-util: 29.7.0
      jest-resolve: 29.7.0
      jest-runtime: 29.7.0
      jest-util: 29.7.0
      jest-watcher: 29.7.0
      jest-worker: 29.7.0
      p-limit: 3.1.0
      source-map-support: 0.5.13
    transitivePeerDependencies:
      - supports-color
    dev: true

  /jest-runtime@29.7.0:
    resolution: {integrity: sha512-gUnLjgwdGqW7B4LvOIkbKs9WGbn+QLqRQQ9juC6HndeDiezIwhDP+mhMwHWCEcfQ5RUXa6OPnFF8BJh5xegwwQ==}
    engines: {node: ^14.15.0 || ^16.10.0 || >=18.0.0}
    dependencies:
      '@jest/environment': 29.7.0
      '@jest/fake-timers': 29.7.0
      '@jest/globals': 29.7.0
      '@jest/source-map': 29.6.3
      '@jest/test-result': 29.7.0
      '@jest/transform': 29.7.0
      '@jest/types': 29.6.3
      '@types/node': 18.11.5
      chalk: 4.1.2
      cjs-module-lexer: 1.2.3
      collect-v8-coverage: 1.0.2
      glob: 7.2.3
      graceful-fs: 4.2.11
      jest-haste-map: 29.7.0
      jest-message-util: 29.7.0
      jest-mock: 29.7.0
      jest-regex-util: 29.6.3
      jest-resolve: 29.7.0
      jest-snapshot: 29.7.0
      jest-util: 29.7.0
      slash: 3.0.0
      strip-bom: 4.0.0
    transitivePeerDependencies:
      - supports-color
    dev: true

  /jest-snapshot@29.7.0:
    resolution: {integrity: sha512-Rm0BMWtxBcioHr1/OX5YCP8Uov4riHvKPknOGs804Zg9JGZgmIBkbtlxJC/7Z4msKYVbIJtfU+tKb8xlYNfdkw==}
    engines: {node: ^14.15.0 || ^16.10.0 || >=18.0.0}
    dependencies:
      '@babel/core': 7.23.7
      '@babel/generator': 7.23.6
      '@babel/plugin-syntax-jsx': 7.23.3(@babel/core@7.23.7)
      '@babel/plugin-syntax-typescript': 7.23.3(@babel/core@7.23.7)
      '@babel/types': 7.23.6
      '@jest/expect-utils': 29.7.0
      '@jest/transform': 29.7.0
      '@jest/types': 29.6.3
      babel-preset-current-node-syntax: 1.0.1(@babel/core@7.23.7)
      chalk: 4.1.2
      expect: 29.7.0
      graceful-fs: 4.2.11
      jest-diff: 29.7.0
      jest-get-type: 29.6.3
      jest-matcher-utils: 29.7.0
      jest-message-util: 29.7.0
      jest-util: 29.7.0
      natural-compare: 1.4.0
      pretty-format: 29.7.0
      semver: 7.5.4
    transitivePeerDependencies:
      - supports-color
    dev: true

  /jest-util@29.7.0:
    resolution: {integrity: sha512-z6EbKajIpqGKU56y5KBUgy1dt1ihhQJgWzUlZHArA/+X2ad7Cb5iF+AK1EWVL/Bo7Rz9uurpqw6SiBCefUbCGA==}
    engines: {node: ^14.15.0 || ^16.10.0 || >=18.0.0}
    dependencies:
      '@jest/types': 29.6.3
      '@types/node': 18.11.5
      chalk: 4.1.2
      ci-info: 3.9.0
      graceful-fs: 4.2.11
      picomatch: 2.3.1
    dev: true

  /jest-validate@29.7.0:
    resolution: {integrity: sha512-ZB7wHqaRGVw/9hST/OuFUReG7M8vKeq0/J2egIGLdvjHCmYqGARhzXmtgi+gVeZ5uXFF219aOc3Ls2yLg27tkw==}
    engines: {node: ^14.15.0 || ^16.10.0 || >=18.0.0}
    dependencies:
      '@jest/types': 29.6.3
      camelcase: 6.3.0
      chalk: 4.1.2
      jest-get-type: 29.6.3
      leven: 3.1.0
      pretty-format: 29.7.0
    dev: true

  /jest-watcher@29.7.0:
    resolution: {integrity: sha512-49Fg7WXkU3Vl2h6LbLtMQ/HyB6rXSIX7SqvBLQmssRBGN9I0PNvPmAmCWSOY6SOvrjhI/F7/bGAv9RtnsPA03g==}
    engines: {node: ^14.15.0 || ^16.10.0 || >=18.0.0}
    dependencies:
      '@jest/test-result': 29.7.0
      '@jest/types': 29.6.3
      '@types/node': 18.11.5
      ansi-escapes: 4.3.2
      chalk: 4.1.2
      emittery: 0.13.1
      jest-util: 29.7.0
      string-length: 4.0.2
    dev: true

  /jest-worker@29.7.0:
    resolution: {integrity: sha512-eIz2msL/EzL9UFTFFx7jBTkeZfku0yUAyZZZmJ93H2TYEiroIx2PQjEXcwYtYl8zXCxb+PAmA2hLIt/6ZEkPHw==}
    engines: {node: ^14.15.0 || ^16.10.0 || >=18.0.0}
    dependencies:
      '@types/node': 18.11.5
      jest-util: 29.7.0
      merge-stream: 2.0.0
      supports-color: 8.1.1
    dev: true

  /jest@29.7.0(@types/node@18.11.5)(ts-node@10.9.2):
    resolution: {integrity: sha512-NIy3oAFp9shda19hy4HK0HRTWKtPJmGdnvywu01nOqNC2vZg+Z+fvJDxpMQA88eb2I9EcafcdjYgsDthnYTvGw==}
    engines: {node: ^14.15.0 || ^16.10.0 || >=18.0.0}
    hasBin: true
    peerDependencies:
      node-notifier: ^8.0.1 || ^9.0.0 || ^10.0.0
    peerDependenciesMeta:
      node-notifier:
        optional: true
    dependencies:
      '@jest/core': 29.7.0(ts-node@10.9.2)
      '@jest/types': 29.6.3
      import-local: 3.1.0
      jest-cli: 29.7.0(@types/node@18.11.5)(ts-node@10.9.2)
    transitivePeerDependencies:
      - '@types/node'
      - babel-plugin-macros
      - supports-color
      - ts-node
    dev: true

  /jju@1.4.0:
    resolution: {integrity: sha512-8wb9Yw966OSxApiCt0K3yNJL8pnNeIv+OEq2YMidz4FKP6nonSRoOXc80iXY4JaN2FC11B9qsNmDsm+ZOfMROA==}
    dev: true

  /jotai@2.8.2(@types/react@18.3.2)(react@18.3.1):
    resolution: {integrity: sha512-AU+EU82YqP94izfbGYQQL3oa/06gmn+Ijf/CKx0QybAURtbqh2e4N6zA2fxeIh0JEUgASF6z5IhagJ8NicR95A==}
    engines: {node: '>=12.20.0'}
    peerDependencies:
      '@types/react': '>=17.0.0'
      react: '>=17.0.0'
    peerDependenciesMeta:
      '@types/react':
        optional: true
      react:
        optional: true
    dependencies:
      '@types/react': 18.3.2
      react: 18.3.1
    dev: false

  /js-base64@3.7.6:
    resolution: {integrity: sha512-NPrWuHFxFUknr1KqJRDgUQPexQF0uIJWjeT+2KjEePhitQxQEx5EJBG1lVn5/hc8aLycTpXrDOgPQ6Zq+EDiTA==}

  /js-tokens@4.0.0:
    resolution: {integrity: sha512-RdJUflcE3cUzKiMqQgsCu06FPu9UdIJO0beYbPhHN4k6apgJtifcoCtT9bcxOpYBtpD2kCM6Sbzg4CausW/PKQ==}

  /js-tokens@9.0.0:
    resolution: {integrity: sha512-WriZw1luRMlmV3LGJaR6QOJjWwgLUTf89OwT2lUOyjX2dJGBwgmIkbcz+7WFZjrZM635JOIR517++e/67CP9dQ==}
    dev: true

  /js-yaml@3.14.1:
    resolution: {integrity: sha512-okMH7OXXJ7YrN9Ok3/SXrnu4iX9yOk+25nqX4imS2npuvTYDmo/QEZoqwZkYaIDk3jVvBOTOIEgEhaLOynBS9g==}
    hasBin: true
    dependencies:
      argparse: 1.0.10
      esprima: 4.0.1
    dev: true

  /js-yaml@4.1.0:
    resolution: {integrity: sha512-wpxZs9NoxZaJESJGIZTyDEaYpl0FKSA+FB9aJiyemKhMwkxQg63h4T1KJgUGHpTqPDNRcmmYLugrRjJlBtWvRA==}
    hasBin: true
    dependencies:
      argparse: 2.0.1
    dev: true

  /jscodeshift@0.14.0:
    resolution: {integrity: sha512-7eCC1knD7bLUPuSCwXsMZUH51O8jIcoVyKtI6P0XM0IVzlGjckPy3FIwQlorzbN0Sg79oK+RlohN32Mqf/lrYA==}
    hasBin: true
    peerDependencies:
      '@babel/preset-env': ^7.1.6
    dependencies:
      '@babel/core': 7.23.7
      '@babel/parser': 7.23.6
      '@babel/plugin-proposal-class-properties': 7.18.6(@babel/core@7.23.7)
      '@babel/plugin-proposal-nullish-coalescing-operator': 7.18.6(@babel/core@7.23.7)
      '@babel/plugin-proposal-optional-chaining': 7.21.0(@babel/core@7.23.7)
      '@babel/plugin-transform-modules-commonjs': 7.23.3(@babel/core@7.23.7)
      '@babel/preset-flow': 7.23.3(@babel/core@7.23.7)
      '@babel/preset-typescript': 7.23.3(@babel/core@7.23.7)
      '@babel/register': 7.23.7(@babel/core@7.23.7)
      babel-core: 7.0.0-bridge.0(@babel/core@7.23.7)
      chalk: 4.1.2
      flow-parser: 0.227.0
      graceful-fs: 4.2.11
      micromatch: 4.0.5
      neo-async: 2.6.2
      node-dir: 0.1.17
      recast: 0.21.5
      temp: 0.8.4
      write-file-atomic: 2.4.3
    transitivePeerDependencies:
      - supports-color
    dev: false

  /jsdoc-type-pratt-parser@4.0.0:
    resolution: {integrity: sha512-YtOli5Cmzy3q4dP26GraSOeAhqecewG04hoO8DY56CH4KJ9Fvv5qKWUCCo3HZob7esJQHCv6/+bnTy72xZZaVQ==}
    engines: {node: '>=12.0.0'}
    dev: true

  /jsdom@24.0.0:
    resolution: {integrity: sha512-UDS2NayCvmXSXVP6mpTj+73JnNQadZlr9N68189xib2tx5Mls7swlTNao26IoHv46BZJFvXygyRtyXd1feAk1A==}
    engines: {node: '>=18'}
    peerDependencies:
      canvas: ^2.11.2
    peerDependenciesMeta:
      canvas:
        optional: true
    dependencies:
      cssstyle: 4.0.1
      data-urls: 5.0.0
      decimal.js: 10.4.3
      form-data: 4.0.0
      html-encoding-sniffer: 4.0.0
      http-proxy-agent: 7.0.2
      https-proxy-agent: 7.0.4
      is-potential-custom-element-name: 1.0.1
      nwsapi: 2.2.7
      parse5: 7.1.2
      rrweb-cssom: 0.6.0
      saxes: 6.0.0
      symbol-tree: 3.2.4
      tough-cookie: 4.1.3
      w3c-xmlserializer: 5.0.0
      webidl-conversions: 7.0.0
      whatwg-encoding: 3.1.1
      whatwg-mimetype: 4.0.0
      whatwg-url: 14.0.0
      ws: 8.17.1
      xml-name-validator: 5.0.0
    transitivePeerDependencies:
      - bufferutil
      - supports-color
      - utf-8-validate
    dev: true

  /jsesc@2.5.2:
    resolution: {integrity: sha512-OYu7XEzjkCQ3C5Ps3QIZsQfNpqoJyZZA99wd9aWd05NCtC5pWOkShK2mkL6HXQR6/Cy2lbNdPlZBpuQHXE63gA==}
    engines: {node: '>=4'}
    hasBin: true

  /json-buffer@3.0.1:
    resolution: {integrity: sha512-4bV5BfR2mqfQTJm+V5tPPdf+ZpuhiIvTuAB5g8kcrXOZpTT/QwwVRWBywX1ozr6lEuPdbHxwaJlm9G6mI2sfSQ==}

  /json-parse-better-errors@1.0.2:
    resolution: {integrity: sha512-mrqyZKfX5EhL7hvqcV6WG1yYjnjeuYDzDhhcAAUrq8Po85NBQBJP+ZDUT75qZQ98IkUoBqdkExkukOU7Ts2wrw==}
    dev: true

  /json-parse-even-better-errors@2.3.1:
    resolution: {integrity: sha512-xyFwyhro/JEof6Ghe2iz2NcXoj2sloNsWr/XsERDK/oiPCfaNhl5ONfp+jQdAZRQQ0IJWNzH9zIZF7li91kh2w==}
    dev: true

  /json-schema-traverse@0.4.1:
    resolution: {integrity: sha512-xbbCH5dCYU5T8LcEhhuh7HJ88HXuW3qsI3Y0zOZFKfZEHcpWiHU/Jxzk629Brsab/mMiHQti9wMP+845RPe3Vg==}
    dev: true

  /json-schema-traverse@1.0.0:
    resolution: {integrity: sha512-NM8/P9n3XjXhIZn1lLhkFaACTOURQXjWhV4BA/RnOv8xvgqtqpAX9IO4mRQxSx1Rlo4tqzeqb0sOlruaOy3dug==}
    dev: true

  /json-stable-stringify-without-jsonify@1.0.1:
    resolution: {integrity: sha512-Bdboy+l7tA3OGW6FjyFHWkP5LuByj1Tk33Ljyq0axyzdk9//JSi2u3fP1QSmd1KNwq6VOKYGlAu87CisVir6Pw==}
    dev: true

  /json-stringify-safe@5.0.1:
    resolution: {integrity: sha512-ZClg6AaYvamvYEE82d3Iyd3vSSIjQ+odgjaTzRuO3s7toCdFKczob2i0zCh7JE8kWn17yvAWhUVxvqGwUalsRA==}
    requiresBuild: true
    optional: true

  /json5@1.0.2:
    resolution: {integrity: sha512-g1MWMLBiz8FKi1e4w0UyVL3w+iJceWAFBAaBnnGKOpNa5f8TLktkbre1+s6oICydWAm+HRUGTmI+//xv2hvXYA==}
    hasBin: true
    dependencies:
      minimist: 1.2.8
    dev: true

  /json5@2.2.3:
    resolution: {integrity: sha512-XmOWe7eyHYH14cLdVPoyg+GOH3rYX++KpzrylJwSW98t3Nk+U8XOl8FWKOgwtzdb8lXGf6zYwDUzeHMWfxasyg==}
    engines: {node: '>=6'}
    hasBin: true

  /jsonc-parser@3.2.1:
    resolution: {integrity: sha512-AilxAyFOAcK5wA1+LeaySVBrHsGQvUFCDWXKpZjzaL0PqW+xfBOttn8GNtWKFWqneyMZj41MWF9Kl6iPWLwgOA==}
    dev: true

  /jsonfile@4.0.0:
    resolution: {integrity: sha512-m6F1R3z8jjlf2imQHS2Qez5sjKWQzbuuhuJ/FKYFRZvPE3PuHcSMVZzfsLhGVOkfd20obL5SWEBew5ShlquNxg==}
    optionalDependencies:
      graceful-fs: 4.2.11

  /jsonfile@6.1.0:
    resolution: {integrity: sha512-5dgndWOriYSm5cnYaJNhalLNDKOqFwyDB/rr1E9ZsGciGvKPs8R2xYGCacuf3z6K1YKDz182fd+fY3cn3pMqXQ==}
    dependencies:
      universalify: 2.0.1
    optionalDependencies:
      graceful-fs: 4.2.11
    dev: true

  /jsx-ast-utils@3.3.5:
    resolution: {integrity: sha512-ZZow9HBI5O6EPgSJLUb8n2NKgmVWTwCvHGwFuJlMjvLFqlGG6pjirPhtdsseaLZjSibD8eegzmYpUZwoIlj2cQ==}
    engines: {node: '>=4.0'}
    dependencies:
      array-includes: 3.1.7
      array.prototype.flat: 1.3.2
      object.assign: 4.1.5
      object.values: 1.1.7
    dev: true

  /jwt-decode@3.1.2:
    resolution: {integrity: sha512-UfpWE/VZn0iP50d8cz9NrZLM9lSWhcJ+0Gt/nm4by88UL+J1SiKN8/5dkjMmbEzwL2CAe+67GsegCbIKtbp75A==}
    dev: false

  /keyv@4.5.4:
    resolution: {integrity: sha512-oxVHkHR/EJf2CNXnWxRLW6mg7JyCCUcG0DtEGmL2ctUo1PNTin1PUil+r/+4r5MpVgC/fn1kjsx7mjSujKqIpw==}
    dependencies:
      json-buffer: 3.0.1

  /kind-of@6.0.3:
    resolution: {integrity: sha512-dcS1ul+9tmeD95T+x28/ehLgd9mENa3LsvDTtzm3vyBEO7RPptvAD+t44WVXaUjTBRcrpFeFlC8WCruUR456hw==}
    engines: {node: '>=0.10.0'}
    dev: false

  /kleur@3.0.3:
    resolution: {integrity: sha512-eTIzlVOSUR+JxdDFepEYcBMtZ9Qqdef+rnzWdRZuMbOywu5tO2w2N7rqjoANZ5k9vywhL6Br1VRjUIgTQx4E8w==}
    engines: {node: '>=6'}
    dev: true

  /language-subtag-registry@0.3.22:
    resolution: {integrity: sha512-tN0MCzyWnoz/4nHS6uxdlFWoUZT7ABptwKPQ52Ea7URk6vll88bWBVhodtnlfEuCcKWNGoc+uGbw1cwa9IKh/w==}
    dev: true

  /language-tags@1.0.9:
    resolution: {integrity: sha512-MbjN408fEndfiQXbFQ1vnd+1NoLDsnQW41410oQBXiyXDMYH5z505juWa4KUE1LqxRC7DgOgZDbKLxHIwm27hA==}
    engines: {node: '>=0.10'}
    dependencies:
      language-subtag-registry: 0.3.22
    dev: true

  /leven@3.1.0:
    resolution: {integrity: sha512-qsda+H8jTaUaN/x5vzW2rzc+8Rw4TAQ/4KjB46IwK5VH+IlVeeeje/EoZRpiXvIqjFgK84QffqPztGI3VBLG1A==}
    engines: {node: '>=6'}
    dev: true

  /levn@0.4.1:
    resolution: {integrity: sha512-+bT2uH4E5LGE7h/n3evcS/sQlJXCpIp6ym8OWJ5eV6+67Dsql/LaaT7qJBAt2rzfoa/5QBGBhxDix1dMt2kQKQ==}
    engines: {node: '>= 0.8.0'}
    dependencies:
      prelude-ls: 1.2.1
      type-check: 0.4.0
    dev: true

  /lines-and-columns@1.2.4:
    resolution: {integrity: sha512-7ylylesZQ/PV29jhEDl3Ufjo6ZX7gCqJr5F7PKrqc93v7fzSymt1BpwEU8nAUXs8qzzvqhbjhK5QZg6Mt/HkBg==}
    dev: true

  /linkify-it@2.2.0:
    resolution: {integrity: sha512-GnAl/knGn+i1U/wjBz3akz2stz+HrHLsxMwHQGofCDfPvlf+gDKN58UtfmUquTY4/MXeE2x7k19KQmeoZi94Iw==}
    dependencies:
      uc.micro: 1.0.6
    dev: false

  /load-json-file@4.0.0:
    resolution: {integrity: sha512-Kx8hMakjX03tiGTLAIdJ+lL0htKnXjEZN6hk/tozf/WOuYGdZBJrZ+rCJRbVCugsjB3jMLn9746NsQIf5VjBMw==}
    engines: {node: '>=4'}
    dependencies:
      graceful-fs: 4.2.11
      parse-json: 4.0.0
      pify: 3.0.0
      strip-bom: 3.0.0
    dev: true

  /loader-utils@2.0.4:
    resolution: {integrity: sha512-xXqpXoINfFhgua9xiqD8fPFHgkoq1mmmpE92WlDbm9rNRd/EbRb+Gqf908T2DMfuHjjJlksiK2RbHVOdD/MqSw==}
    engines: {node: '>=8.9.0'}
    dependencies:
      big.js: 5.2.2
      emojis-list: 3.0.0
      json5: 2.2.3
    dev: true

  /local-pkg@0.5.0:
    resolution: {integrity: sha512-ok6z3qlYyCDS4ZEU27HaU6x/xZa9Whf8jD4ptH5UZTQYZVYeb9bnZ3ojVhiJNLiXK1Hfc0GNbLXcmZ5plLDDBg==}
    engines: {node: '>=14'}
    dependencies:
      mlly: 1.6.1
      pkg-types: 1.0.3
    dev: true

  /locate-path@3.0.0:
    resolution: {integrity: sha512-7AO748wWnIhNqAuaty2ZWHkQHRSNfPVIsPIfwEOWO22AmaoVrWavlOcMR5nzTLNYvp36X220/maaRsrec1G65A==}
    engines: {node: '>=6'}
    dependencies:
      p-locate: 3.0.0
      path-exists: 3.0.0
    dev: false

  /locate-path@5.0.0:
    resolution: {integrity: sha512-t7hw9pI+WvuwNJXwk5zVHpyhIqzg2qTlklJOf0mVxGSbe3Fp2VieZcduNYjaLDoy6p9uGpQEGWG87WpMKlNq8g==}
    engines: {node: '>=8'}
    dependencies:
      p-locate: 4.1.0
    dev: true

  /locate-path@6.0.0:
    resolution: {integrity: sha512-iPZK6eYjbxRu3uB4/WZ3EsEIMJFMqAoopl3R+zuq0UjcAm/MO6KCweDgPfP3elTztoKP3KtnVHxTn2NHBSDVUw==}
    engines: {node: '>=10'}
    dependencies:
      p-locate: 5.0.0
    dev: true

  /lodash.memoize@4.1.2:
    resolution: {integrity: sha512-t7j+NzmgnQzTAYXcsHYLgimltOV1MXHtlOWf6GjL9Kj8GK5FInw5JotxvbOs+IvV1/Dzo04/fCGfLVs7aXb4Ag==}
    dev: true

  /lodash.merge@4.6.2:
    resolution: {integrity: sha512-0KpjqXRVvrYyCsX1swR/XTK0va6VQkQM6MNo7PqW77ByjAhoARA8EfrP1N4+KlKj8YS0ZUCtRT/YUuhyYDujIQ==}
    dev: true

  /lodash@4.17.21:
    resolution: {integrity: sha512-v2kDEe57lecTulaDIuNTPy3Ry4gLGJ6Z1O3vE1krgXZNrsQ+LFTGHVxVjcXPs17LhbZVGedAJv8XZ1tvj5FvSg==}

  /log-symbols@4.1.0:
    resolution: {integrity: sha512-8XPvpAA8uyhfteu8pIvQxpJZ7SYYdpUivZpGy6sFsBuKRY/7rQGavedeB8aK+Zkyq6upMFVL/9AW6vOYzfRyLg==}
    engines: {node: '>=10'}
    dependencies:
      chalk: 4.1.2
      is-unicode-supported: 0.1.0
    dev: true

  /longest-streak@3.1.0:
    resolution: {integrity: sha512-9Ri+o0JYgehTaVBBDoMqIl8GXtbWg711O3srftcHhZ0dqnETqLaoIK0x17fUw9rFSlK/0NlsKe0Ahhyl5pXE2g==}
    dev: false

  /loose-envify@1.4.0:
    resolution: {integrity: sha512-lyuxPGr/Wfhrlem2CL/UcnUc1zcqKAImBDzukY7Y5F/yQiNdko6+fRLevlw1HgMySw7f611UIY408EtxRSoK3Q==}
    hasBin: true
    dependencies:
      js-tokens: 4.0.0

  /loupe@2.3.7:
    resolution: {integrity: sha512-zSMINGVYkdpYSOBmLi0D1Uo7JU9nVdQKrHxC8eYlV+9YKK9WePqAlL7lSlorG/U2Fw1w0hTBmaa/jrQ3UbPHtA==}
    dependencies:
      get-func-name: 2.0.2
    dev: true

  /loupe@3.1.1:
    resolution: {integrity: sha512-edNu/8D5MKVfGVFRhFf8aAxiTM6Wumfz5XsaatSxlD3w4R1d/WEKUTydCdPGbl9K7QG/Ca3GnDV2sIKIpXRQcw==}
    dependencies:
      get-func-name: 2.0.2
    dev: true

  /lowercase-keys@2.0.0:
    resolution: {integrity: sha512-tqNXrS78oMOE73NMxK4EMLQsQowWf8jKooH9g7xPavRT706R6bkQJ6DY2Te7QukaZsulxa30wQ7bk0pm4XiHmA==}
    engines: {node: '>=8'}

  /lru-cache@10.1.0:
    resolution: {integrity: sha512-/1clY/ui8CzjKFyjdvwPWJUYKiFVXG2I2cY0ssG7h4+hwk+XOIX7ZSG9Q7TW8TW3Kp3BUSqgFWBLgL4PJ+Blag==}
    engines: {node: 14 || >=16.14}
    dev: false

  /lru-cache@10.2.2:
    resolution: {integrity: sha512-9hp3Vp2/hFQUiIwKo8XCeFVnrg8Pk3TYNPIR7tJADKi5YfcF7vEaK7avFHTlSy3kOKYaJQaalfEo6YuXdceBOQ==}
    engines: {node: 14 || >=16.14}
    dev: true

  /lru-cache@5.1.1:
    resolution: {integrity: sha512-KpNARQA3Iwv+jTA0utUVVbrh+Jlrr1Fv0e56GGzAFOXN7dk/FviaDW8LHmK52DlcH4WP2n6gI8vN1aesBFgo9w==}
    dependencies:
      yallist: 3.1.1

  /lru-cache@6.0.0:
    resolution: {integrity: sha512-Jo6dJ04CmSjuznwJSS3pUeWmd/H0ffTlkXXgwZi+eq1UCmqQwCh+eLsYOYCwY991i2Fah4h1BEMCx4qThGbsiA==}
    engines: {node: '>=10'}
    dependencies:
      yallist: 4.0.0

  /lunr@2.3.9:
    resolution: {integrity: sha512-zTU3DaZaF3Rt9rhN3uBMGQD3dD2/vFQqnvZCDv4dl5iOzq2IZQqTxu90r4E5J+nP70J3ilqVCrbho2eWaeW8Ow==}
    dev: true

  /lz-string@1.5.0:
    resolution: {integrity: sha512-h5bgJWpxJNswbU7qCrV0tIKQCaS3blPDrqKWx+QxzuzL1zGUzij9XCWLrSLsJPu5t+eWA/ycetzYAO5IOMcWAQ==}
    hasBin: true
    dev: true

  /magic-string@0.27.0:
    resolution: {integrity: sha512-8UnnX2PeRAPZuN12svgR9j7M1uWMovg/CEnIwIG0LFkXSJJe4PdfUGiTGl8V9bsBHFUtfVINcSyYxd7q+kx9fA==}
    engines: {node: '>=12'}
    dependencies:
      '@jridgewell/sourcemap-codec': 1.4.15
    dev: true

  /magic-string@0.30.5:
    resolution: {integrity: sha512-7xlpfBaQaP/T6Vh8MO/EqXSW5En6INHEvEXQiuff7Gku0PWjU3uf6w/j9o7O+SpB5fOAkrI5HeoNgwjEO0pFsA==}
    engines: {node: '>=12'}
    dependencies:
      '@jridgewell/sourcemap-codec': 1.4.15
    dev: true

  /magicast@0.3.3:
    resolution: {integrity: sha512-ZbrP1Qxnpoes8sz47AM0z08U+jW6TyRgZzcWy3Ma3vDhJttwMwAFDMMQFobwdBxByBD46JYmxRzeF7w2+wJEuw==}
    dependencies:
      '@babel/parser': 7.23.6
      '@babel/types': 7.23.6
      source-map-js: 1.2.0
    dev: true

  /make-dir@2.1.0:
    resolution: {integrity: sha512-LS9X+dc8KLxXCb8dni79fLIIUA5VyZoyjSMCwTluaXA0o27cCK0bhXkpgw+sTXVpPy/lSO57ilRixqk0vDmtRA==}
    engines: {node: '>=6'}
    dependencies:
      pify: 4.0.1
      semver: 5.7.2
    dev: false

  /make-dir@3.1.0:
    resolution: {integrity: sha512-g3FeP20LNwhALb/6Cz6Dd4F2ngze0jz7tbzrD2wAV+o9FeNHe4rL+yK2md0J/fiSf1sa1ADhXqi5+oVwOM/eGw==}
    engines: {node: '>=8'}
    dependencies:
      semver: 6.3.1
    dev: true

  /make-dir@4.0.0:
    resolution: {integrity: sha512-hXdUTZYIVOt1Ex//jAQi+wTZZpUpwBj/0QsOzqegb3rGMMeJiSEu5xLHnYfBrRV4RH2+OCSOO95Is/7x1WJ4bw==}
    engines: {node: '>=10'}
    dependencies:
      semver: 7.6.0
    dev: true

  /make-error@1.3.6:
    resolution: {integrity: sha512-s8UhlNe7vPKomQhC1qFelMokr/Sc3AgNbso3n74mVPA5LTZwkB9NlXf4XPamLxJE8h0gh73rM94xvwRT2CVInw==}

  /makeerror@1.0.12:
    resolution: {integrity: sha512-JmqCvUhmt43madlpFzG4BQzG2Z3m6tvQDNKdClZnO3VbIudJYmxsT0FNJMeiB2+JTSlTQTSbU8QdesVmwJcmLg==}
    dependencies:
      tmpl: 1.0.5
    dev: true

  /map-age-cleaner@0.1.3:
    resolution: {integrity: sha512-bJzx6nMoP6PDLPBFmg7+xRKeFZvFboMrGlxmNj9ClvX53KrmvM5bXFXEWjbz4cz1AFn+jWJ9z/DJSz7hrs0w3w==}
    engines: {node: '>=6'}
    dependencies:
      p-defer: 1.0.0
    dev: false

  /map-or-similar@1.5.0:
    resolution: {integrity: sha512-0aF7ZmVon1igznGI4VS30yugpduQW3y3GkcgGJOp7d8x8QrizhigUxjI/m2UojsXXto+jLAH3KSz+xOJTiORjg==}
    dev: true

  /markdown-to-jsx@7.5.0(react@18.3.1):
    resolution: {integrity: sha512-RrBNcMHiFPcz/iqIj0n3wclzHXjwS7mzjBNWecKKVhNTIxQepIix6Il/wZCn2Cg5Y1ow2Qi84+eJrryFRWBEWw==}
    engines: {node: '>= 10'}
    peerDependencies:
      react: '>= 0.14.0'
    dependencies:
      react: 18.3.1
    dev: true

  /marked@4.3.0:
    resolution: {integrity: sha512-PRsaiG84bK+AMvxziE/lCFss8juXjNaWzVbN5tXAm4XjeaS9NAHhop+PjQxz2A9h8Q4M/xGmzP8vqNwy6JeK0A==}
    engines: {node: '>= 12'}
    hasBin: true
    dev: true

  /matcher@3.0.0:
    resolution: {integrity: sha512-OkeDaAZ/bQCxeFAozM55PKcKU0yJMPGifLwV4Qgjitu+5MoAfSQN4lsLJeXZ1b8w0x+/Emda6MZgXS1jvsapng==}
    engines: {node: '>=10'}
    requiresBuild: true
    dependencies:
      escape-string-regexp: 4.0.0
    optional: true

  /md5@2.3.0:
    resolution: {integrity: sha512-T1GITYmFaKuO91vxyoQMFETst+O71VUPEU3ze5GNzDm0OWdP8v1ziTaAEPUr/3kLsY3Sftgz242A1SetQiDL7g==}
    dependencies:
      charenc: 0.0.2
      crypt: 0.0.2
      is-buffer: 1.1.6
    dev: true

  /mdast-util-from-markdown@2.0.1:
    resolution: {integrity: sha512-aJEUyzZ6TzlsX2s5B4Of7lN7EQtAxvtradMMglCQDyaTFgse6CmtmdJ15ElnVRlCg1vpNyVtbem0PWzlNieZsA==}
    dependencies:
      '@types/mdast': 4.0.4
      '@types/unist': 3.0.3
      decode-named-character-reference: 1.0.2
      devlop: 1.1.0
      mdast-util-to-string: 4.0.0
      micromark: 4.0.0
      micromark-util-decode-numeric-character-reference: 2.0.1
      micromark-util-decode-string: 2.0.0
      micromark-util-normalize-identifier: 2.0.0
      micromark-util-symbol: 2.0.0
      micromark-util-types: 2.0.0
      unist-util-stringify-position: 4.0.0
    transitivePeerDependencies:
      - supports-color
    dev: false

  /mdast-util-mdx-expression@2.0.0:
    resolution: {integrity: sha512-fGCu8eWdKUKNu5mohVGkhBXCXGnOTLuFqOvGMvdikr+J1w7lDJgxThOKpwRWzzbyXAU2hhSwsmssOY4yTokluw==}
    dependencies:
      '@types/estree-jsx': 1.0.5
      '@types/hast': 3.0.4
      '@types/mdast': 4.0.4
      devlop: 1.1.0
      mdast-util-from-markdown: 2.0.1
      mdast-util-to-markdown: 2.1.0
    transitivePeerDependencies:
      - supports-color
    dev: false

  /mdast-util-mdx-jsx@3.1.3:
    resolution: {integrity: sha512-bfOjvNt+1AcbPLTFMFWY149nJz0OjmewJs3LQQ5pIyVGxP4CdOqNVJL6kTaM5c68p8q82Xv3nCyFfUnuEcH3UQ==}
    dependencies:
      '@types/estree-jsx': 1.0.5
      '@types/hast': 3.0.4
      '@types/mdast': 4.0.4
      '@types/unist': 3.0.3
      ccount: 2.0.1
      devlop: 1.1.0
      mdast-util-from-markdown: 2.0.1
      mdast-util-to-markdown: 2.1.0
      parse-entities: 4.0.1
      stringify-entities: 4.0.4
      unist-util-stringify-position: 4.0.0
      vfile-message: 4.0.2
    transitivePeerDependencies:
      - supports-color
    dev: false

  /mdast-util-mdxjs-esm@2.0.1:
    resolution: {integrity: sha512-EcmOpxsZ96CvlP03NghtH1EsLtr0n9Tm4lPUJUBccV9RwUOneqSycg19n5HGzCf+10LozMRSObtVr3ee1WoHtg==}
    dependencies:
      '@types/estree-jsx': 1.0.5
      '@types/hast': 3.0.4
      '@types/mdast': 4.0.4
      devlop: 1.1.0
      mdast-util-from-markdown: 2.0.1
      mdast-util-to-markdown: 2.1.0
    transitivePeerDependencies:
      - supports-color
    dev: false

  /mdast-util-phrasing@4.1.0:
    resolution: {integrity: sha512-TqICwyvJJpBwvGAMZjj4J2n0X8QWp21b9l0o7eXyVJ25YNWYbJDVIyD1bZXE6WtV6RmKJVYmQAKWa0zWOABz2w==}
    dependencies:
      '@types/mdast': 4.0.4
      unist-util-is: 6.0.0
    dev: false

  /mdast-util-to-hast@13.2.0:
    resolution: {integrity: sha512-QGYKEuUsYT9ykKBCMOEDLsU5JRObWQusAolFMeko/tYPufNkRffBAQjIE+99jbA87xv6FgmjLtwjh9wBWajwAA==}
    dependencies:
      '@types/hast': 3.0.4
      '@types/mdast': 4.0.4
      '@ungap/structured-clone': 1.2.0
      devlop: 1.1.0
      micromark-util-sanitize-uri: 2.0.0
      trim-lines: 3.0.1
      unist-util-position: 5.0.0
      unist-util-visit: 5.0.0
      vfile: 6.0.3
    dev: false

  /mdast-util-to-markdown@2.1.0:
    resolution: {integrity: sha512-SR2VnIEdVNCJbP6y7kVTJgPLifdr8WEU440fQec7qHoHOUz/oJ2jmNRqdDQ3rbiStOXb2mCDGTuwsK5OPUgYlQ==}
    dependencies:
      '@types/mdast': 4.0.4
      '@types/unist': 3.0.3
      longest-streak: 3.1.0
      mdast-util-phrasing: 4.1.0
      mdast-util-to-string: 4.0.0
      micromark-util-decode-string: 2.0.0
      unist-util-visit: 5.0.0
      zwitch: 2.0.4
    dev: false

  /mdast-util-to-string@4.0.0:
    resolution: {integrity: sha512-0H44vDimn51F0YwvxSJSm0eCDOJTRlmN0R1yBh4HLj9wiV1Dn0QoXGbvFAWj2hSItVTlCmBF1hqKlIyUBVFLPg==}
    dependencies:
      '@types/mdast': 4.0.4
    dev: false

  /media-typer@0.3.0:
    resolution: {integrity: sha512-dq+qelQ9akHpcOl/gUVRTxVIOkAJ1wR3QAvb4RsVjS8oVoFjDGTc679wJYmUmknUF5HwMLOgb5O+a3KxfWapPQ==}
    engines: {node: '>= 0.6'}

  /mem@4.3.0:
    resolution: {integrity: sha512-qX2bG48pTqYRVmDB37rn/6PT7LcR8T7oAX3bf99u1Tt1nzxYfxkgqDwUwolPlXweM0XzBOBFzSx4kfp7KP1s/w==}
    engines: {node: '>=6'}
    dependencies:
      map-age-cleaner: 0.1.3
      mimic-fn: 2.1.0
      p-is-promise: 2.1.0
    dev: false

  /memoize-one@5.2.1:
    resolution: {integrity: sha512-zYiwtZUcYyXKo/np96AGZAckk+FWWsUdJ3cHGGmld7+AhvcWmQyGCYUh1hc4Q/pkOhb65dQR/pqCyK0cOaHz4Q==}
    dev: false

  /memoizerific@1.11.3:
    resolution: {integrity: sha512-/EuHYwAPdLtXwAwSZkh/Gutery6pD2KYd44oQLhAvQp/50mpyduZh8Q7PYHXTCJ+wuXxt7oij2LXyIJOOYFPog==}
    dependencies:
      map-or-similar: 1.5.0
    dev: true

  /memorystream@0.3.1:
    resolution: {integrity: sha512-S3UwM3yj5mtUSEfP41UZmt/0SCoVYUcU1rkXv+BQ5Ig8ndL4sPoJNBUJERafdPb5jjHJGuMgytgKvKIf58XNBw==}
    engines: {node: '>= 0.10.0'}
    dev: true

  /merge-descriptors@1.0.3:
    resolution: {integrity: sha512-gaNvAS7TZ897/rVaZ0nMtAyxNyi/pdbjbAwUpFQpN70GqnVfOiXpeUUMKRBmzXaSQ8DdTX4/0ms62r2K+hE6mQ==}

  /merge-stream@2.0.0:
    resolution: {integrity: sha512-abv/qOcuPfk3URPfDzmZU1LKmuw8kT+0nIHvKrKgFrwifol/doWcdA4ZqsWQ8ENrFKkd67Mfpo/LovbIUsbt3w==}
    dev: true

  /merge2@1.4.1:
    resolution: {integrity: sha512-8q7VEgMJW4J8tcfVPy8g09NcQwZdbwFEqhe/WZkoIzjn/3TGDwtOCYtXGxA3O8tPzpczCCDgv+P2P5y00ZJOOg==}
    engines: {node: '>= 8'}
    dev: true

  /methods@1.1.2:
    resolution: {integrity: sha512-iclAHeNqNm68zFtnZ0e+1L2yUIdvzNoauKU4WBA3VvH/vPFieF7qfRlwUZU+DA9P9bPXIS90ulxoUoCH23sV2w==}
    engines: {node: '>= 0.6'}

  /micromark-core-commonmark@2.0.1:
    resolution: {integrity: sha512-CUQyKr1e///ZODyD1U3xit6zXwy1a8q2a1S1HKtIlmgvurrEpaw/Y9y6KSIbF8P59cn/NjzHyO+Q2fAyYLQrAA==}
    dependencies:
      decode-named-character-reference: 1.0.2
      devlop: 1.1.0
      micromark-factory-destination: 2.0.0
      micromark-factory-label: 2.0.0
      micromark-factory-space: 2.0.0
      micromark-factory-title: 2.0.0
      micromark-factory-whitespace: 2.0.0
      micromark-util-character: 2.1.0
      micromark-util-chunked: 2.0.0
      micromark-util-classify-character: 2.0.0
      micromark-util-html-tag-name: 2.0.0
      micromark-util-normalize-identifier: 2.0.0
      micromark-util-resolve-all: 2.0.0
      micromark-util-subtokenize: 2.0.1
      micromark-util-symbol: 2.0.0
      micromark-util-types: 2.0.0
    dev: false

  /micromark-factory-destination@2.0.0:
    resolution: {integrity: sha512-j9DGrQLm/Uhl2tCzcbLhy5kXsgkHUrjJHg4fFAeoMRwJmJerT9aw4FEhIbZStWN8A3qMwOp1uzHr4UL8AInxtA==}
    dependencies:
      micromark-util-character: 2.1.0
      micromark-util-symbol: 2.0.0
      micromark-util-types: 2.0.0
    dev: false

  /micromark-factory-label@2.0.0:
    resolution: {integrity: sha512-RR3i96ohZGde//4WSe/dJsxOX6vxIg9TimLAS3i4EhBAFx8Sm5SmqVfR8E87DPSR31nEAjZfbt91OMZWcNgdZw==}
    dependencies:
      devlop: 1.1.0
      micromark-util-character: 2.1.0
      micromark-util-symbol: 2.0.0
      micromark-util-types: 2.0.0
    dev: false

  /micromark-factory-space@2.0.0:
    resolution: {integrity: sha512-TKr+LIDX2pkBJXFLzpyPyljzYK3MtmllMUMODTQJIUfDGncESaqB90db9IAUcz4AZAJFdd8U9zOp9ty1458rxg==}
    dependencies:
      micromark-util-character: 2.1.0
      micromark-util-types: 2.0.0
    dev: false

  /micromark-factory-title@2.0.0:
    resolution: {integrity: sha512-jY8CSxmpWLOxS+t8W+FG3Xigc0RDQA9bKMY/EwILvsesiRniiVMejYTE4wumNc2f4UbAa4WsHqe3J1QS1sli+A==}
    dependencies:
      micromark-factory-space: 2.0.0
      micromark-util-character: 2.1.0
      micromark-util-symbol: 2.0.0
      micromark-util-types: 2.0.0
    dev: false

  /micromark-factory-whitespace@2.0.0:
    resolution: {integrity: sha512-28kbwaBjc5yAI1XadbdPYHX/eDnqaUFVikLwrO7FDnKG7lpgxnvk/XGRhX/PN0mOZ+dBSZ+LgunHS+6tYQAzhA==}
    dependencies:
      micromark-factory-space: 2.0.0
      micromark-util-character: 2.1.0
      micromark-util-symbol: 2.0.0
      micromark-util-types: 2.0.0
    dev: false

  /micromark-util-character@2.1.0:
    resolution: {integrity: sha512-KvOVV+X1yLBfs9dCBSopq/+G1PcgT3lAK07mC4BzXi5E7ahzMAF8oIupDDJ6mievI6F+lAATkbQQlQixJfT3aQ==}
    dependencies:
      micromark-util-symbol: 2.0.0
      micromark-util-types: 2.0.0
    dev: false

  /micromark-util-chunked@2.0.0:
    resolution: {integrity: sha512-anK8SWmNphkXdaKgz5hJvGa7l00qmcaUQoMYsBwDlSKFKjc6gjGXPDw3FNL3Nbwq5L8gE+RCbGqTw49FK5Qyvg==}
    dependencies:
      micromark-util-symbol: 2.0.0
    dev: false

  /micromark-util-classify-character@2.0.0:
    resolution: {integrity: sha512-S0ze2R9GH+fu41FA7pbSqNWObo/kzwf8rN/+IGlW/4tC6oACOs8B++bh+i9bVyNnwCcuksbFwsBme5OCKXCwIw==}
    dependencies:
      micromark-util-character: 2.1.0
      micromark-util-symbol: 2.0.0
      micromark-util-types: 2.0.0
    dev: false

  /micromark-util-combine-extensions@2.0.0:
    resolution: {integrity: sha512-vZZio48k7ON0fVS3CUgFatWHoKbbLTK/rT7pzpJ4Bjp5JjkZeasRfrS9wsBdDJK2cJLHMckXZdzPSSr1B8a4oQ==}
    dependencies:
      micromark-util-chunked: 2.0.0
      micromark-util-types: 2.0.0
    dev: false

  /micromark-util-decode-numeric-character-reference@2.0.1:
    resolution: {integrity: sha512-bmkNc7z8Wn6kgjZmVHOX3SowGmVdhYS7yBpMnuMnPzDq/6xwVA604DuOXMZTO1lvq01g+Adfa0pE2UKGlxL1XQ==}
    dependencies:
      micromark-util-symbol: 2.0.0
    dev: false

  /micromark-util-decode-string@2.0.0:
    resolution: {integrity: sha512-r4Sc6leeUTn3P6gk20aFMj2ntPwn6qpDZqWvYmAG6NgvFTIlj4WtrAudLi65qYoaGdXYViXYw2pkmn7QnIFasA==}
    dependencies:
      decode-named-character-reference: 1.0.2
      micromark-util-character: 2.1.0
      micromark-util-decode-numeric-character-reference: 2.0.1
      micromark-util-symbol: 2.0.0
    dev: false

  /micromark-util-encode@2.0.0:
    resolution: {integrity: sha512-pS+ROfCXAGLWCOc8egcBvT0kf27GoWMqtdarNfDcjb6YLuV5cM3ioG45Ys2qOVqeqSbjaKg72vU+Wby3eddPsA==}
    dev: false

  /micromark-util-html-tag-name@2.0.0:
    resolution: {integrity: sha512-xNn4Pqkj2puRhKdKTm8t1YHC/BAjx6CEwRFXntTaRf/x16aqka6ouVoutm+QdkISTlT7e2zU7U4ZdlDLJd2Mcw==}
    dev: false

  /micromark-util-normalize-identifier@2.0.0:
    resolution: {integrity: sha512-2xhYT0sfo85FMrUPtHcPo2rrp1lwbDEEzpx7jiH2xXJLqBuy4H0GgXk5ToU8IEwoROtXuL8ND0ttVa4rNqYK3w==}
    dependencies:
      micromark-util-symbol: 2.0.0
    dev: false

  /micromark-util-resolve-all@2.0.0:
    resolution: {integrity: sha512-6KU6qO7DZ7GJkaCgwBNtplXCvGkJToU86ybBAUdavvgsCiG8lSSvYxr9MhwmQ+udpzywHsl4RpGJsYWG1pDOcA==}
    dependencies:
      micromark-util-types: 2.0.0
    dev: false

  /micromark-util-sanitize-uri@2.0.0:
    resolution: {integrity: sha512-WhYv5UEcZrbAtlsnPuChHUAsu/iBPOVaEVsntLBIdpibO0ddy8OzavZz3iL2xVvBZOpolujSliP65Kq0/7KIYw==}
    dependencies:
      micromark-util-character: 2.1.0
      micromark-util-encode: 2.0.0
      micromark-util-symbol: 2.0.0
    dev: false

  /micromark-util-subtokenize@2.0.1:
    resolution: {integrity: sha512-jZNtiFl/1aY73yS3UGQkutD0UbhTt68qnRpw2Pifmz5wV9h8gOVsN70v+Lq/f1rKaU/W8pxRe8y8Q9FX1AOe1Q==}
    dependencies:
      devlop: 1.1.0
      micromark-util-chunked: 2.0.0
      micromark-util-symbol: 2.0.0
      micromark-util-types: 2.0.0
    dev: false

  /micromark-util-symbol@2.0.0:
    resolution: {integrity: sha512-8JZt9ElZ5kyTnO94muPxIGS8oyElRJaiJO8EzV6ZSyGQ1Is8xwl4Q45qU5UOg+bGH4AikWziz0iN4sFLWs8PGw==}
    dev: false

  /micromark-util-types@2.0.0:
    resolution: {integrity: sha512-oNh6S2WMHWRZrmutsRmDDfkzKtxF+bc2VxLC9dvtrDIRFln627VsFP6fLMgTryGDljgLPjkrzQSDcPrjPyDJ5w==}
    dev: false

  /micromark@4.0.0:
    resolution: {integrity: sha512-o/sd0nMof8kYff+TqcDx3VSrgBTcZpSvYcAHIfHhv5VAuNmisCxjhx6YmxS8PFEpb9z5WKWKPdzf0jM23ro3RQ==}
    dependencies:
      '@types/debug': 4.1.12
      debug: 4.3.4(supports-color@8.1.1)
      decode-named-character-reference: 1.0.2
      devlop: 1.1.0
      micromark-core-commonmark: 2.0.1
      micromark-factory-space: 2.0.0
      micromark-util-character: 2.1.0
      micromark-util-chunked: 2.0.0
      micromark-util-combine-extensions: 2.0.0
      micromark-util-decode-numeric-character-reference: 2.0.1
      micromark-util-encode: 2.0.0
      micromark-util-normalize-identifier: 2.0.0
      micromark-util-resolve-all: 2.0.0
      micromark-util-sanitize-uri: 2.0.0
      micromark-util-subtokenize: 2.0.1
      micromark-util-symbol: 2.0.0
      micromark-util-types: 2.0.0
    transitivePeerDependencies:
      - supports-color
    dev: false

  /micromatch@4.0.5:
    resolution: {integrity: sha512-DMy+ERcEW2q8Z2Po+WNXuw3c5YaUSFjAO5GsJqfEl7UjvtIuFKO6ZrKvcItdy98dwFI2N1tg3zNIdKaQT+aNdA==}
    engines: {node: '>=8.6'}
    dependencies:
      braces: 3.0.3
      picomatch: 2.3.1

  /mime-db@1.52.0:
    resolution: {integrity: sha512-sPU4uV7dYlvtWJxwwxHD0PuihVNiE7TyAbQ5SWxDCB9mUYvOgroQOwYQQOKPJ8CIbE+1ETVlOoK1UC2nU3gYvg==}
    engines: {node: '>= 0.6'}

  /mime-types@2.1.35:
    resolution: {integrity: sha512-ZDY+bPm5zTTF+YpCrAU9nK0UgICYPT0QtT1NZWFv4s++TNkcgVaT0g6+4R2uI4MjQjzysHB1zxuWL50hzaeXiw==}
    engines: {node: '>= 0.6'}
    dependencies:
      mime-db: 1.52.0

  /mime@1.6.0:
    resolution: {integrity: sha512-x0Vn8spI+wuJ1O6S7gnbaQg8Pxh4NNHb7KSINmEWKiPE4RKOplvijn+NkmYmmRgP68mc70j2EbeTFRsrswaQeg==}
    engines: {node: '>=4'}
    hasBin: true

  /mimic-fn@2.1.0:
    resolution: {integrity: sha512-OqbOk5oEQeAZ8WXWydlu9HJjz9WVdEIvamMCcXmuqUYjTknH/sqsWvhQ3vgwKFRR1HpjvNBKQ37nbJgYzGqGcg==}
    engines: {node: '>=6'}

  /mimic-fn@4.0.0:
    resolution: {integrity: sha512-vqiC06CuhBTUdZH+RYl8sFrL096vA45Ok5ISO6sE/Mr1jRbGH4Csnhi8f3wKVl7x8mO4Au7Ir9D3Oyv1VYMFJw==}
    engines: {node: '>=12'}
    dev: true

  /mimic-response@1.0.1:
    resolution: {integrity: sha512-j5EctnkH7amfV/q5Hgmoal1g2QHFJRraOtmx0JpIqkxhBhI/lJSl1nMpQ45hVarwNETOoWEimndZ4QK0RHxuxQ==}
    engines: {node: '>=4'}

  /mimic-response@3.1.0:
    resolution: {integrity: sha512-z0yWI+4FDrrweS8Zmt4Ej5HdJmky15+L2e6Wgn3+iK5fWzb6T3fhNFq2+MeTRb064c6Wr4N/wv0DzQTjNzHNGQ==}
    engines: {node: '>=10'}

  /min-indent@1.0.1:
    resolution: {integrity: sha512-I9jwMn07Sy/IwOj3zVkVik2JTvgpaykDZEigL6Rx6N9LbMywwUSMtxET+7lVoDLLd3O3IXwJwvuuns8UB/HeAg==}
    engines: {node: '>=4'}
    dev: true

  /minimatch@3.0.8:
    resolution: {integrity: sha512-6FsRAQsxQ61mw+qP1ZzbL9Bc78x2p5OqNgNpnoAFLTrX8n5Kxph0CsnhmKKNXTWjXqU5L0pGPR7hYk+XWZr60Q==}
    dependencies:
      brace-expansion: 1.1.11
    dev: true

  /minimatch@3.1.2:
    resolution: {integrity: sha512-J7p63hRiAjw1NDEww1W7i37+ByIrOWO5XQQAzZ3VOcL0PNybwpfmV/N05zFAzwQ9USyEcX6t3UO+K5aqBQOIHw==}
    dependencies:
      brace-expansion: 1.1.11

  /minimatch@5.0.1:
    resolution: {integrity: sha512-nLDxIFRyhDblz3qMuq+SoRZED4+miJ/G+tdDrjkkkRnjAsBexeGpgjLEQ0blJy7rHhR2b93rhQY4SvyWu9v03g==}
    engines: {node: '>=10'}
    dependencies:
      brace-expansion: 2.0.1
    dev: true

  /minimatch@9.0.3:
    resolution: {integrity: sha512-RHiac9mvaRw0x3AYRgDC1CxAP7HTcNrrECeA8YYJeWnpo+2Q5CegtZjaotWTWxDG3UeGA1coE05iH1mPjT/2mg==}
    engines: {node: '>=16 || 14 >=14.17'}
    dependencies:
      brace-expansion: 2.0.1

  /minimist@1.2.8:
    resolution: {integrity: sha512-2yyAR8qBkN3YuheJanUpWC5U3bb5osDywNB8RzDVlDwDHbocAJveqqj1u8+SVD7jkWT4yvsHCpWqqWqAxb0zCA==}

  /minipass@6.0.2:
    resolution: {integrity: sha512-MzWSV5nYVT7mVyWCwn2o7JH13w2TBRmmSqSRCKzTw+lmft9X4z+3wjvs06Tzijo5z4W/kahUCDpRXTF+ZrmF/w==}
    engines: {node: '>=16 || 14 >=14.17'}
    dev: false

  /minipass@7.1.0:
    resolution: {integrity: sha512-oGZRv2OT1lO2UF1zUcwdTb3wqUwI0kBGTgt/T7OdSj6M6N5m3o5uPf0AIW6lVxGGoiWUR7e2AwTE+xiwK8WQig==}
    engines: {node: '>=16 || 14 >=14.17'}
    dev: true

  /mkdirp@1.0.4:
    resolution: {integrity: sha512-vVqVZQyf3WLx2Shd0qJ9xuvqgAyKPLAiqITEtqW0oIUjzo3PePDd6fW9iFz30ef7Ysp/oiWqbhszeGWW2T6Gzw==}
    engines: {node: '>=10'}
    hasBin: true
    dev: true

  /mkdirp@3.0.1:
    resolution: {integrity: sha512-+NsyUUAZDmo6YVHzL/stxSu3t9YS1iljliy3BSDrXJ/dkn1KYdmtZODGGjLcc9XLgVVpH4KshHB8XmZgMhaBXg==}
    engines: {node: '>=10'}
    hasBin: true
    dev: true

  /mlly@1.6.1:
    resolution: {integrity: sha512-vLgaHvaeunuOXHSmEbZ9izxPx3USsk8KCQ8iC+aTlp5sKRSoZvwhHh5L9VbKSaVC6sJDqbyohIS76E2VmHIPAA==}
    dependencies:
      acorn: 8.11.3
      pathe: 1.1.2
      pkg-types: 1.0.3
      ufo: 1.3.2
    dev: true

  /mocha-junit-reporter@2.2.1(mocha@10.2.0):
    resolution: {integrity: sha512-iDn2tlKHn8Vh8o4nCzcUVW4q7iXp7cC4EB78N0cDHIobLymyHNwe0XG8HEHHjc3hJlXm0Vy6zcrxaIhnI2fWmw==}
    peerDependencies:
      mocha: '>=2.2.5'
    dependencies:
      debug: 4.3.4(supports-color@8.1.1)
      md5: 2.3.0
      mkdirp: 3.0.1
      mocha: 10.2.0
      strip-ansi: 6.0.1
      xml: 1.0.1
    transitivePeerDependencies:
      - supports-color
    dev: true

  /mocha@10.2.0:
    resolution: {integrity: sha512-IDY7fl/BecMwFHzoqF2sg/SHHANeBoMMXFlS9r0OXKDssYE1M5O43wUY/9BVPeIvfH2zmEbBfseqN9gBQZzXkg==}
    engines: {node: '>= 14.0.0'}
    hasBin: true
    dependencies:
      ansi-colors: 4.1.1
      browser-stdout: 1.3.1
      chokidar: 3.5.3
      debug: 4.3.4(supports-color@8.1.1)
      diff: 5.0.0
      escape-string-regexp: 4.0.0
      find-up: 5.0.0
      glob: 7.2.0
      he: 1.2.0
      js-yaml: 4.1.0
      log-symbols: 4.1.0
      minimatch: 5.0.1
      ms: 2.1.3
      nanoid: 3.3.3
      serialize-javascript: 6.0.0
      strip-json-comments: 3.1.1
      supports-color: 8.1.1
      workerpool: 6.2.1
      yargs: 16.2.0
      yargs-parser: 20.2.4
      yargs-unparser: 2.0.0
    dev: true

  /ms@2.0.0:
    resolution: {integrity: sha512-Tpp60P6IUJDTuOq/5Z8cdskzJujfwqfOTkrwIwj7IRISpnkJnT6SyJ4PCPnGMoFjC9ddhal5KVIYtAt97ix05A==}

  /ms@2.1.2:
    resolution: {integrity: sha512-sGkPx+VjMtmA6MX27oA4FBFELFCZZ4S4XqeGOXCv68tT+jb3vk/RyaKWP0PTKyWtmLSM0b+adUTEvbs1PEaH2w==}

  /ms@2.1.3:
    resolution: {integrity: sha512-6FlzubTLZG3J2a/NVCAleEhjzq5oxgHyaCU9yYXvcLsvoVaHJq/s5xXI6/XXP6tz7R9xAOtHnSO/tXtF3WRTlA==}

  /multiparty@4.2.3:
    resolution: {integrity: sha512-Ak6EUJZuhGS8hJ3c2fY6UW5MbkGUPMBEGd13djUzoY/BHqV/gTuFWtC6IuVA7A2+v3yjBS6c4or50xhzTQZImQ==}
    engines: {node: '>= 0.10'}
    dependencies:
      http-errors: 1.8.1
      safe-buffer: 5.2.1
      uid-safe: 2.1.5
    dev: false

  /nanoid@3.3.3:
    resolution: {integrity: sha512-p1sjXuopFs0xg+fPASzQ28agW1oHD7xDsd9Xkf3T15H3c/cifrFHVwrh74PdoklAPi+i7MdRsE47vm2r6JoB+w==}
    engines: {node: ^10 || ^12 || ^13.7 || ^14 || >=15.0.1}
    hasBin: true
    dev: true

  /nanoid@3.3.7:
    resolution: {integrity: sha512-eSRppjcPIatRIMC1U6UngP8XFcz8MQWGQdt1MTBQ7NaAmvXDfvNxbvWV3x2y6CdEUciCSsDHDQZbhYaB8QEo2g==}
    engines: {node: ^10 || ^12 || ^13.7 || ^14 || >=15.0.1}
    hasBin: true

  /natural-compare-lite@1.4.0:
    resolution: {integrity: sha512-Tj+HTDSJJKaZnfiuw+iaF9skdPpTo2GtEly5JHnWV/hfv2Qj/9RKsGISQtLh2ox3l5EAGw487hnBee0sIJ6v2g==}
    dev: true

  /natural-compare@1.4.0:
    resolution: {integrity: sha512-OWND8ei3VtNC9h7V60qff3SVobHr996CTwgxubgyQYEpg290h9J0buyECNNJexkFm5sOajh5G116RYA1c8ZMSw==}
    dev: true

  /negotiator@0.6.3:
    resolution: {integrity: sha512-+EUsqGPLsM+j/zdChZjsnX51g4XrHFOIXwfnCVPGlQk/k5giakcKsuxCObBRu6DSm9opw/O6slWbJdghQM4bBg==}
    engines: {node: '>= 0.6'}

  /neo-async@2.6.2:
    resolution: {integrity: sha512-Yd3UES5mWCSqR+qNT93S3UoYUkqAZ9lLg8a7g9rimsWmYGK8cVToA4/sF3RrshdyV3sAGMXVUmpMYOw+dLpOuw==}
    dev: false

  /nice-try@1.0.5:
    resolution: {integrity: sha512-1nh45deeb5olNY7eX82BkPO7SSxR5SSYJiPTrTdFUVYwAl8CKMA5N9PjTYkHiRjisVcxcQ1HXdLhx2qxxJzLNQ==}

  /node-addon-api@7.1.1:
    resolution: {integrity: sha512-5m3bsyrjFWE1xf7nz7YXdN4udnVtXK6/Yfgn5qnahL6bCkf2yKt4k3nuTKAtT4r3IG8JNR2ncsIMdZuAzJjHQQ==}
    dev: true

  /node-dir@0.1.17:
    resolution: {integrity: sha512-tmPX422rYgofd4epzrNoOXiE8XFZYOcCq1vD7MAXCDO+O+zndlA2ztdKKMa+EeuBG5tHETpr4ml4RGgpqDCCAg==}
    engines: {node: '>= 0.10.5'}
    dependencies:
      minimatch: 3.1.2
    dev: false

  /node-fetch@2.6.7:
    resolution: {integrity: sha512-ZjMPFEfVx5j+y2yF35Kzx5sF7kDzxuDj6ziH4FFbOp87zKDZNx8yExJIb05OGF4Nlt9IHFIMBkRl41VdvcNdbQ==}
    engines: {node: 4.x || >=6.0.0}
    peerDependencies:
      encoding: ^0.1.0
    peerDependenciesMeta:
      encoding:
        optional: true
    dependencies:
      whatwg-url: 5.0.0

  /node-fetch@2.7.0:
    resolution: {integrity: sha512-c4FRfUm/dbcWZ7U+1Wq0AwCyFL+3nt2bEw05wfxSz+DWpWsitgmSgYmy2dQdWyKC1694ELPqMs/YzUSNozLt8A==}
    engines: {node: 4.x || >=6.0.0}
    peerDependencies:
      encoding: ^0.1.0
    peerDependenciesMeta:
      encoding:
        optional: true
    dependencies:
      whatwg-url: 5.0.0
    dev: false

  /node-int64@0.4.0:
    resolution: {integrity: sha512-O5lz91xSOeoXP6DulyHfllpq+Eg00MWitZIbtPfoSEvqIHdl5gfcY6hYzDWnj0qD5tz52PI08u9qUvSVeUBeHw==}
    dev: true

  /node-releases@2.0.14:
    resolution: {integrity: sha512-y10wOWt8yZpqXmOgRo77WaHEmhYQYGNA6y421PKsKYWEK8aW+cqAphborZDhqfyKrbZEN92CN1X2KbafY2s7Yw==}

  /node-releases@2.0.18:
    resolution: {integrity: sha512-d9VeXT4SJ7ZeOqGX6R5EM022wpL+eWPooLI+5UpWn2jCT1aosUQEhQP214x33Wkwx3JQMvIm+tIoVOdodFS40g==}
    dev: true

  /noms@0.0.0:
    resolution: {integrity: sha512-lNDU9VJaOPxUmXcLb+HQFeUgQQPtMI24Gt6hgfuMHRJgMRHMF/qZ4HJD3GDru4sSw9IQl2jPjAYnQrdIeLbwow==}
    dependencies:
      inherits: 2.0.4
      readable-stream: 1.0.34
    dev: true

  /nopt@1.0.10:
    resolution: {integrity: sha512-NWmpvLSqUrgrAC9HCuxEvb+PSloHpqVu+FqcO4eeF2h5qYRhA7ev6KvelyQAKtegUbC6RypJnlEOhd8vloNKYg==}
    hasBin: true
    dependencies:
      abbrev: 1.1.1
    dev: false

  /normalize-package-data@2.5.0:
    resolution: {integrity: sha512-/5CMN3T0R4XTj4DcGaexo+roZSdSFW/0AOOTROrjxzCG1wrWXEsGbRKevjlIL+ZDE4sZlJr5ED4YW0yqmkK+eA==}
    dependencies:
      hosted-git-info: 2.8.9
      resolve: 1.22.8
      semver: 5.7.2
      validate-npm-package-license: 3.0.4
    dev: true

  /normalize-path@3.0.0:
    resolution: {integrity: sha512-6eZs5Ls3WtCisHWp9S2GUy8dqkpGi4BVSz3GaqiE6ezub0512ESztXUwUB6C6IKbQkY2Pnb/mD4WYojCRwcwLA==}
    engines: {node: '>=0.10.0'}
    dev: true

  /normalize-url@6.1.0:
    resolution: {integrity: sha512-DlL+XwOy3NxAQ8xuC0okPgK46iuVNAK01YN7RueYBqqFeGsBjV9XmCAzAdgt+667bCl5kPh9EqKKDwnaPG1I7A==}
    engines: {node: '>=10'}

  /npm-run-all@4.1.5:
    resolution: {integrity: sha512-Oo82gJDAVcaMdi3nuoKFavkIHBRVqQ1qvMb+9LHk/cF4P6B2m8aP04hGf7oL6wZ9BuGwX1onlLhpuoofSyoQDQ==}
    engines: {node: '>= 4'}
    hasBin: true
    dependencies:
      ansi-styles: 3.2.1
      chalk: 2.4.2
      cross-spawn: 6.0.5
      memorystream: 0.3.1
      minimatch: 3.1.2
      pidtree: 0.3.1
      read-pkg: 3.0.0
      shell-quote: 1.8.1
      string.prototype.padend: 3.1.5
    dev: true

  /npm-run-path@2.0.2:
    resolution: {integrity: sha512-lJxZYlT4DW/bRUtFh1MQIWqmLwQfAxnqWG4HhEdjMlkrJYnJn0Jrr2u3mgxqaWsdiBc76TYkTG/mhrnYTuzfHw==}
    engines: {node: '>=4'}
    dependencies:
      path-key: 2.0.1
    dev: false

  /npm-run-path@4.0.1:
    resolution: {integrity: sha512-S48WzZW777zhNIrn7gxOlISNAqi9ZC/uQFnRdbeIHhZhCA6UqpkOT8T1G7BvfdgP4Er8gF4sUbaS0i7QvIfCWw==}
    engines: {node: '>=8'}
    dependencies:
      path-key: 3.1.1
    dev: true

  /npm-run-path@5.2.0:
    resolution: {integrity: sha512-W4/tgAXFqFA0iL7fk0+uQ3g7wkL8xJmx3XdK0VGb4cHW//eZTtKGvFBBoRKVTpY7n6ze4NL9ly7rgXcHufqXKg==}
    engines: {node: ^12.20.0 || ^14.13.1 || >=16.0.0}
    dependencies:
      path-key: 4.0.0
    dev: true

  /null-loader@4.0.1:
    resolution: {integrity: sha512-pxqVbi4U6N26lq+LmgIbB5XATP0VdZKOG25DhHi8btMmJJefGArFyDg1yc4U3hWCJbMqSrw0qyrz1UQX+qYXqg==}
    engines: {node: '>= 10.13.0'}
    peerDependencies:
      webpack: ^4.0.0 || ^5.0.0
    dependencies:
      loader-utils: 2.0.4
      schema-utils: 3.3.0
    dev: true

  /nwsapi@2.2.7:
    resolution: {integrity: sha512-ub5E4+FBPKwAZx0UwIQOjYWGHTEq5sPqHQNRN8Z9e4A7u3Tj1weLJsL59yH9vmvqEtBHaOmT6cYQKIZOxp35FQ==}
    dev: true

  /object-assign@3.0.0:
    resolution: {integrity: sha512-jHP15vXVGeVh1HuaA2wY6lxk+whK/x4KBG88VXeRma7CCun7iGD5qPc4eYykQ9sdQvg8jkwFKsSxHln2ybW3xQ==}
    engines: {node: '>=0.10.0'}
    dev: false

  /object-assign@4.1.1:
    resolution: {integrity: sha512-rJgTQnkUnH1sFw8yT6VSU3zD3sWmu6sZhIseY8VX+GRu3P6F7Fu+JNDoXfklElbLJSnc3FUQHVe4cU5hj+BcUg==}
    engines: {node: '>=0.10.0'}

  /object-inspect@1.13.1:
    resolution: {integrity: sha512-5qoj1RUiKOMsCCNLV1CBiPYE10sziTsnmNxkAI/rZhiD63CF7IqdFGC/XzjWjpSgLf0LxXX3bDFIh0E18f6UhQ==}

  /object-keys@1.1.1:
    resolution: {integrity: sha512-NuAESUOUMrlIXOfHKzD6bpPu3tYt3xvjNdRIQ+FeT0lNb4K8WR70CaDxhuNguS2XG+GjkyMwOzsN5ZktImfhLA==}
    engines: {node: '>= 0.4'}

  /object.assign@4.1.5:
    resolution: {integrity: sha512-byy+U7gp+FVwmyzKPYhW2h5l3crpmGsxl7X2s8y43IgxvG4g3QZ6CffDtsNQy1WsmZpQbO+ybo0AlW7TY6DcBQ==}
    engines: {node: '>= 0.4'}
    dependencies:
      call-bind: 1.0.5
      define-properties: 1.2.1
      has-symbols: 1.0.3
      object-keys: 1.1.1
    dev: true

  /object.entries@1.1.7:
    resolution: {integrity: sha512-jCBs/0plmPsOnrKAfFQXRG2NFjlhZgjjcBLSmTnEhU8U6vVTsVe8ANeQJCHTl3gSsI4J+0emOoCgoKlmQPMgmA==}
    engines: {node: '>= 0.4'}
    dependencies:
      call-bind: 1.0.7
      define-properties: 1.2.1
      es-abstract: 1.22.3
    dev: true

  /object.fromentries@2.0.7:
    resolution: {integrity: sha512-UPbPHML6sL8PI/mOqPwsH4G6iyXcCGzLin8KvEPenOZN5lpCNBZZQ+V62vdjB1mQHrmqGQt5/OJzemUA+KJmEA==}
    engines: {node: '>= 0.4'}
    dependencies:
      call-bind: 1.0.7
      define-properties: 1.2.1
      es-abstract: 1.22.3
    dev: true

  /object.groupby@1.0.1:
    resolution: {integrity: sha512-HqaQtqLnp/8Bn4GL16cj+CUYbnpe1bh0TtEaWvybszDG4tgxCJuRpV8VGuvNaI1fAnI4lUJzDG55MXcOH4JZcQ==}
    dependencies:
      call-bind: 1.0.7
      define-properties: 1.2.1
      es-abstract: 1.22.3
      get-intrinsic: 1.2.4
    dev: true

  /object.hasown@1.1.3:
    resolution: {integrity: sha512-fFI4VcYpRHvSLXxP7yiZOMAd331cPfd2p7PFDVbgUsYOfCT3tICVqXWngbjr4m49OvsBwUBQ6O2uQoJvy3RexA==}
    dependencies:
      define-properties: 1.2.1
      es-abstract: 1.22.3
    dev: true

  /object.values@1.1.7:
    resolution: {integrity: sha512-aU6xnDFYT3x17e/f0IiiwlGPTy2jzMySGfUB4fq6z7CV8l85CWHDk5ErhyhpfDHhrOMwGFhSQkhMGHaIotA6Ng==}
    engines: {node: '>= 0.4'}
    dependencies:
      call-bind: 1.0.7
      define-properties: 1.2.1
      es-abstract: 1.22.3
    dev: true

  /oidc-client-ts@2.4.0:
    resolution: {integrity: sha512-WijhkTrlXK2VvgGoakWJiBdfIsVGz6CFzgjNNqZU1hPKV2kyeEaJgLs7RwuiSp2WhLfWBQuLvr2SxVlZnk3N1w==}
    engines: {node: '>=12.13.0'}
    dependencies:
      crypto-js: 4.2.0
      jwt-decode: 3.1.2
    dev: false

  /on-finished@2.4.1:
    resolution: {integrity: sha512-oVlzkg3ENAhCk2zdv7IJwd/QUD4z2RxRwpkcGY8psCVcCYZNq4wYnVWALHM+brtuJjePWiYF/ClmuDr8Ch5+kg==}
    engines: {node: '>= 0.8'}
    dependencies:
      ee-first: 1.1.1

  /once@1.4.0:
    resolution: {integrity: sha512-lNaJgI+2Q5URQBkccEKHTQOPaXdUxnZZElQTZY0MFUAuaEqe1E+Nyvgdz/aIyNi6Z9MzO5dv1H8n58/GELp3+w==}
    dependencies:
      wrappy: 1.0.2

  /onetime@5.1.2:
    resolution: {integrity: sha512-kbpaSSGJTWdAY5KPVeMOKXSrPtr8C8C7wodJbcsd51jRnmD+GZu8Y0VoU6Dm5Z4vWr0Ig/1NKuWRKf7j5aaYSg==}
    engines: {node: '>=6'}
    dependencies:
      mimic-fn: 2.1.0
    dev: true

  /onetime@6.0.0:
    resolution: {integrity: sha512-1FlR+gjXK7X+AsAHso35MnyN5KqGwJRi/31ft6x0M194ht7S+rWAvd7PHss9xSKMzE0asv1pyIHaJYq+BbacAQ==}
    engines: {node: '>=12'}
    dependencies:
      mimic-fn: 4.0.0
    dev: true

  /open@7.4.2:
    resolution: {integrity: sha512-MVHddDVweXZF3awtlAS+6pgKLlm/JgxZ90+/NBurBoQctVOOB/zDdVjcyPzQ+0laDGbsWgrRkflI65sQeOgT9Q==}
    engines: {node: '>=8'}
    dependencies:
      is-docker: 2.2.1
      is-wsl: 2.2.0
    dev: false

  /open@8.4.2:
    resolution: {integrity: sha512-7x81NCL719oNbsq/3mh+hVrAWmFuEYUqrq/Iw3kUzH8ReypT9QQ0BLoJS7/G9k6N81XjW4qHWtjWwe/9eLy1EQ==}
    engines: {node: '>=12'}
    dependencies:
      define-lazy-prop: 2.0.0
      is-docker: 2.2.1
      is-wsl: 2.2.0
    dev: true

  /opener@1.5.2:
    resolution: {integrity: sha512-ur5UIdyw5Y7yEj9wLzhqXiy6GZ3Mwx0yGI+5sMn2r0N0v3cKJvUmFH5yPP+WXh9e0xfyzyJX95D8l088DNFj7A==}
    hasBin: true
    dev: false

  /optionator@0.9.3:
    resolution: {integrity: sha512-JjCoypp+jKn1ttEFExxhetCKeJt9zhAgAve5FXHixTvFDW/5aEktX9bufBKLRRMdU7bNtpLfcGu94B3cdEJgjg==}
    engines: {node: '>= 0.8.0'}
    dependencies:
      '@aashutoshrathi/word-wrap': 1.2.6
      deep-is: 0.1.4
      fast-levenshtein: 2.0.6
      levn: 0.4.1
      prelude-ls: 1.2.1
      type-check: 0.4.0
    dev: true

  /p-cancelable@2.1.1:
    resolution: {integrity: sha512-BZOr3nRQHOntUjTrH8+Lh54smKHoHyur8We1V8DSMVrl5A2malOOwuJRnKRDjSnkoeBh4at6BwEnb5I7Jl31wg==}
    engines: {node: '>=8'}

  /p-defer@1.0.0:
    resolution: {integrity: sha512-wB3wfAxZpk2AzOfUMJNL+d36xothRSyj8EXOa4f6GMqYDN9BJaaSISbsk+wS9abmnebVw95C2Kb5t85UmpCxuw==}
    engines: {node: '>=4'}
    dev: false

  /p-finally@1.0.0:
    resolution: {integrity: sha512-LICb2p9CB7FS+0eR1oqWnHhp0FljGLZCWBE9aix0Uye9W8LTQPwMTYVGWQWIw9RdQiDg4+epXQODwIYJtSJaow==}
    engines: {node: '>=4'}
    dev: false

  /p-is-promise@2.1.0:
    resolution: {integrity: sha512-Y3W0wlRPK8ZMRbNq97l4M5otioeA5lm1z7bkNkxCka8HSPjR0xRWmpCmc9utiaLP9Jb1eD8BgeIxTW4AIF45Pg==}
    engines: {node: '>=6'}
    dev: false

  /p-limit@2.3.0:
    resolution: {integrity: sha512-//88mFWSJx8lxCzwdAABTJL2MyWB12+eIY7MDL2SqLmAkeKU9qxRvWuSyTjm3FUmpBEMuFfckAIqEaVGUDxb6w==}
    engines: {node: '>=6'}
    dependencies:
      p-try: 2.2.0

  /p-limit@3.1.0:
    resolution: {integrity: sha512-TYOanM3wGwNGsZN2cVTYPArw454xnXj5qmWF1bEoAc4+cU/ol7GVh7odevjp1FNHduHc3KZMcFduxU5Xc6uJRQ==}
    engines: {node: '>=10'}
    dependencies:
      yocto-queue: 0.1.0
    dev: true

  /p-limit@5.0.0:
    resolution: {integrity: sha512-/Eaoq+QyLSiXQ4lyYV23f14mZRQcXnxfHrN0vCai+ak9G0pp9iEQukIIZq5NccEvwRB8PUnZT0KsOoDCINS1qQ==}
    engines: {node: '>=18'}
    dependencies:
      yocto-queue: 1.0.0
    dev: true

  /p-locate@3.0.0:
    resolution: {integrity: sha512-x+12w/To+4GFfgJhBEpiDcLozRJGegY+Ei7/z0tSLkMmxGZNybVMSfWj9aJn8Z5Fc7dBUNJOOVgPv2H7IwulSQ==}
    engines: {node: '>=6'}
    dependencies:
      p-limit: 2.3.0
    dev: false

  /p-locate@4.1.0:
    resolution: {integrity: sha512-R79ZZ/0wAxKGu3oYMlz8jy/kbhsNrS7SKZ7PxEHBgJ5+F2mtFW2fK2cOtBh1cHYkQsbzFV7I+EoRKe6Yt0oK7A==}
    engines: {node: '>=8'}
    dependencies:
      p-limit: 2.3.0
    dev: true

  /p-locate@5.0.0:
    resolution: {integrity: sha512-LaNjtRWUBY++zB5nE/NwcaoMylSPk+S+ZHNB1TzdbMJMny6dynpAGt7X/tl/QYq3TIeE6nxHppbo2LGymrG5Pw==}
    engines: {node: '>=10'}
    dependencies:
      p-limit: 3.1.0
    dev: true

  /p-try@2.2.0:
    resolution: {integrity: sha512-R4nPAVTAU0B9D35/Gk3uJf/7XYbQcyohSKdvAxIRSNghFl4e71hVoGnBNQz9cWaXxO2I10KTC+3jMdvvoKw6dQ==}
    engines: {node: '>=6'}

  /parent-module@1.0.1:
    resolution: {integrity: sha512-GQ2EWRpQV8/o+Aw8YqtfZZPfNRWZYkbidE9k5rpl/hC3vtHHBfGm2Ifi6qWV+coDGkrUKZAxE3Lot5kcsRlh+g==}
    engines: {node: '>=6'}
    dependencies:
      callsites: 3.1.0
    dev: true

  /parse-entities@4.0.1:
    resolution: {integrity: sha512-SWzvYcSJh4d/SGLIOQfZ/CoNv6BTlI6YEQ7Nj82oDVnRpwe/Z/F1EMx42x3JAOwGBlCjeCH0BRJQbQ/opHL17w==}
    dependencies:
      '@types/unist': 2.0.10
      character-entities: 2.0.2
      character-entities-legacy: 3.0.0
      character-reference-invalid: 2.0.1
      decode-named-character-reference: 1.0.2
      is-alphanumerical: 2.0.1
      is-decimal: 2.0.1
      is-hexadecimal: 2.0.1
    dev: false

  /parse-json@4.0.0:
    resolution: {integrity: sha512-aOIos8bujGN93/8Ox/jPLh7RwVnPEysynVFE+fQZyg6jKELEHwzgKdLRFHUgXJL6kylijVSBC4BvN9OmsB48Rw==}
    engines: {node: '>=4'}
    dependencies:
      error-ex: 1.3.2
      json-parse-better-errors: 1.0.2
    dev: true

  /parse-json@5.2.0:
    resolution: {integrity: sha512-ayCKvm/phCGxOkYRSCM82iDwct8/EonSEgCSxWxD7ve6jHggsFl4fZVQBPRNgQoKiuV/odhFrGzQXZwbifC8Rg==}
    engines: {node: '>=8'}
    dependencies:
      '@babel/code-frame': 7.23.5
      error-ex: 1.3.2
      json-parse-even-better-errors: 2.3.1
      lines-and-columns: 1.2.4
    dev: true

  /parse-path@7.0.0:
    resolution: {integrity: sha512-Euf9GG8WT9CdqwuWJGdf3RkUcTBArppHABkO7Lm8IzRQp0e2r/kkFnmhu4TSK30Wcu5rVAZLmfPKSBBi9tWFog==}
    dependencies:
      protocols: 2.0.1
    dev: true

  /parse-url@8.1.0:
    resolution: {integrity: sha512-xDvOoLU5XRrcOZvnI6b8zA6n9O9ejNk/GExuz1yBuWUGn9KA97GI6HTs6u02wKara1CeVmZhH+0TZFdWScR89w==}
    dependencies:
      parse-path: 7.0.0
    dev: true

  /parse5@7.1.2:
    resolution: {integrity: sha512-Czj1WaSVpaoj0wbhMzLmWD69anp2WH7FXMB9n1Sy8/ZFF9jolSQVMu1Ij5WIyGmcBmhk7EOndpO4mIpihVqAXw==}
    dependencies:
      entities: 4.5.0
    dev: true

  /parseurl@1.3.3:
    resolution: {integrity: sha512-CiyeOxFT/JZyN5m0z9PfXw4SCBJ6Sygz1Dpl0wqjlhDEGGBP1GnsUVEL0p63hoG1fcj3fHynXi9NYO4nWOL+qQ==}
    engines: {node: '>= 0.8'}

  /path-exists@3.0.0:
    resolution: {integrity: sha512-bpC7GYwiDYQ4wYLe+FA8lhRjhQCMcQGuSgGGqDkg/QerRWw9CmGRT0iSOVRSZJ29NMLZgIzqaljJ63oaL4NIJQ==}
    engines: {node: '>=4'}
    dev: false

  /path-exists@4.0.0:
    resolution: {integrity: sha512-ak9Qy5Q7jYb2Wwcey5Fpvg2KoAc/ZIhLSLOSBmRmygPsGwkVVt0fZa0qrtMz+m6tJTAHfZQ8FnmB4MG4LWy7/w==}
    engines: {node: '>=8'}
    dev: true

  /path-is-absolute@1.0.1:
    resolution: {integrity: sha512-AVbw3UJ2e9bq64vSaS9Am0fje1Pa8pbGqTTsmXfaIiMpnr5DlDhfJOuLj9Sf95ZPVDAUerDfEk88MPmPe7UCQg==}
    engines: {node: '>=0.10.0'}

  /path-key@2.0.1:
    resolution: {integrity: sha512-fEHGKCSmUSDPv4uoj8AlD+joPlq3peND+HRYyxFz4KPw4z926S/b8rIuFs2FYJg3BwsxJf6A9/3eIdLaYC+9Dw==}
    engines: {node: '>=4'}

  /path-key@3.1.1:
    resolution: {integrity: sha512-ojmeN0qd+y0jszEtoY48r0Peq5dwMEkIlCOu6Q5f41lfkswXuKtYrhgoTpLnyIcHm24Uhqx+5Tqm2InSwLhE6Q==}
    engines: {node: '>=8'}

  /path-key@4.0.0:
    resolution: {integrity: sha512-haREypq7xkM7ErfgIyA0z+Bj4AGKlMSdlQE2jvJo6huWD1EdkKYV+G/T4nq0YEF2vgTT8kqMFKo1uHn950r4SQ==}
    engines: {node: '>=12'}
    dev: true

  /path-parse@1.0.7:
    resolution: {integrity: sha512-LDJzPVEEEPR+y48z93A0Ed0yXb8pAByGWo/k5YYdYgpY2/2EsOsksJrq7lOHxryrVOn1ejG6oAp8ahvOIQD8sw==}
    dev: true

  /path-scurry@1.10.1:
    resolution: {integrity: sha512-MkhCqzzBEpPvxxQ71Md0b1Kk51W01lrYvlMzSUaIzNsODdd7mqhiimSZlr+VegAz5Z6Vzt9Xg2ttE//XBhH3EQ==}
    engines: {node: '>=16 || 14 >=14.17'}
    dependencies:
      lru-cache: 10.1.0
      minipass: 6.0.2
    dev: false

  /path-scurry@1.10.2:
    resolution: {integrity: sha512-7xTavNy5RQXnsjANvVvMkEjvloOinkAjv/Z6Ildz9v2RinZ4SBKTWFOVRbaF8p0vpHnyjV/UwNDdKuUv6M5qcA==}
    engines: {node: '>=16 || 14 >=14.17'}
    dependencies:
      lru-cache: 10.2.2
      minipass: 7.1.0
    dev: true

  /path-to-regexp@0.1.10:
    resolution: {integrity: sha512-7lf7qcQidTku0Gu3YDPc8DJ1q7OOucfa/BSsIwjuh56VU7katFvuM8hULfkwB3Fns/rsVF7PwPKVw1sl5KQS9w==}

  /path-type@3.0.0:
    resolution: {integrity: sha512-T2ZUsdZFHgA3u4e5PfPbjd7HDDpxPnQb5jN0SrDsjNSuVXHJqtwTnWqG0B1jZrgmJ/7lj1EmVIByWt1gxGkWvg==}
    engines: {node: '>=4'}
    dependencies:
      pify: 3.0.0
    dev: true

  /path-type@4.0.0:
    resolution: {integrity: sha512-gDKb8aZMDeD/tZWs9P6+q0J9Mwkdl6xMV8TjnGP3qJVJ06bdMgkbBlLU8IdfOsIsFz2BW1rNVT3XuNEl8zPAvw==}
    engines: {node: '>=8'}
    dev: true

  /pathe@1.1.2:
    resolution: {integrity: sha512-whLdWMYL2TwI08hn8/ZqAbrVemu0LNaNNJZX73O6qaIdCTfXutsLhMkjdENX0qhsQ9uIimo4/aQOmXkoon2nDQ==}
    dev: true

  /pathval@1.1.1:
    resolution: {integrity: sha512-Dp6zGqpTdETdR63lehJYPeIOqpiNBNtc7BpWSLrOje7UaIsE5aY92r/AunQA7rsXvet3lrJ3JnZX29UPTKXyKQ==}
    dev: true

  /pathval@2.0.0:
    resolution: {integrity: sha512-vE7JKRyES09KiunauX7nd2Q9/L7lhok4smP9RZTDeD4MVs72Dp2qNFVz39Nz5a0FVEW0BJR6C0DYrq6unoziZA==}
    engines: {node: '>= 14.16'}
    dev: true

  /pend@1.2.0:
    resolution: {integrity: sha512-F3asv42UuXchdzt+xXqfW1OGlVBe+mxa2mqI0pg5yAHZPvFmY3Y6drSf/GQ1A86WgWEN9Kzh/WrgKa6iGcHXLg==}

  /performance-now@2.1.0:
    resolution: {integrity: sha512-7EAHlyLHI56VEIdK57uwHdHKIaAGbnXPiw0yWbarQZOKaKpvUIgW0jWRVLiatnM+XXlSwsanIBH/hzGMJulMow==}
    dev: true

  /picocolors@1.0.0:
    resolution: {integrity: sha512-1fygroTLlHu66zi26VoTDv8yRgm0Fccecssto+MhsZ0D/DGW2sm8E8AjW7NU5VVTRt5GxbeZ5qBuJr+HyLYkjQ==}

  /picocolors@1.1.0:
    resolution: {integrity: sha512-TQ92mBOW0l3LeMeyLV6mzy/kWr8lkd/hp3mTg7wYK7zJhuBStmGMBG0BdeDZS/dZx1IukaX6Bk11zcln25o1Aw==}

  /picomatch@2.3.1:
    resolution: {integrity: sha512-JU3teHTNjmE2VCGFzuY8EXzCDVwEqB2a8fsIvwaStHhAWJEeVd1o1QD80CU6+ZdEXXSLbSsuLwJjkCBWqRQUVA==}
    engines: {node: '>=8.6'}

  /pidtree@0.3.1:
    resolution: {integrity: sha512-qQbW94hLHEqCg7nhby4yRC7G2+jYHY4Rguc2bjw7Uug4GIJuu1tvf2uHaZv5Q8zdt+WKJ6qK1FOI6amaWUo5FA==}
    engines: {node: '>=0.10'}
    hasBin: true
    dev: true

  /pify@3.0.0:
    resolution: {integrity: sha512-C3FsVNH1udSEX48gGX1xfvwTWfsYWj5U+8/uK15BGzIGrKoUpghX8hWZwa/OFnakBiiVNmBvemTJR5mcy7iPcg==}
    engines: {node: '>=4'}
    dev: true

  /pify@4.0.1:
    resolution: {integrity: sha512-uB80kBFb/tfd68bVleG9T5GGsGPjJrLAUpR5PZIrhBnIaRTQRjqdJSsIKkOP6OAIFbj7GOrcudc5pNjZ+geV2g==}
    engines: {node: '>=6'}
    dev: false

  /pirates@4.0.6:
    resolution: {integrity: sha512-saLsH7WeYYPiD25LDuLRRY/i+6HaPYr6G1OUlN39otzkSTxKnubR9RTxS3/Kk50s1g2JTgFwWQDQyplC5/SHZg==}
    engines: {node: '>= 6'}

  /pkg-dir@3.0.0:
    resolution: {integrity: sha512-/E57AYkoeQ25qkxMj5PBOVgF8Kiu/h7cYS30Z5+R7WaiCCBfLq58ZI/dSeaEKb9WVJV5n/03QwrN3IeWIFllvw==}
    engines: {node: '>=6'}
    dependencies:
      find-up: 3.0.0
    dev: false

  /pkg-dir@4.2.0:
    resolution: {integrity: sha512-HRDzbaKjC+AOWVXxAU/x54COGeIv9eb+6CkDSQoNTt4XyWoIJvuPsXizxu/Fr23EiekbtZwmh1IcIG/l/a10GQ==}
    engines: {node: '>=8'}
    dependencies:
      find-up: 4.1.0
    dev: true

  /pkg-types@1.0.3:
    resolution: {integrity: sha512-nN7pYi0AQqJnoLPC9eHFQ8AcyaixBUOwvqc5TDnIKCMEE6I0y8P7OKA7fPexsXGCGxQDl/cmrLAp26LhcwxZ4A==}
    dependencies:
      jsonc-parser: 3.2.1
      mlly: 1.6.1
      pathe: 1.1.2
    dev: true

  /playwright-core@1.46.1:
    resolution: {integrity: sha512-h9LqIQaAv+CYvWzsZ+h3RsrqCStkBHlgo6/TJlFst3cOTlLghBQlJwPOZKQJTKNaD3QIB7aAVQ+gfWbN3NXB7A==}
    engines: {node: '>=18'}
    hasBin: true
    dev: true

  /playwright@1.46.1:
    resolution: {integrity: sha512-oPcr1yqoXLCkgKtD5eNUPLiN40rYEM39odNpIb6VE6S7/15gJmA1NzVv6zJYusV0e7tzvkU/utBFNa/Kpxmwng==}
    engines: {node: '>=18'}
    hasBin: true
    dependencies:
      playwright-core: 1.46.1
    optionalDependencies:
      fsevents: 2.3.2
    dev: true

  /polished@4.2.2:
    resolution: {integrity: sha512-Sz2Lkdxz6F2Pgnpi9U5Ng/WdWAUZxmHrNPoVlm3aAemxoy2Qy7LGjQg4uf8qKelDAUW94F4np3iH2YPf2qefcQ==}
    engines: {node: '>=10'}
    dependencies:
      '@babel/runtime': 7.23.8
    dev: true

  /postcss-scss@4.0.9(postcss@8.4.33):
    resolution: {integrity: sha512-AjKOeiwAitL/MXxQW2DliT28EKukvvbEWx3LBmJIRN8KfBGZbRTxNYW0kSqi1COiTZ57nZ9NW06S6ux//N1c9A==}
    engines: {node: '>=12.0'}
    peerDependencies:
      postcss: ^8.4.29
    dependencies:
      postcss: 8.4.33
    dev: false

  /postcss-value-parser@4.2.0:
    resolution: {integrity: sha512-1NNCs6uurfkVbeXG4S8JFT9t19m45ICnif8zWLd5oPSZ50QnwMfK+H3jv408d4jw/7Bttv5axS5IiHoLaVNHeQ==}
    dev: false

  /postcss@8.4.33:
    resolution: {integrity: sha512-Kkpbhhdjw2qQs2O2DGX+8m5OVqEcbB9HRBvuYM9pgrjEFUg30A9LmXNlTAUj4S9kgtGyrMbTzVjH7E+s5Re2yg==}
    engines: {node: ^10 || ^12 || >=14}
    dependencies:
      nanoid: 3.3.7
      picocolors: 1.0.0
      source-map-js: 1.0.2
    dev: false

  /postcss@8.4.47:
    resolution: {integrity: sha512-56rxCq7G/XfB4EkXq9Egn5GCqugWvDFjafDOThIdMBsI15iqPqR5r15TfSr1YPYeEI19YeaXMCbY6u88Y76GLQ==}
    engines: {node: ^10 || ^12 || >=14}
    dependencies:
      nanoid: 3.3.7
      picocolors: 1.1.0
      source-map-js: 1.2.1
    dev: true

  /postinstall-build@5.0.3:
    resolution: {integrity: sha512-vPvPe8TKgp4FLgY3+DfxCE5PIfoXBK2lyLfNCxsRbDsV6vS4oU5RG/IWxrblMn6heagbnMED3MemUQllQ2bQUg==}
    deprecated: postinstall-build's behavior is now built into npm! You should migrate off of postinstall-build and use the new `prepare` lifecycle script with npm 5.0.0 or greater.
    hasBin: true
    dev: true

  /prelude-ls@1.2.1:
    resolution: {integrity: sha512-vkcDPrRZo1QZLbn5RLGPpg/WmIQ65qoWWhcGKf/b5eplkkarX0m9z8ppCat4mlOqUsWpyNuYgO3VRyrYHSzX5g==}
    engines: {node: '>= 0.8.0'}
    dev: true

  /prettier@3.3.3:
    resolution: {integrity: sha512-i2tDNA0O5IrMO757lfrdQZCc2jPNDVntV0m/+4whiDfWaTKfMNgR7Qz0NAeGz/nRqF4m5/6CLzbP4/liHt12Ew==}
    engines: {node: '>=14'}
    hasBin: true
    dev: true

  /pretty-format@27.5.1:
    resolution: {integrity: sha512-Qb1gy5OrP5+zDf2Bvnzdl3jsTf1qXVMazbvCoKhtKqVs4/YK4ozX4gKQJJVyNe+cajNPn0KoC0MC3FUmaHWEmQ==}
    engines: {node: ^10.13.0 || ^12.13.0 || ^14.15.0 || >=15.0.0}
    dependencies:
      ansi-regex: 5.0.1
      ansi-styles: 5.2.0
      react-is: 17.0.2
    dev: true

  /pretty-format@29.7.0:
    resolution: {integrity: sha512-Pdlw/oPxN+aXdmM9R00JVC9WVFoCLTKJvDVLgmJ+qAffBMxsV85l/Lu7sNx4zSzPyoL2euImuEwHhOXdEgNFZQ==}
    engines: {node: ^14.15.0 || ^16.10.0 || >=18.0.0}
    dependencies:
      '@jest/schemas': 29.6.3
      ansi-styles: 5.2.0
      react-is: 18.2.0
    dev: true

  /process-nextick-args@2.0.1:
    resolution: {integrity: sha512-3ouUOpQhtgrbOa17J7+uxOTpITYWaGP7/AhoR3+A+/1e9skrzelGi/dXzEYyvbxubEF6Wn2ypscTKiKJFFn1ag==}
    dev: true

  /process@0.11.10:
    resolution: {integrity: sha512-cdGef/drWFoydD1JsMzuFf8100nZl+GT+yacc2bEced5f9Rjk4z+WtFUTBu9PhOi9j/jfmBPu0mMEY4wIdAF8A==}
    engines: {node: '>= 0.6.0'}

  /progress@2.0.3:
    resolution: {integrity: sha512-7PiHtLll5LdnKIMw100I+8xJXR5gW2QwWYkT6iJva0bXitZKa/XMrSbdmg3r2Xnaidz9Qumd0VPaMrZlF9V9sA==}
    engines: {node: '>=0.4.0'}

  /prompts@2.4.2:
    resolution: {integrity: sha512-NxNv/kLguCA7p3jE8oL2aEBsrJWgAakBpgmgK6lpPWV+WuOmY6r2/zbAVnP+T8bQlA0nzHXSJSJW0Hq7ylaD2Q==}
    engines: {node: '>= 6'}
    dependencies:
      kleur: 3.0.3
      sisteransi: 1.0.5
    dev: true

  /prop-types@15.8.1:
    resolution: {integrity: sha512-oj87CgZICdulUohogVAR7AjlC0327U4el4L6eAvOqCeudMDVU0NThNaV+b9Df4dXgSP1gXMTnPdhfe/2qDH5cg==}
    dependencies:
      loose-envify: 1.4.0
      object-assign: 4.1.1
      react-is: 16.13.1

  /property-information@6.5.0:
    resolution: {integrity: sha512-PgTgs/BlvHxOu8QuEN7wi5A0OmXaBcHpmCSTehcs6Uuu9IkDIEo13Hy7n898RHfrQ49vKCoGeWZSaAK01nwVig==}
    dev: false

  /protocols@2.0.1:
    resolution: {integrity: sha512-/XJ368cyBJ7fzLMwLKv1e4vLxOju2MNAIokcr7meSaNcVbWz/CPcW22cP04mwxOErdA5mwjA8Q6w/cdAQxVn7Q==}
    dev: true

  /proxy-addr@2.0.7:
    resolution: {integrity: sha512-llQsMLSUDUPT44jdrU/O37qlnifitDP+ZwrmmZcoSKyLKvtZxpyV0n2/bD/N4tBAAZ/gJEdZU7KMraoK1+XYAg==}
    engines: {node: '>= 0.10'}
    dependencies:
      forwarded: 0.2.0
      ipaddr.js: 1.9.1

  /proxy-from-env@1.1.0:
    resolution: {integrity: sha512-D+zkORCbA9f1tdWRK0RaCR3GPv50cMxcrz4X8k5LTSUD1Dkw47mKJEZQNunItRTkWwgtaUSo1RVFRIG9ZXiFYg==}

  /psl@1.9.0:
    resolution: {integrity: sha512-E/ZsdU4HLs/68gYzgGTkMicWTLPdAftJLfJFlLUAAKZGkStNU72sZjT66SnMDVOfOWY/YAoiD7Jxa9iHvngcag==}

  /pump@3.0.0:
    resolution: {integrity: sha512-LwZy+p3SFs1Pytd/jYct4wpv49HiYCqd9Rlc5ZVdk0V+8Yzv6jR5Blk3TRmPL1ft69TxP0IMZGJ+WPFU2BFhww==}
    dependencies:
      end-of-stream: 1.4.4
      once: 1.4.0

  /punycode@2.3.1:
    resolution: {integrity: sha512-vYt7UD1U9Wg6138shLtLOvdAu+8DsC/ilFtEVHcH+wydcSpNE20AfSOduf6MkRFahL5FY7X1oU7nKVZFtfq8Fg==}
    engines: {node: '>=6'}

  /pure-rand@6.0.4:
    resolution: {integrity: sha512-LA0Y9kxMYv47GIPJy6MI84fqTd2HmYZI83W/kM/SkKfDlajnZYfmXFTxkbY+xSBPkLJxltMa9hIkmdc29eguMA==}
    dev: true

  /qs@6.11.0:
    resolution: {integrity: sha512-MvjoMCJwEarSbUYk5O+nmoSzSutSsTwF85zcHPQ9OrlFoZOYIjaqBAJIqIXjptyD5vThxGq52Xu/MaJzRkIk4Q==}
    engines: {node: '>=0.6'}
    dependencies:
      side-channel: 1.0.4

  /qs@6.13.0:
    resolution: {integrity: sha512-+38qI9SOr8tfZ4QmJNplMUxqjbe7LKvvZgWdExBOmd+egZTtjLB67Gu0HRX3u/XOq7UU2Nx6nsjvS16Z9uwfpg==}
    engines: {node: '>=0.6'}
    dependencies:
      side-channel: 1.0.6

  /querystringify@2.2.0:
    resolution: {integrity: sha512-FIqgj2EUvTa7R50u0rGsyTftzjYmv/a3hO345bZNrqabNqjtgiDMgmo4mkUjd+nzU5oF3dClKqFIPUKybUyqoQ==}

  /queue-microtask@1.2.3:
    resolution: {integrity: sha512-NuaNSa6flKT5JaSYQzJok04JzTL1CA6aGhv5rfLW3PgqA+M2ChpZQnAC8h8i4ZFkBS8X5RqkDBHA7r4hej3K9A==}
    dev: true

  /quick-lru@5.1.1:
    resolution: {integrity: sha512-WuyALRjWPDGtt/wzJiadO5AXY+8hZ80hVpe6MyivgraREW751X3SbhRvG3eLKOYN+8VEvqLcf3wdnt44Z4S4SA==}
    engines: {node: '>=10'}

  /raf@3.4.1:
    resolution: {integrity: sha512-Sq4CW4QhwOHE8ucn6J34MqtZCeWFP2aQSmrlroYgqAV1PjStIhJXxYuTgUIfkEk7zTLjmIjLmU5q+fbD1NnOJA==}
    dependencies:
      performance-now: 2.1.0
    dev: true

  /random-bytes@1.0.0:
    resolution: {integrity: sha512-iv7LhNVO047HzYR3InF6pUcUsPQiHTM1Qal51DcGSuZFBil1aBBWG5eHPNek7bvILMaYJ/8RU1e8w1AMdHmLQQ==}
    engines: {node: '>= 0.8'}
    dev: false

  /randombytes@2.1.0:
    resolution: {integrity: sha512-vYl3iOX+4CKUWuxGi9Ukhie6fsqXqS9FE2Zaic4tNFD2N2QQaXOMFbuKK4QmDHC0JO6B1Zp41J0LpT0oR68amQ==}
    dependencies:
      safe-buffer: 5.2.1
    dev: true

  /range-parser@1.2.1:
    resolution: {integrity: sha512-Hrgsx+orqoygnmhFbKaHE6c296J+HTAQXoxEF6gNupROmmGJRoyzfG3ccAveqCBrwr/2yxQ5BVd/GTl5agOwSg==}
    engines: {node: '>= 0.6'}

  /raw-body@2.5.2:
    resolution: {integrity: sha512-8zGqypfENjCIqGhgXToC8aB2r7YrBX+AQAfIPs/Mlk+BtPTztOvTS01NRW/3Eh60J+a48lt8qsCzirQ6loCVfA==}
    engines: {node: '>= 0.8'}
    dependencies:
      bytes: 3.1.2
      http-errors: 2.0.0
      iconv-lite: 0.4.24
      unpipe: 1.0.0

  /react-autosuggest@10.1.0(react@18.3.1):
    resolution: {integrity: sha512-/azBHmc6z/31s/lBf6irxPf/7eejQdR0IqnZUzjdSibtlS8+Rw/R79pgDAo6Ft5QqCUTyEQ+f0FhL+1olDQ8OA==}
    peerDependencies:
      react: '>=16.3.0'
    dependencies:
      es6-promise: 4.2.8
      prop-types: 15.8.1
      react: 18.3.1
      react-themeable: 1.1.0
      section-iterator: 2.0.0
      shallow-equal: 1.2.1
    dev: false

  /react-colorful@5.6.1(react-dom@18.3.1)(react@18.3.1):
    resolution: {integrity: sha512-1exovf0uGTGyq5mXQT0zgQ80uvj2PCwvF8zY1RN9/vbJVSjSo3fsB/4L3ObbF7u70NduSiK4xu4Y6q1MHoUGEw==}
    peerDependencies:
      react: '>=16.8.0'
      react-dom: '>=16.8.0'
    dependencies:
      react: 18.3.1
      react-dom: 18.3.1(react@18.3.1)
    dev: true

  /react-docgen-typescript@2.2.2(typescript@5.6.2):
    resolution: {integrity: sha512-tvg2ZtOpOi6QDwsb3GZhOjDkkX0h8Z2gipvTg6OVMUyoYoURhEiRNePT8NZItTVCDh39JJHnLdfCOkzoLbFnTg==}
    peerDependencies:
      typescript: '>= 4.3.x'
    dependencies:
      typescript: 5.6.2
    dev: true

  /react-docgen@7.0.3:
    resolution: {integrity: sha512-i8aF1nyKInZnANZ4uZrH49qn1paRgBZ7wZiCNBMnenlPzEv0mRl+ShpTVEI6wZNl8sSc79xZkivtgLKQArcanQ==}
    engines: {node: '>=16.14.0'}
    dependencies:
      '@babel/core': 7.25.2
      '@babel/traverse': 7.25.6
      '@babel/types': 7.25.6
      '@types/babel__core': 7.20.5
      '@types/babel__traverse': 7.20.6
      '@types/doctrine': 0.0.9
      '@types/resolve': 1.20.6
      doctrine: 3.0.0
      resolve: 1.22.8
      strip-indent: 4.0.0
    transitivePeerDependencies:
      - supports-color
    dev: true

  /react-dom@18.3.1(react@18.3.1):
    resolution: {integrity: sha512-5m4nQKp+rZRb09LNH59GM4BxTh9251/ylbKIbpe7TpGxfJ+9kv6BLkLBXIjjspbgbnIBNqlI23tRnTWT0snUIw==}
    peerDependencies:
      react: ^18.3.1
    dependencies:
      loose-envify: 1.4.0
      react: 18.3.1
      scheduler: 0.23.2

  /react-element-to-jsx-string@15.0.0(react-dom@18.3.1)(react@18.3.1):
    resolution: {integrity: sha512-UDg4lXB6BzlobN60P8fHWVPX3Kyw8ORrTeBtClmIlGdkOOE+GYQSFvmEU5iLLpwp/6v42DINwNcwOhOLfQ//FQ==}
    peerDependencies:
      react: ^0.14.8 || ^15.0.1 || ^16.0.0 || ^17.0.1 || ^18.0.0
      react-dom: ^0.14.8 || ^15.0.1 || ^16.0.0 || ^17.0.1 || ^18.0.0
    dependencies:
      '@base2/pretty-print-object': 1.0.1
      is-plain-object: 5.0.0
      react: 18.3.1
      react-dom: 18.3.1(react@18.3.1)
      react-is: 18.1.0
    dev: true

  /react-error-boundary@4.0.3(react@18.3.1):
    resolution: {integrity: sha512-IzNKP/ViHWp2QRDgsDMirEcf0XLsLueN6Wgzm1TVwgbAH+paX8Z42VyKvZcFFRHgd+rPK2P4TLrOrHC/dommew==}
    peerDependencies:
      react: '>=16.13.1'
    dependencies:
      '@babel/runtime': 7.23.8
      react: 18.3.1
    dev: false

  /react-intersection-observer@8.34.0(react@18.3.1):
    resolution: {integrity: sha512-TYKh52Zc0Uptp5/b4N91XydfSGKubEhgZRtcg1rhTKABXijc4Sdr1uTp5lJ8TN27jwUsdXxjHXtHa0kPj704sw==}
    peerDependencies:
      react: ^15.0.0 || ^16.0.0 || ^17.0.0|| ^18.0.0
    dependencies:
      react: 18.3.1
    dev: false

  /react-is@16.13.1:
    resolution: {integrity: sha512-24e6ynE2H+OKt4kqsOvNd8kBpV65zoxbA4BVsEOB3ARVWQki/DHzaUoC5KuON/BiccDaCCTZBuOcfZs70kR8bQ==}

  /react-is@17.0.2:
    resolution: {integrity: sha512-w2GsyukL62IJnlaff/nRegPQR94C/XXamvMWmSHRJ4y7Ts/4ocGRmTHvOs8PSE6pB3dWOrD/nueuU5sduBsQ4w==}

  /react-is@18.1.0:
    resolution: {integrity: sha512-Fl7FuabXsJnV5Q1qIOQwx/sagGF18kogb4gpfcG4gjLBWO0WDiiz1ko/ExayuxE7InyQkBLkxRFG5oxY6Uu3Kg==}
    dev: true

  /react-is@18.2.0:
    resolution: {integrity: sha512-xWGDIW6x921xtzPkhiULtthJHoJvBbF3q26fzloPCK0hsvxtPVelvftw3zjbHWSkR2km9Z+4uxbDDK/6Zw9B8w==}
    dev: true

  /react-markdown@9.0.1(@types/react@18.3.2)(react@18.3.1):
    resolution: {integrity: sha512-186Gw/vF1uRkydbsOIkcGXw7aHq0sZOCRFFjGrr7b9+nVZg4UfA4enXCaxm4fUzecU38sWfrNDitGhshuU7rdg==}
    peerDependencies:
      '@types/react': '>=18'
      react: '>=18'
    dependencies:
      '@types/hast': 3.0.4
      '@types/react': 18.3.2
      devlop: 1.1.0
      hast-util-to-jsx-runtime: 2.3.0
      html-url-attributes: 3.0.0
      mdast-util-to-hast: 13.2.0
      react: 18.3.1
      remark-parse: 11.0.0
      remark-rehype: 11.1.0
      unified: 11.0.5
      unist-util-visit: 5.0.0
      vfile: 6.0.3
    transitivePeerDependencies:
      - supports-color
    dev: false

  /react-redux@7.2.9(react-dom@18.3.1)(react@18.3.1):
    resolution: {integrity: sha512-Gx4L3uM182jEEayZfRbI/G11ZpYdNAnBs70lFVMNdHJI76XYtR+7m0MN+eAs7UHBPhWXcnFPaS+9owSCJQHNpQ==}
    peerDependencies:
      react: ^16.8.3 || ^17 || ^18
      react-dom: '*'
      react-native: '*'
    peerDependenciesMeta:
      react-dom:
        optional: true
      react-native:
        optional: true
    dependencies:
      '@babel/runtime': 7.23.8
      '@types/react-redux': 7.1.33
      hoist-non-react-statics: 3.3.2
      loose-envify: 1.4.0
      prop-types: 15.8.1
      react: 18.3.1
      react-dom: 18.3.1(react@18.3.1)
      react-is: 17.0.2

  /react-refresh@0.14.2:
    resolution: {integrity: sha512-jCvmsr+1IUSMUyzOkRcvnVbX3ZYC6g9TDrDbFuFmRDq7PD4yaGbLKNQL6k2jnArV8hjYxh7hVhAZB6s9HDGpZA==}
    engines: {node: '>=0.10.0'}
    dev: true

  /react-table@7.8.0(react@18.3.1):
    resolution: {integrity: sha512-hNaz4ygkZO4bESeFfnfOft73iBUj8K5oKi1EcSHPAibEydfsX2MyU6Z8KCr3mv3C9Kqqh71U+DhZkFvibbnPbA==}
    peerDependencies:
      react: ^16.8.3 || ^17.0.0-0 || ^18.0.0
    dependencies:
      react: 18.3.1
    dev: false

  /react-themeable@1.1.0:
    resolution: {integrity: sha512-kl5tQ8K+r9IdQXZd8WLa+xxYN04lLnJXRVhHfdgwsUJr/SlKJxIejoc9z9obEkx1mdqbTw1ry43fxEUwyD9u7w==}
    dependencies:
      object-assign: 3.0.0
    dev: false

  /react-transition-group@4.4.5(react-dom@18.3.1)(react@18.3.1):
    resolution: {integrity: sha512-pZcd1MCJoiKiBR2NRxeCRg13uCXbydPnmB4EOeRrY7480qNWO8IIgQG6zlDkm6uRMsURXPuKq0GWtiM59a5Q6g==}
    peerDependencies:
      react: '>=16.6.0'
      react-dom: '>=16.6.0'
    dependencies:
      '@babel/runtime': 7.23.8
      dom-helpers: 5.2.1
      loose-envify: 1.4.0
      prop-types: 15.8.1
      react: 18.3.1
      react-dom: 18.3.1(react@18.3.1)
    dev: false

  /react-window@1.8.10(react-dom@18.3.1)(react@18.3.1):
    resolution: {integrity: sha512-Y0Cx+dnU6NLa5/EvoHukUD0BklJ8qITCtVEPY1C/nL8wwoZ0b5aEw8Ff1dOVHw7fCzMt55XfJDd8S8W8LCaUCg==}
    engines: {node: '>8.0.0'}
    peerDependencies:
      react: ^15.0.0 || ^16.0.0 || ^17.0.0 || ^18.0.0
      react-dom: ^15.0.0 || ^16.0.0 || ^17.0.0 || ^18.0.0
    dependencies:
      '@babel/runtime': 7.23.8
      memoize-one: 5.2.1
      react: 18.3.1
      react-dom: 18.3.1(react@18.3.1)
    dev: false

  /react@18.3.1:
    resolution: {integrity: sha512-wS+hAgJShR0KhEvPJArfuPVN1+Hz1t0Y6n5jLrGQbkb4urgPE/0Rve+1kMB1v/oWgHgm4WIcV+i7F2pTVj+2iQ==}
    engines: {node: '>=0.10.0'}
    dependencies:
      loose-envify: 1.4.0

  /read-pkg@3.0.0:
    resolution: {integrity: sha512-BLq/cCO9two+lBgiTYNqD6GdtK8s4NpaWrl6/rCO9w0TUS8oJl7cmToOZfRYllKTISY6nt1U7jQ53brmKqY6BA==}
    engines: {node: '>=4'}
    dependencies:
      load-json-file: 4.0.0
      normalize-package-data: 2.5.0
      path-type: 3.0.0
    dev: true

  /readable-stream@1.0.34:
    resolution: {integrity: sha512-ok1qVCJuRkNmvebYikljxJA/UEsKwLl2nI1OmaqAu4/UE+h0wKCHok4XkL/gvi39OacXvw59RJUOFUkDib2rHg==}
    dependencies:
      core-util-is: 1.0.3
      inherits: 2.0.4
      isarray: 0.0.1
      string_decoder: 0.10.31
    dev: true

  /readable-stream@2.3.8:
    resolution: {integrity: sha512-8p0AUk4XODgIewSi0l8Epjs+EVnWiK7NoDIEGU0HhE7+ZyY8D1IMY7odu5lRrFXGg71L15KG8QrPmum45RTtdA==}
    dependencies:
      core-util-is: 1.0.3
      inherits: 2.0.4
      isarray: 1.0.0
      process-nextick-args: 2.0.1
      safe-buffer: 5.1.2
      string_decoder: 1.1.1
      util-deprecate: 1.0.2
    dev: true

  /readdirp@3.6.0:
    resolution: {integrity: sha512-hOS089on8RduqdbhvQ5Z37A0ESjsqz6qnRcffsMU3495FuTdqSm+7bhJ29JvIOsBDEEnan5DPu9t3To9VRlMzA==}
    engines: {node: '>=8.10.0'}
    dependencies:
      picomatch: 2.3.1
    dev: true

  /readdirp@4.0.2:
    resolution: {integrity: sha512-yDMz9g+VaZkqBYS/ozoBJwaBhTbZo3UNYQHNRw1D3UFQB8oHB4uS/tAODO+ZLjGWmUbKnIlOWO+aaIiAxrUWHA==}
    engines: {node: '>= 14.16.0'}
    dev: true

  /recast@0.20.5:
    resolution: {integrity: sha512-E5qICoPoNL4yU0H0NoBDntNB0Q5oMSNh9usFctYniLBluTthi3RsQVBXIJNbApOlvSwW/RGxIuokPcAc59J5fQ==}
    engines: {node: '>= 4'}
    dependencies:
      ast-types: 0.14.2
      esprima: 4.0.1
      source-map: 0.6.1
      tslib: 2.6.2
    dev: false

  /recast@0.21.5:
    resolution: {integrity: sha512-hjMmLaUXAm1hIuTqOdeYObMslq/q+Xff6QE3Y2P+uoHAg2nmVlLBps2hzh1UJDdMtDTMXOFewK6ky51JQIeECg==}
    engines: {node: '>= 4'}
    dependencies:
      ast-types: 0.15.2
      esprima: 4.0.1
      source-map: 0.6.1
      tslib: 2.6.2
    dev: false

  /recast@0.23.9:
    resolution: {integrity: sha512-Hx/BGIbwj+Des3+xy5uAtAbdCyqK9y9wbBcDFDYanLS9JnMqf7OeF87HQwUimE87OEc72mr6tkKUKMBBL+hF9Q==}
    engines: {node: '>= 4'}
    dependencies:
      ast-types: 0.16.1
      esprima: 4.0.1
      source-map: 0.6.1
      tiny-invariant: 1.3.3
      tslib: 2.6.2
    dev: true

  /redent@3.0.0:
    resolution: {integrity: sha512-6tDA8g98We0zd0GvVeMT9arEOnTw9qM03L9cJXaCjrip1OO764RDBLBfrB4cwzNGDj5OA5ioymC9GkizgWJDUg==}
    engines: {node: '>=8'}
    dependencies:
      indent-string: 4.0.0
      strip-indent: 3.0.0
    dev: true

  /redux-thunk@2.4.2(redux@4.2.1):
    resolution: {integrity: sha512-+P3TjtnP0k/FEjcBL5FZpoovtvrTNT/UXd4/sluaSyrURlSlhLSzEdfsTBW7WsKB6yPvgd7q/iZPICFjW4o57Q==}
    peerDependencies:
      redux: ^4
    dependencies:
      redux: 4.2.1
    dev: false

  /redux@4.2.1:
    resolution: {integrity: sha512-LAUYz4lc+Do8/g7aeRa8JkyDErK6ekstQaqWQrNRW//MY1TvCEpMtpTWvlQ+FPbWCx+Xixu/6SHt5N0HR+SB4w==}
    dependencies:
      '@babel/runtime': 7.23.8

  /reflect-metadata@0.1.13:
    resolution: {integrity: sha512-Ts1Y/anZELhSsjMcU605fU9RE4Oi3p5ORujwbIKXfWa+0Zxs510Qrmrce5/Jowq3cHSZSJqBjypxmHarc+vEWg==}
    dev: false

  /reflect-metadata@0.1.14:
    resolution: {integrity: sha512-ZhYeb6nRaXCfhnndflDK8qI6ZQ/YcWZCISRAWICW9XYqMUwjZM9Z0DveWX/ABN01oxSHwVxKQmxeYZSsm0jh5A==}

  /reflect.getprototypeof@1.0.4:
    resolution: {integrity: sha512-ECkTw8TmJwW60lOTR+ZkODISW6RQ8+2CL3COqtiJKLd6MmB45hN51HprHFziKLGkAuTGQhBb91V8cy+KHlaCjw==}
    engines: {node: '>= 0.4'}
    dependencies:
      call-bind: 1.0.7
      define-properties: 1.2.1
      es-abstract: 1.22.3
      get-intrinsic: 1.2.4
      globalthis: 1.0.3
      which-builtin-type: 1.1.3
    dev: true

  /regenerator-runtime@0.14.1:
    resolution: {integrity: sha512-dYnhHh0nJoMfnkZs6GmmhFknAGRrLznOu5nc9ML+EJxGvrx6H7teuevqVqCuPcPK//3eDrrjQhehXVx9cnkGdw==}

  /regexp.prototype.flags@1.5.1:
    resolution: {integrity: sha512-sy6TXMN+hnP/wMy+ISxg3krXx7BAtWVO4UouuCN/ziM9UEne0euamVNafDfvC83bRNr95y0V5iijeDQFUNpvrg==}
    engines: {node: '>= 0.4'}
    dependencies:
      call-bind: 1.0.5
      define-properties: 1.2.1
      set-function-name: 2.0.1
    dev: true

  /rehype-external-links@3.0.0:
    resolution: {integrity: sha512-yp+e5N9V3C6bwBeAC4n796kc86M4gJCdlVhiMTxIrJG5UHDMh+PJANf9heqORJbt1nrCbDwIlAZKjANIaVBbvw==}
    dependencies:
      '@types/hast': 3.0.4
      '@ungap/structured-clone': 1.2.0
      hast-util-is-element: 3.0.0
      is-absolute-url: 4.0.1
      space-separated-tokens: 2.0.2
      unist-util-visit: 5.0.0
    dev: true

  /rehype-slug@6.0.0:
    resolution: {integrity: sha512-lWyvf/jwu+oS5+hL5eClVd3hNdmwM1kAC0BUvEGD19pajQMIzcNUd/k9GsfQ+FfECvX+JE+e9/btsKH0EjJT6A==}
    dependencies:
      '@types/hast': 3.0.4
      github-slugger: 2.0.0
      hast-util-heading-rank: 3.0.0
      hast-util-to-string: 3.0.0
      unist-util-visit: 5.0.0
    dev: true

  /remark-parse@11.0.0:
    resolution: {integrity: sha512-FCxlKLNGknS5ba/1lmpYijMUzX2esxW5xQqjWxw2eHFfS2MSdaHVINFmhjo+qN1WhZhNimq0dZATN9pH0IDrpA==}
    dependencies:
      '@types/mdast': 4.0.4
      mdast-util-from-markdown: 2.0.1
      micromark-util-types: 2.0.0
      unified: 11.0.5
    transitivePeerDependencies:
      - supports-color
    dev: false

  /remark-rehype@11.1.0:
    resolution: {integrity: sha512-z3tJrAs2kIs1AqIIy6pzHmAHlF1hWQ+OdY4/hv+Wxe35EhyLKcajL33iUEn3ScxtFox9nUvRufR/Zre8Q08H/g==}
    dependencies:
      '@types/hast': 3.0.4
      '@types/mdast': 4.0.4
      mdast-util-to-hast: 13.2.0
      unified: 11.0.5
      vfile: 6.0.3
    dev: false

  /require-directory@2.1.1:
    resolution: {integrity: sha512-fGxEI7+wsG9xrvdjsrlmL22OMTTiHRwAMroiEeMgq8gzoLC/PQr7RsRDSTLUg/bZAZtF+TVIkHc6/4RIKrui+Q==}
    engines: {node: '>=0.10.0'}

  /require-from-string@2.0.2:
    resolution: {integrity: sha512-Xf0nWe6RseziFMu+Ap9biiUbmplq6S9/p+7w7YXP/JBHhrUDDUhwa+vANyubuqfZWTveU//DYVGsDG7RKL/vEw==}
    engines: {node: '>=0.10.0'}
    dev: true

  /requireindex@1.1.0:
    resolution: {integrity: sha512-LBnkqsDE7BZKvqylbmn7lTIVdpx4K/QCduRATpO5R+wtPmky/a8pN1bO2D6wXppn1497AJF9mNjqAXr6bdl9jg==}
    engines: {node: '>=0.10.5'}
    dev: true

  /requireindex@1.2.0:
    resolution: {integrity: sha512-L9jEkOi3ASd9PYit2cwRfyppc9NoABujTP8/5gFcbERmo5jUoAKovIC3fsF17pkTnGsrByysqX+Kxd2OTNI1ww==}
    engines: {node: '>=0.10.5'}
    dev: true

  /requires-port@1.0.0:
    resolution: {integrity: sha512-KigOCHcocU3XODJxsu8i/j8T9tzT4adHiecwORRQ0ZZFcp7ahwXuRU1m+yuO90C5ZUyGeGfocHDI14M3L3yDAQ==}

  /reselect@4.1.8:
    resolution: {integrity: sha512-ab9EmR80F/zQTMNeneUr4cv+jSwPJgIlvEmVwLerwrWVbpLlBuls9XHzIeTFy4cegU2NHBp3va0LKOzU5qFEYQ==}
    dev: false

  /resolve-alpn@1.2.1:
    resolution: {integrity: sha512-0a1F4l73/ZFZOakJnQ3FvkJ2+gSTQWz/r2KE5OdDY0TxPm5h4GkqkWWfM47T7HsbnOtcJVEF4epCVy6u7Q3K+g==}

  /resolve-cwd@3.0.0:
    resolution: {integrity: sha512-OrZaX2Mb+rJCpH/6CpSqt9xFVpN++x01XnN2ie9g6P5/3xelLAkXWVADpdz1IHD/KFfEXyE6V0U01OQ3UO2rEg==}
    engines: {node: '>=8'}
    dependencies:
      resolve-from: 5.0.0
    dev: true

  /resolve-from@4.0.0:
    resolution: {integrity: sha512-pb/MYmXstAkysRFx8piNI1tGFNQIFA3vkE3Gq4EuA1dF6gHp/+vgZqsCGJapvy8N3Q+4o7FwvquPJcnZ7RYy4g==}
    engines: {node: '>=4'}
    dev: true

  /resolve-from@5.0.0:
    resolution: {integrity: sha512-qYg9KP24dD5qka9J47d0aVky0N+b4fTU89LN9iDnjB5waksiC49rvMB0PrUJQGoTmH50XPiqOvAjDfaijGxYZw==}
    engines: {node: '>=8'}
    dev: true

  /resolve-pkg-maps@1.0.0:
    resolution: {integrity: sha512-seS2Tj26TBVOC2NIc2rOe2y2ZO7efxITtLZcGSOnHHNOQ7CkiUBfw0Iw2ck6xkIhPwLhKNLS8BO+hEpngQlqzw==}
    dev: true

  /resolve.exports@2.0.2:
    resolution: {integrity: sha512-X2UW6Nw3n/aMgDVy+0rSqgHlv39WZAlZrXCdnbyEiKm17DSqHX4MmQMaST3FbeWR5FTuRcUwYAziZajji0Y7mg==}
    engines: {node: '>=10'}
    dev: true

  /resolve@1.22.8:
    resolution: {integrity: sha512-oKWePCxqpd6FlLvGV1VU0x7bkPmmCNolxzjMf4NczoDnQcIWrAF+cPtZn5i6n+RfD2d9i0tzpKnG6Yk168yIyw==}
    hasBin: true
    dependencies:
      is-core-module: 2.13.1
      path-parse: 1.0.7
      supports-preserve-symlinks-flag: 1.0.0
    dev: true

  /resolve@2.0.0-next.5:
    resolution: {integrity: sha512-U7WjGVG9sH8tvjW5SmGbQuui75FiyjAX72HX15DwBBwF9dNiQZRQAg9nnPhYy+TUnE0+VcrttuvNI8oSxZcocA==}
    hasBin: true
    dependencies:
      is-core-module: 2.13.1
      path-parse: 1.0.7
      supports-preserve-symlinks-flag: 1.0.0
    dev: true

  /responselike@2.0.1:
    resolution: {integrity: sha512-4gl03wn3hj1HP3yzgdI7d3lCkF95F21Pz4BPGvKHinyQzALR5CapwC8yIi0Rh58DEMQ/SguC03wFj2k0M/mHhw==}
    dependencies:
      lowercase-keys: 2.0.0

  /reusify@1.0.4:
    resolution: {integrity: sha512-U9nH88a3fc/ekCF1l0/UP1IosiuIjyTh7hBvXVMHYgVcfGvt897Xguj2UOLDeI5BG2m7/uwyaLVT6fbtCwTyzw==}
    engines: {iojs: '>=1.0.0', node: '>=0.10.0'}
    dev: true

  /rimraf@2.6.3:
    resolution: {integrity: sha512-mwqeW5XsA2qAejG46gYdENaxXjx9onRNCfn7L0duuP4hCuTIi/QO7PDK07KJfp1d+izWPrzEJDcSqBa0OZQriA==}
    deprecated: Rimraf versions prior to v4 are no longer supported
    hasBin: true
    dependencies:
      glob: 7.2.3
    dev: false

  /rimraf@3.0.2:
    resolution: {integrity: sha512-JZkJMZkAGFFPP2YqXZXPbMlMBgsxzE8ILs4lMIX/2o0L9UBw9O/Y3o6wFw/i9YLapcUJWwqbi3kdxIPdC62TIA==}
    hasBin: true
    dependencies:
      glob: 7.2.3
    dev: true

  /roarr@2.15.4:
    resolution: {integrity: sha512-CHhPh+UNHD2GTXNYhPWLnU8ONHdI+5DI+4EYIAOaiD63rHeYlZvyh8P+in5999TTSFgUYuKUAjzRI4mdh/p+2A==}
    engines: {node: '>=8.0'}
    requiresBuild: true
    dependencies:
      boolean: 3.2.0
      detect-node: 2.1.0
      globalthis: 1.0.3
      json-stringify-safe: 5.0.1
      semver-compare: 1.0.0
      sprintf-js: 1.1.3
    optional: true

  /rollup@4.22.4:
    resolution: {integrity: sha512-vD8HJ5raRcWOyymsR6Z3o6+RzfEPCnVLMFJ6vRslO1jt4LO6dUo5Qnpg7y4RkZFM2DMe3WUirkI5c16onjrc6A==}
    engines: {node: '>=18.0.0', npm: '>=8.0.0'}
    hasBin: true
    dependencies:
      '@types/estree': 1.0.5
    optionalDependencies:
      '@rollup/rollup-android-arm-eabi': 4.22.4
      '@rollup/rollup-android-arm64': 4.22.4
      '@rollup/rollup-darwin-arm64': 4.22.4
      '@rollup/rollup-darwin-x64': 4.22.4
      '@rollup/rollup-linux-arm-gnueabihf': 4.22.4
      '@rollup/rollup-linux-arm-musleabihf': 4.22.4
      '@rollup/rollup-linux-arm64-gnu': 4.22.4
      '@rollup/rollup-linux-arm64-musl': 4.22.4
      '@rollup/rollup-linux-powerpc64le-gnu': 4.22.4
      '@rollup/rollup-linux-riscv64-gnu': 4.22.4
      '@rollup/rollup-linux-s390x-gnu': 4.22.4
      '@rollup/rollup-linux-x64-gnu': 4.22.4
      '@rollup/rollup-linux-x64-musl': 4.22.4
      '@rollup/rollup-win32-arm64-msvc': 4.22.4
      '@rollup/rollup-win32-ia32-msvc': 4.22.4
      '@rollup/rollup-win32-x64-msvc': 4.22.4
      fsevents: 2.3.3
    dev: true

  /rrweb-cssom@0.6.0:
    resolution: {integrity: sha512-APM0Gt1KoXBz0iIkkdB/kfvGOwC4UuJFeG/c+yV7wSc7q96cG/kJ0HiYCnzivD9SB53cLV1MlHFNfOuPaadYSw==}
    dev: true

  /run-parallel@1.2.0:
    resolution: {integrity: sha512-5l4VyZR86LZ/lDxZTR6jqL8AFE2S0IFLMP26AbjsLVADxHdhB/c0GUsH+y39UfCi3dzz8OlQuPmnaJOMoDHQBA==}
    dependencies:
      queue-microtask: 1.2.3
    dev: true

  /rxjs@7.8.1:
    resolution: {integrity: sha512-AA3TVj+0A2iuIoQkWEK/tqFjBq2j+6PO6Y0zJcvzLAFhEFIO3HL0vls9hWLncZbAAbK0mar7oZ4V079I/qPMxg==}
    dependencies:
      tslib: 2.6.2
    dev: false

  /safe-array-concat@1.1.0:
    resolution: {integrity: sha512-ZdQ0Jeb9Ofti4hbt5lX3T2JcAamT9hfzYU1MNB+z/jaEbB6wfFfPIR/zEORmZqobkCCJhSjodobH6WHNmJ97dg==}
    engines: {node: '>=0.4'}
    dependencies:
      call-bind: 1.0.5
      get-intrinsic: 1.2.2
      has-symbols: 1.0.3
      isarray: 2.0.5
    dev: true

  /safe-buffer@5.1.2:
    resolution: {integrity: sha512-Gd2UZBJDkXlY7GbJxfsE8/nvKkUEU1G38c1siN6QP6a9PT9MmHB8GnpscSmMJSoF8LOIrt8ud/wPtojys4G6+g==}
    dev: true

  /safe-buffer@5.2.1:
    resolution: {integrity: sha512-rp3So07KcdmmKbGvgaNxQSJr7bGVSVk5S9Eq1F+ppbRo70+YeaDxkw5Dd8NPN+GD6bjnYm2VuPuCXmpuYvmCXQ==}

  /safe-regex-test@1.0.2:
    resolution: {integrity: sha512-83S9w6eFq12BBIJYvjMux6/dkirb8+4zJRA9cxNBVb7Wq5fJBW+Xze48WqR8pxua7bDuAaaAxtVVd4Idjp1dBQ==}
    engines: {node: '>= 0.4'}
    dependencies:
      call-bind: 1.0.5
      get-intrinsic: 1.2.2
      is-regex: 1.1.4
    dev: true

  /safer-buffer@2.1.2:
    resolution: {integrity: sha512-YZo3K82SD7Riyi0E1EQPojLz7kpepnSQI9IyPbHHg1XXXevb5dJI7tpyN2ADxGcQbHG7vcyRHk0cbwqcQriUtg==}

  /sass@1.80.4:
    resolution: {integrity: sha512-rhMQ2tSF5CsuuspvC94nPM9rToiAFw2h3JTrLlgmNw1MH79v8Cr3DH6KF6o6r+8oofY3iYVPUf66KzC8yuVN1w==}
    engines: {node: '>=14.0.0'}
    hasBin: true
    dependencies:
      '@parcel/watcher': 2.4.1
      chokidar: 4.0.1
      immutable: 4.3.5
      source-map-js: 1.2.1
    dev: true

  /sax@1.3.0:
    resolution: {integrity: sha512-0s+oAmw9zLl1V1cS9BtZN7JAd0cW5e0QH4W3LWEK6a4LaLEA2OTpGYWDY+6XasBLtz6wkm3u1xRw95mRuJ59WA==}
    dev: false

  /saxes@6.0.0:
    resolution: {integrity: sha512-xAg7SOnEhrm5zI3puOOKyy1OMcMlIJZYNJY7xLBwSze0UjhPLnWfj2GF2EpT0jmzaJKIWKHLsaSSajf35bcYnA==}
    engines: {node: '>=v12.22.7'}
    dependencies:
      xmlchars: 2.2.0
    dev: true

  /scheduler@0.23.2:
    resolution: {integrity: sha512-UOShsPwz7NrMUqhR6t0hWjFduvOzbtv7toDH1/hIrfRNIDBnnBWd0CwJTGvTpngVlmwGCdP9/Zl/tVrDqcuYzQ==}
    dependencies:
      loose-envify: 1.4.0

  /schema-utils@3.3.0:
    resolution: {integrity: sha512-pN/yOAvcC+5rQ5nERGuwrjLlYvLTbCibnZ1I7B1LaiAz9BRBlE9GMgE/eqV30P7aJQUf7Ddimy/RsbYO/GrVGg==}
    engines: {node: '>= 10.13.0'}
    dependencies:
      '@types/json-schema': 7.0.15
      ajv: 6.12.6
      ajv-keywords: 3.5.2(ajv@6.12.6)
    dev: true

  /section-iterator@2.0.0:
    resolution: {integrity: sha512-xvTNwcbeDayXotnV32zLb3duQsP+4XosHpb/F+tu6VzEZFmIjzPdNk6/O+QOOx5XTh08KL2ufdXeCO33p380pQ==}
    dev: false

  /semver-compare@1.0.0:
    resolution: {integrity: sha512-YM3/ITh2MJ5MtzaM429anh+x2jiLVjqILF4m4oyQB18W7Ggea7BfqdH/wGMK7dDiMghv/6WG7znWMwUDzJiXow==}
    requiresBuild: true
    optional: true

  /semver@5.7.2:
    resolution: {integrity: sha512-cBznnQ9KjJqU67B52RMC65CMarK2600WFnbkcaiwWq3xy/5haFJlshgnpjovMVJ+Hff49d8GEn0b87C5pDQ10g==}
    hasBin: true

  /semver@6.3.1:
    resolution: {integrity: sha512-BR7VvDCVHO+q2xBEWskxS6DJE1qRnb7DxzUrogb71CWoSficBxYsiAGd+Kl0mmq/MprG9yArRkyrQxTO6XjMzA==}
    hasBin: true

  /semver@7.5.4:
    resolution: {integrity: sha512-1bCSESV6Pv+i21Hvpxp3Dx+pSD8lIPt8uVjRrxAUt/nbswYc+tK6Y2btiULjd4+fnq15PX+nqQDC7Oft7WkwcA==}
    engines: {node: '>=10'}
    hasBin: true
    dependencies:
      lru-cache: 6.0.0
    dev: true

  /semver@7.6.0:
    resolution: {integrity: sha512-EnwXhrlwXMk9gKu5/flx5sv/an57AkRplG3hTK68W7FRDN+k+OWBj65M7719OkA82XLBxrcX0KSHj+X5COhOVg==}
    engines: {node: '>=10'}
    hasBin: true
    dependencies:
      lru-cache: 6.0.0

  /semver@7.6.3:
    resolution: {integrity: sha512-oVekP1cKtI+CTDvHWYFUcMtsK/00wmAEfyqKfNdARm8u1wNVhSgaX7A8d4UuIlUI5e84iEwOhs7ZPYRmzU9U6A==}
    engines: {node: '>=10'}
    hasBin: true

  /send@0.18.0:
    resolution: {integrity: sha512-qqWzuOjSFOuqPjFe4NOsMLafToQQwBSOEpS+FwEt3A2V3vKubTquT3vmLTQpFgMXp8AlFWFuP1qKaJZOtPpVXg==}
    engines: {node: '>= 0.8.0'}
    dependencies:
      debug: 2.6.9
      depd: 2.0.0
      destroy: 1.2.0
      encodeurl: 1.0.2
      escape-html: 1.0.3
      etag: 1.8.1
      fresh: 0.5.2
      http-errors: 2.0.0
      mime: 1.6.0
      ms: 2.1.3
      on-finished: 2.4.1
      range-parser: 1.2.1
      statuses: 2.0.1

  /send@0.19.0:
    resolution: {integrity: sha512-dW41u5VfLXu8SJh5bwRmyYUbAoSB3c9uQh6L8h/KtsFREPWpbX1lrljJo186Jc4nmci/sGUZ9a0a0J2zgfq2hw==}
    engines: {node: '>= 0.8.0'}
    dependencies:
      debug: 2.6.9
      depd: 2.0.0
      destroy: 1.2.0
      encodeurl: 1.0.2
      escape-html: 1.0.3
      etag: 1.8.1
      fresh: 0.5.2
      http-errors: 2.0.0
      mime: 1.6.0
      ms: 2.1.3
      on-finished: 2.4.1
      range-parser: 1.2.1
      statuses: 2.0.1

  /serialize-error@7.0.1:
    resolution: {integrity: sha512-8I8TjW5KMOKsZQTvoxjuSIa7foAwPWGOts+6o7sgjz41/qMD9VQHEDxi6PBvK2l0MXUmqZyNpUK+T2tQaaElvw==}
    engines: {node: '>=10'}
    requiresBuild: true
    dependencies:
      type-fest: 0.13.1
    optional: true

  /serialize-javascript@6.0.0:
    resolution: {integrity: sha512-Qr3TosvguFt8ePWqsvRfrKyQXIiW+nGbYpy8XK24NQHE83caxWt+mIymTT19DGFbNWNLfEwsrkSmN64lVWB9ag==}
    dependencies:
      randombytes: 2.1.0
    dev: true

  /serve-static@1.16.0:
    resolution: {integrity: sha512-pDLK8zwl2eKaYrs8mrPZBJua4hMplRWJ1tIFksVC3FtBEBnl8dxgeHtsaMS8DhS9i4fLObaon6ABoc4/hQGdPA==}
    engines: {node: '>= 0.8.0'}
    dependencies:
      encodeurl: 1.0.2
      escape-html: 1.0.3
      parseurl: 1.3.3
      send: 0.18.0

  /set-function-length@1.2.0:
    resolution: {integrity: sha512-4DBHDoyHlM1IRPGYcoxexgh67y4ueR53FKV1yyxwFMY7aCqcN/38M1+SwZ/qJQ8iLv7+ck385ot4CcisOAPT9w==}
    engines: {node: '>= 0.4'}
    dependencies:
      define-data-property: 1.1.1
      function-bind: 1.1.2
      get-intrinsic: 1.2.2
      gopd: 1.0.1
      has-property-descriptors: 1.0.1

  /set-function-length@1.2.2:
    resolution: {integrity: sha512-pgRc4hJ4/sNjWCSS9AmnS40x3bNMDTknHgL5UaMBTMyJnU90EgWh1Rz+MC9eFu4BuN/UwZjKQuY/1v3rM7HMfg==}
    engines: {node: '>= 0.4'}
    dependencies:
      define-data-property: 1.1.4
      es-errors: 1.3.0
      function-bind: 1.1.2
      get-intrinsic: 1.2.4
      gopd: 1.0.1
      has-property-descriptors: 1.0.2

  /set-function-name@2.0.1:
    resolution: {integrity: sha512-tMNCiqYVkXIZgc2Hnoy2IvC/f8ezc5koaRFkCjrpWzGpCd3qbZXPzVy9MAZzK1ch/X0jvSkojys3oqJN0qCmdA==}
    engines: {node: '>= 0.4'}
    dependencies:
      define-data-property: 1.1.1
      functions-have-names: 1.2.3
      has-property-descriptors: 1.0.1
    dev: true

  /setprototypeof@1.2.0:
    resolution: {integrity: sha512-E5LDX7Wrp85Kil5bhZv46j8jOeboKq5JMmYM3gVGdGH8xFpPWXUMsNrlODCrkoxMEeNi/XZIwuRvY4XNwYMJpw==}

  /shallow-clone@3.0.1:
    resolution: {integrity: sha512-/6KqX+GVUdqPuPPd2LxDDxzX6CAbjJehAAOKlNpqqUpAqPM6HeL8f+o3a+JsyGjn2lv0WY8UsTgUJjU9Ok55NA==}
    engines: {node: '>=8'}
    dependencies:
      kind-of: 6.0.3
    dev: false

  /shallow-equal@1.2.1:
    resolution: {integrity: sha512-S4vJDjHHMBaiZuT9NPb616CSmLf618jawtv3sufLl6ivK8WocjAo58cXwbRV1cgqxH0Qbv+iUt6m05eqEa2IRA==}
    dev: false

  /shebang-command@1.2.0:
    resolution: {integrity: sha512-EV3L1+UQWGor21OmnvojK36mhg+TyIKDh3iFBKBohr5xeXIhNBcx8oWdgkTEEQ+BEFFYdLRuqMfd5L84N1V5Vg==}
    engines: {node: '>=0.10.0'}
    dependencies:
      shebang-regex: 1.0.0

  /shebang-command@2.0.0:
    resolution: {integrity: sha512-kHxr2zZpYtdmrN1qDjrrX/Z1rR1kG8Dx+gkpK1G4eXmvXswmcE1hTWBWYUzlraYw1/yZp6YuDY77YtvbN0dmDA==}
    engines: {node: '>=8'}
    dependencies:
      shebang-regex: 3.0.0

  /shebang-regex@1.0.0:
    resolution: {integrity: sha512-wpoSFAxys6b2a2wHZ1XpDSgD7N9iVjg29Ph9uV/uaP9Ex/KXlkTZTeddxDPSYQpgvzKLGJke2UU0AzoGCjNIvQ==}
    engines: {node: '>=0.10.0'}

  /shebang-regex@3.0.0:
    resolution: {integrity: sha512-7++dFhtcx3353uBaq8DDR4NuxBetBzC7ZQOhmTQInHEd6bSrXdiEyzCvG07Z44UYdLShWUyXt5M/yhz8ekcb1A==}
    engines: {node: '>=8'}

  /shell-quote@1.8.1:
    resolution: {integrity: sha512-6j1W9l1iAs/4xYBI1SYOVZyFcCis9b4KCLQ8fgAGG07QvzaRLVVRQvAy85yNmmZSjYjg4MWh4gNvlPujU/5LpA==}
    dev: true

  /shiki@0.14.7:
    resolution: {integrity: sha512-dNPAPrxSc87ua2sKJ3H5dQ/6ZaY8RNnaAqK+t0eG7p0Soi2ydiqbGOTaZCqaYvA/uZYfS1LJnemt3Q+mSfcPCg==}
    dependencies:
      ansi-sequence-parser: 1.1.1
      jsonc-parser: 3.2.1
      vscode-oniguruma: 1.7.0
      vscode-textmate: 8.0.0
    dev: true

  /side-channel@1.0.4:
    resolution: {integrity: sha512-q5XPytqFEIKHkGdiMIrY10mvLRvnQh42/+GoBlFW3b2LXLE2xxJpZFdm94we0BaoV3RwJyGqg5wS7epxTv0Zvw==}
    dependencies:
      call-bind: 1.0.5
      get-intrinsic: 1.2.2
      object-inspect: 1.13.1

  /side-channel@1.0.6:
    resolution: {integrity: sha512-fDW/EZ6Q9RiO8eFG8Hj+7u/oW+XrPTIChwCOM2+th2A6OblDtYYIpve9m+KvI9Z4C9qSEXlaGR6bTEYHReuglA==}
    engines: {node: '>= 0.4'}
    dependencies:
      call-bind: 1.0.7
      es-errors: 1.3.0
      get-intrinsic: 1.2.4
      object-inspect: 1.13.1

  /siginfo@2.0.0:
    resolution: {integrity: sha512-ybx0WO1/8bSBLEWXZvEd7gMW3Sn3JFlW3TvX1nREbDLRNQNaeNN8WK0meBwPdAaOI7TtRRRJn/Es1zhrrCHu7g==}
    dev: true

  /signal-exit@3.0.7:
    resolution: {integrity: sha512-wnD2ZE+l+SPC/uoS0vXeE9L1+0wuaMqKlfz9AMUo38JsyLSBWSFcHR1Rri62LZc12vLr1gb3jl7iwQhgwpAbGQ==}

  /signal-exit@4.1.0:
    resolution: {integrity: sha512-bzyZ1e88w9O1iNJbKnOlvYTrWPDl46O1bG0D3XInv+9tkPrxrN8jUUTiFlDkkmKWgn1M6CfIA13SuGqOa9Korw==}
    engines: {node: '>=14'}

  /sisteransi@1.0.5:
    resolution: {integrity: sha512-bLGGlR1QxBcynn2d5YmDX4MGjlZvy2MRBDRNHLJ8VI6l6+9FUiyTFNJ0IveOSP0bcXgVDPRcfGqA0pjaqUpfVg==}
    dev: true

  /slash@3.0.0:
    resolution: {integrity: sha512-g9Q1haeby36OSStwb4ntCGGGaKsaVSjQ68fBxoQcutl5fS1vuY18H3wSt3jFyFtrkx+Kz0V1G85A4MyAdDMi2Q==}
    engines: {node: '>=8'}
    dev: true

  /source-map-js@1.0.2:
    resolution: {integrity: sha512-R0XvVJ9WusLiqTCEiGCmICCMplcCkIwwR11mOSD9CR5u+IXYdiseeEuXCVAjS54zqwkLcPNnmU4OeJ6tUrWhDw==}
    engines: {node: '>=0.10.0'}
    dev: false

  /source-map-js@1.2.0:
    resolution: {integrity: sha512-itJW8lvSA0TXEphiRoawsCksnlf8SyvmFzIhltqAHluXd88pkCd+cXJVHTDwdCr0IzwptSm035IHQktUu1QUMg==}
    engines: {node: '>=0.10.0'}
    dev: true

  /source-map-js@1.2.1:
    resolution: {integrity: sha512-UXWMKhLOwVKb728IUtQPXxfYU+usdybtUrK/8uGE8CQMvrhOpwvzDBwj0QhSL7MQc7vIsISBG8VQ8+IDQxpfQA==}
    engines: {node: '>=0.10.0'}
    dev: true

  /source-map-support@0.5.13:
    resolution: {integrity: sha512-SHSKFHadjVA5oR4PPqhtAVdcBWwRYVd6g6cAXnIbRiIwc2EhPrTuKUBdSLvlEKyIP3GCf89fltvcZiP9MMFA1w==}
    dependencies:
      buffer-from: 1.1.2
      source-map: 0.6.1
    dev: true

  /source-map-support@0.5.21:
    resolution: {integrity: sha512-uBHU3L3czsIyYXKX88fdrGovxdSCoTGDRZ6SYXtSRxLZUzHg5P/66Ht6uoUlHu9EZod+inXhKo3qQgwXUT/y1w==}
    dependencies:
      buffer-from: 1.1.2
      source-map: 0.6.1
    dev: false

  /source-map@0.6.1:
    resolution: {integrity: sha512-UjgapumWlbMhkBgzT7Ykc5YXUT46F0iKu8SGXq0bcwP5dz/h0Plj6enJqjz1Zbq2l5WaqYnrVbwWOWMyF3F47g==}
    engines: {node: '>=0.10.0'}

  /space-separated-tokens@2.0.2:
    resolution: {integrity: sha512-PEGlAwrG8yXGXRjW32fGbg66JAlOAwbObuqVoJpv/mRgoWDQfgH1wDPvtzWyUSNAXBGSk8h755YDbbcEy3SH2Q==}

  /spdx-correct@3.2.0:
    resolution: {integrity: sha512-kN9dJbvnySHULIluDHy32WHRUu3Og7B9sbY7tsFLctQkIqnMh3hErYgdMjTYuqmcXX+lK5T1lnUt3G7zNswmZA==}
    dependencies:
      spdx-expression-parse: 3.0.1
      spdx-license-ids: 3.0.16
    dev: true

  /spdx-exceptions@2.3.0:
    resolution: {integrity: sha512-/tTrYOC7PPI1nUAgx34hUpqXuyJG+DTHJTnIULG4rDygi4xu/tfgmq1e1cIRwRzwZgo4NLySi+ricLkZkw4i5A==}
    dev: true

  /spdx-expression-parse@3.0.1:
    resolution: {integrity: sha512-cbqHunsQWnJNE6KhVSMsMeH5H/L9EpymbzqTQ3uLwNCLZ1Q481oWaofqH7nO6V07xlXwY6PhQdQ2IedWx/ZK4Q==}
    dependencies:
      spdx-exceptions: 2.3.0
      spdx-license-ids: 3.0.16
    dev: true

  /spdx-expression-parse@4.0.0:
    resolution: {integrity: sha512-Clya5JIij/7C6bRR22+tnGXbc4VKlibKSVj2iHvVeX5iMW7s1SIQlqu699JkODJJIhh/pUu8L0/VLh8xflD+LQ==}
    dependencies:
      spdx-exceptions: 2.3.0
      spdx-license-ids: 3.0.16
    dev: true

  /spdx-license-ids@3.0.16:
    resolution: {integrity: sha512-eWN+LnM3GR6gPu35WxNgbGl8rmY1AEmoMDvL/QD6zYmPWgywxWqJWNdLGT+ke8dKNWrcYgYjPpG5gbTfghP8rw==}
    dev: true

  /sprintf-js@1.0.3:
    resolution: {integrity: sha512-D9cPgkvLlV3t3IzL0D0YLvGA9Ahk4PcvVwUbN0dSGr1aP0Nrt4AEnTUbuGvquEC0mA64Gqt1fzirlRs5ibXx8g==}
    dev: true

  /sprintf-js@1.1.3:
    resolution: {integrity: sha512-Oo+0REFV59/rz3gfJNKQiBlwfHaSESl1pcGyABQsnnIfWOFt6JNj5gCog2U6MLZ//IGYD+nA8nI+mTShREReaA==}
    requiresBuild: true
    optional: true

  /stack-utils@2.0.6:
    resolution: {integrity: sha512-XlkWvfIm6RmsWtNJx+uqtKLS8eqFbxUg0ZzLXqY0caEy9l7hruX8IpiDnjsLavoBgqCCR71TqWO8MaXYheJ3RQ==}
    engines: {node: '>=10'}
    dependencies:
      escape-string-regexp: 2.0.0
    dev: true

  /stackback@0.0.2:
    resolution: {integrity: sha512-1XMJE5fQo1jGH6Y/7ebnwPOBEkIEnT4QF32d5R1+VXdXveM0IBMJt8zfaxX1P3QhVwrYe+576+jkANtSS2mBbw==}
    dev: true

  /statuses@1.5.0:
    resolution: {integrity: sha512-OpZ3zP+jT1PI7I8nemJX4AKmAX070ZkYPVWV/AaKTJl+tXCTGyVdC1a4SL8RUQYEwk/f34ZX8UTykN68FwrqAA==}
    engines: {node: '>= 0.6'}
    dev: false

  /statuses@2.0.1:
    resolution: {integrity: sha512-RwNA9Z/7PrK06rYLIzFMlaF+l73iwpzsqRIFgbMLbTcLD6cOao82TaWefPXQvB2fOC4AjuYSEndS7N/mTCbkdQ==}
    engines: {node: '>= 0.8'}

  /std-env@3.7.0:
    resolution: {integrity: sha512-JPbdCEQLj1w5GilpiHAx3qJvFndqybBysA3qUOnznweH4QbNYUsW/ea8QzSrnh0vNsezMMw5bcVool8lM0gwzg==}
    dev: true

  /storybook@8.3.2:
    resolution: {integrity: sha512-jfDPtoPTtXcQ4O82u6+VE0V8q05hnj9NdmTVJvUxab796FoEbhk07xFLynOopfd9h9i0D/jc5Sf4C+iMe1bhmA==}
    hasBin: true
    dependencies:
      '@storybook/core': 8.3.2
    transitivePeerDependencies:
      - bufferutil
      - supports-color
      - utf-8-validate
    dev: true

  /string-argv@0.3.2:
    resolution: {integrity: sha512-aqD2Q0144Z+/RqG52NeHEkZauTAUWJO8c6yTftGJKO3Tja5tUgIfmIl6kExvhtxSDP7fXB6DvzkfMpCd/F3G+Q==}
    engines: {node: '>=0.6.19'}
    dev: true

  /string-length@4.0.2:
    resolution: {integrity: sha512-+l6rNN5fYHNhZZy41RXsYptCjA2Igmq4EG7kZAYFQI1E1VTXarr6ZPXBg6eq7Y6eK4FEhY6AJlyuFIb/v/S0VQ==}
    engines: {node: '>=10'}
    dependencies:
      char-regex: 1.0.2
      strip-ansi: 6.0.1
    dev: true

  /string-width@4.2.3:
    resolution: {integrity: sha512-wKyQRQpjJ0sIp62ErSZdGsjMJWsap5oRNihHhu6G7JVO/9jIB6UyevL+tXuOqrng8j/cxKTWyWUwvSTriiZz/g==}
    engines: {node: '>=8'}
    dependencies:
      emoji-regex: 8.0.0
      is-fullwidth-code-point: 3.0.0
      strip-ansi: 6.0.1

  /string-width@5.1.2:
    resolution: {integrity: sha512-HnLOCR3vjcY8beoNLtcjZ5/nxn2afmME6lhrDrebokqMap+XbeW8n9TXpPDOqdGK5qcI3oT0GKTW6wC7EMiVqA==}
    engines: {node: '>=12'}
    dependencies:
      eastasianwidth: 0.2.0
      emoji-regex: 9.2.2
      strip-ansi: 7.1.0

  /string.prototype.matchall@4.0.10:
    resolution: {integrity: sha512-rGXbGmOEosIQi6Qva94HUjgPs9vKW+dkG7Y8Q5O2OYkWL6wFaTRZO8zM4mhP94uX55wgyrXzfS2aGtGzUL7EJQ==}
    dependencies:
      call-bind: 1.0.7
      define-properties: 1.2.1
      es-abstract: 1.22.3
      get-intrinsic: 1.2.4
      has-symbols: 1.0.3
      internal-slot: 1.0.6
      regexp.prototype.flags: 1.5.1
      set-function-name: 2.0.1
      side-channel: 1.0.6
    dev: true

  /string.prototype.padend@3.1.5:
    resolution: {integrity: sha512-DOB27b/2UTTD+4myKUFh+/fXWcu/UDyASIXfg+7VzoCNNGOfWvoyU/x5pvVHr++ztyt/oSYI1BcWBBG/hmlNjA==}
    engines: {node: '>= 0.4'}
    dependencies:
      call-bind: 1.0.5
      define-properties: 1.2.1
      es-abstract: 1.22.3
    dev: true

  /string.prototype.trim@1.2.8:
    resolution: {integrity: sha512-lfjY4HcixfQXOfaqCvcBuOIapyaroTXhbkfJN3gcB1OtyupngWK4sEET9Knd0cXd28kTUqu/kHoV4HKSJdnjiQ==}
    engines: {node: '>= 0.4'}
    dependencies:
      call-bind: 1.0.5
      define-properties: 1.2.1
      es-abstract: 1.22.3
    dev: true

  /string.prototype.trimend@1.0.7:
    resolution: {integrity: sha512-Ni79DqeB72ZFq1uH/L6zJ+DKZTkOtPIHovb3YZHQViE+HDouuU4mBrLOLDn5Dde3RF8qw5qVETEjhu9locMLvA==}
    dependencies:
      call-bind: 1.0.5
      define-properties: 1.2.1
      es-abstract: 1.22.3
    dev: true

  /string.prototype.trimstart@1.0.7:
    resolution: {integrity: sha512-NGhtDFu3jCEm7B4Fy0DpLewdJQOZcQ0rGbwQ/+stjnrp2i+rlKeCvos9hOIeCmqwratM47OBxY7uFZzjxHXmrg==}
    dependencies:
      call-bind: 1.0.5
      define-properties: 1.2.1
      es-abstract: 1.22.3
    dev: true

  /string_decoder@0.10.31:
    resolution: {integrity: sha512-ev2QzSzWPYmy9GuqfIVildA4OdcGLeFZQrq5ys6RtiuF+RQQiZWr8TZNyAcuVXyQRYfEO+MsoB/1BuQVhOJuoQ==}
    dev: true

  /string_decoder@1.1.1:
    resolution: {integrity: sha512-n/ShnvDi6FHbbVfviro+WojiFzv+s8MPMHBczVePfUpDJLwoLT0ht1l4YwBCbi8pJAveEEdnkHyPyTP/mzRfwg==}
    dependencies:
      safe-buffer: 5.1.2
    dev: true

  /stringify-entities@4.0.4:
    resolution: {integrity: sha512-IwfBptatlO+QCJUo19AqvrPNqlVMpW9YEL2LIVY+Rpv2qsjCGxaDLNRgeGsQWJhfItebuJhsGSLjaBbNSQ+ieg==}
    dependencies:
      character-entities-html4: 2.1.0
      character-entities-legacy: 3.0.0
    dev: false

  /strip-ansi@6.0.1:
    resolution: {integrity: sha512-Y38VPSHcqkFrCpFnQ9vuSXmquuv5oXOKpGeT6aGrr3o3Gc9AlVa6JBfUSOCnbxGGZF+/0ooI7KrPuUSztUdU5A==}
    engines: {node: '>=8'}
    dependencies:
      ansi-regex: 5.0.1

  /strip-ansi@7.1.0:
    resolution: {integrity: sha512-iq6eVVI64nQQTRYq2KtEg2d2uU7LElhTJwsH4YzIHZshxlgZms/wIc4VoDQTlG/IvVIrBKG06CrZnp0qv7hkcQ==}
    engines: {node: '>=12'}
    dependencies:
      ansi-regex: 6.0.1

  /strip-bom@3.0.0:
    resolution: {integrity: sha512-vavAMRXOgBVNF6nyEEmL3DBK19iRpDcoIwW+swQ+CbGiu7lju6t+JklA1MHweoWtadgt4ISVUsXLyDq34ddcwA==}
    engines: {node: '>=4'}
    dev: true

  /strip-bom@4.0.0:
    resolution: {integrity: sha512-3xurFv5tEgii33Zi8Jtp55wEIILR9eh34FAW00PZf+JnSsTmV/ioewSgQl97JHvgjoRGwPShsWm+IdrxB35d0w==}
    engines: {node: '>=8'}
    dev: true

  /strip-eof@1.0.0:
    resolution: {integrity: sha512-7FCwGGmx8mD5xQd3RPUvnSpUXHM3BWuzjtpD4TXsfcZ9EL4azvVVUscFYwD9nx8Kh+uCBC00XBtAykoMHwTh8Q==}
    engines: {node: '>=0.10.0'}
    dev: false

  /strip-final-newline@2.0.0:
    resolution: {integrity: sha512-BrpvfNAE3dcvq7ll3xVumzjKjZQ5tI1sEUIKr3Uoks0XUl45St3FlatVqef9prk4jRDzhW6WZg+3bk93y6pLjA==}
    engines: {node: '>=6'}
    dev: true

  /strip-final-newline@3.0.0:
    resolution: {integrity: sha512-dOESqjYr96iWYylGObzd39EuNTa5VJxyvVAEm5Jnh7KGo75V43Hk1odPQkNDyXNmUR6k+gEiDVXnjB8HJ3crXw==}
    engines: {node: '>=12'}
    dev: true

  /strip-indent@3.0.0:
    resolution: {integrity: sha512-laJTa3Jb+VQpaC6DseHhF7dXVqHTfJPCRDaEbid/drOhgitgYku/letMUqOXFoWV0zIIUbjpdH2t+tYj4bQMRQ==}
    engines: {node: '>=8'}
    dependencies:
      min-indent: 1.0.1
    dev: true

  /strip-indent@4.0.0:
    resolution: {integrity: sha512-mnVSV2l+Zv6BLpSD/8V87CW/y9EmmbYzGCIavsnsI6/nwn26DwffM/yztm30Z/I2DY9wdS3vXVCMnHDgZaVNoA==}
    engines: {node: '>=12'}
    dependencies:
      min-indent: 1.0.1
    dev: true

  /strip-json-comments@3.1.1:
    resolution: {integrity: sha512-6fPc+R4ihwqP6N/aIv2f1gMH8lOVtWQHoqC4yK6oSDVVocumAsfCqjkXnqiYMhmMwS/mEHLp7Vehlt3ql6lEig==}
    engines: {node: '>=8'}
    dev: true

  /strip-literal@2.1.0:
    resolution: {integrity: sha512-Op+UycaUt/8FbN/Z2TWPBLge3jWrP3xj10f3fnYxf052bKuS3EKs1ZQcVGjnEMdsNVAM+plXRdmjrZ/KgG3Skw==}
    dependencies:
      js-tokens: 9.0.0
    dev: true

  /strnum@1.0.5:
    resolution: {integrity: sha512-J8bbNyKKXl5qYcR36TIO8W3mVGVHrmmxsd5PAItGkmyzwJvybiw2IVq5nqd0i4LSNSkB/sx9VHllbfFdr9k1JA==}
    dev: false

  /style-to-object@1.0.7:
    resolution: {integrity: sha512-uSjr59G5u6fbxUfKbb8GcqMGT3Xs9v5IbPkjb0S16GyOeBLAzSRK0CixBv5YrYvzO6TDLzIS6QCn78tkqWngPw==}
    dependencies:
      inline-style-parser: 0.2.3
    dev: false

  /subarg@1.0.0:
    resolution: {integrity: sha512-RIrIdRY0X1xojthNcVtgT9sjpOGagEUKpZdgBUi054OEPFo282yg+zE+t1Rj3+RqKq2xStL7uUHhY+AjbC4BXg==}
    dependencies:
      minimist: 1.2.8
    dev: true

  /sumchecker@3.0.1:
    resolution: {integrity: sha512-MvjXzkz/BOfyVDkG0oFOtBxHX2u3gKbMHIF/dXblZsgD3BWOFLmHovIpZY7BykJdAjcqRCBi1WYBNdEC9yI7vg==}
    engines: {node: '>= 8.0'}
    dependencies:
      debug: 4.3.4(supports-color@8.1.1)
    transitivePeerDependencies:
      - supports-color

  /supports-color@5.5.0:
    resolution: {integrity: sha512-QjVjwdXIt408MIiAqCX4oUKsgU2EqAGzs2Ppkm4aQYbjm+ZEWEcW4SfFNTr4uMNZma0ey4f5lgLrkB0aX0QMow==}
    engines: {node: '>=4'}
    dependencies:
      has-flag: 3.0.0

  /supports-color@7.2.0:
    resolution: {integrity: sha512-qpCAvRl9stuOHveKsn7HncJRvv501qIacKzQlO/+Lwxc9+0q2wLyv4Dfvt80/DPn2pqOBsJdDiogXGR9+OvwRw==}
    engines: {node: '>=8'}
    dependencies:
      has-flag: 4.0.0

  /supports-color@8.1.1:
    resolution: {integrity: sha512-MpUEN2OodtUzxvKQl72cUF7RQ5EiHsGvSsVG0ia9c5RbWGL2CI4C7EpPS8UTBIplnlzZiNuV56w+FuNxy3ty2Q==}
    engines: {node: '>=10'}
    dependencies:
      has-flag: 4.0.0

  /supports-preserve-symlinks-flag@1.0.0:
    resolution: {integrity: sha512-ot0WnXS9fgdkgIcePe6RHNk1WA8+muPa6cSjeR3V8K27q9BB1rTE3R1p7Hv0z1ZyAc8s6Vvv8DIyWf681MAt0w==}
    engines: {node: '>= 0.4'}
    dev: true

  /symbol-tree@3.2.4:
    resolution: {integrity: sha512-9QNk5KwDF+Bvz+PyObkmSYjI5ksVUYtjW7AU22r2NKcfLJcXp96hkDWU3+XndOsUb+AQ9QhfzfCT2O+CNWT5Tw==}
    dev: true

  /tabbable@6.2.0:
    resolution: {integrity: sha512-Cat63mxsVJlzYvN51JmVXIgNoUokrIaT2zLclCXjRd8boZ0004U4KCs/sToJ75C6sdlByWxpYnb5Boif1VSFew==}
    dev: false

  /telejson@7.2.0:
    resolution: {integrity: sha512-1QTEcJkJEhc8OnStBx/ILRu5J2p0GjvWsBx56bmZRqnrkdBMUe+nX92jxV+p3dB4CP6PZCdJMQJwCggkNBMzkQ==}
    dependencies:
      memoizerific: 1.11.3
    dev: true

  /temp@0.8.4:
    resolution: {integrity: sha512-s0ZZzd0BzYv5tLSptZooSjK8oj6C+c19p7Vqta9+6NPOf7r+fxq0cJe6/oN4LTC79sy5NY8ucOJNgwsKCSbfqg==}
    engines: {node: '>=6.0.0'}
    dependencies:
      rimraf: 2.6.3
    dev: false

  /test-exclude@6.0.0:
    resolution: {integrity: sha512-cAGWPIyOHU6zlmg88jwm7VRyXnMN7iV68OGAbYDk/Mh/xC/pzVPlQtY6ngoIH/5/tciuhGfvESU8GrHrcxD56w==}
    engines: {node: '>=8'}
    dependencies:
      '@istanbuljs/schema': 0.1.3
      glob: 7.2.3
      minimatch: 3.1.2
    dev: true

  /text-table@0.2.0:
    resolution: {integrity: sha512-N+8UisAXDGk8PFXP4HAzVR9nbfmVJ3zYLAWiTIoqC5v5isinhr+r5uaO8+7r3BMfuNIufIsA7RdpVgacC2cSpw==}
    dev: true

  /through2@2.0.5:
    resolution: {integrity: sha512-/mrRod8xqpA+IHSLyGCQ2s8SPHiCDEeQJSep1jqLYeEUClOFG2Qsh+4FU6G9VeqpZnGW/Su8LQGc4YKni5rYSQ==}
    dependencies:
      readable-stream: 2.3.8
      xtend: 4.0.2
    dev: true

  /tiny-invariant@1.3.3:
    resolution: {integrity: sha512-+FbBPE1o9QAYvviau/qC5SE3caw21q3xkvWKBtja5vgqOWIHHJ3ioaq1VPfn/Szqctz2bU/oYeKd9/z5BL+PVg==}

  /tiny-warning@1.0.3:
    resolution: {integrity: sha512-lBN9zLN/oAf68o3zNXYrdCt1kP8WsiGW8Oo2ka41b2IM5JL/S1CTyX1rW0mb/zSuJun0ZUrDxx4sqvYS2FWzPA==}

  /tinybench@2.6.0:
    resolution: {integrity: sha512-N8hW3PG/3aOoZAN5V/NSAEDz0ZixDSSt5b/a05iqtpgfLWMSVuCo7w0k2vVvEjdrIoeGqZzweX2WlyioNIHchA==}
    dev: true

  /tinypool@0.8.3:
    resolution: {integrity: sha512-Ud7uepAklqRH1bvwy22ynrliC7Dljz7Tm8M/0RBUW+YRa4YHhZ6e4PpgE+fu1zr/WqB1kbeuVrdfeuyIBpy4tw==}
    engines: {node: '>=14.0.0'}
    dev: true

  /tinyrainbow@1.2.0:
    resolution: {integrity: sha512-weEDEq7Z5eTHPDh4xjX789+fHfF+P8boiFB+0vbWzpbnbsEr/GRaohi/uMKxg8RZMXnl1ItAi/IUHWMsjDV7kQ==}
    engines: {node: '>=14.0.0'}
    dev: true

  /tinyspy@2.2.1:
    resolution: {integrity: sha512-KYad6Vy5VDWV4GH3fjpseMQ/XU2BhIYP7Vzd0LG44qRWm/Yt2WCOTicFdvmgo6gWaqooMQCawTtILVQJupKu7A==}
    engines: {node: '>=14.0.0'}
    dev: true

  /tinyspy@3.0.2:
    resolution: {integrity: sha512-n1cw8k1k0x4pgA2+9XrOkFydTerNcJ1zWCO5Nn9scWHTD+5tp8dghT2x1uduQePZTZgd3Tupf+x9BxJjeJi77Q==}
    engines: {node: '>=14.0.0'}
    dev: true

  /tippy.js@6.3.7:
    resolution: {integrity: sha512-E1d3oP2emgJ9dRQZdf3Kkn0qJgI6ZLpyS5z6ZkY1DF3kaQaBsGZsndEpHwx+eC+tYM41HaSNvNtLx8tU57FzTQ==}
    dependencies:
      '@popperjs/core': 2.11.8
    dev: false

  /tmpl@1.0.5:
    resolution: {integrity: sha512-3f0uOEAQwIqGuWW2MVzYg8fV/QNnc/IpuJNG837rLuczAaLVHslWHZQj4IGiEl5Hs3kkbhwL9Ab7Hrsmuj+Smw==}
    dev: true

  /to-fast-properties@2.0.0:
    resolution: {integrity: sha512-/OaKK0xYrs3DmxRYqL/yDc+FxFUVYhDlXMhRmv3z915w2HF1tnN1omB354j8VUGO/hbRzyD6Y3sA7v7GS/ceog==}
    engines: {node: '>=4'}

  /to-regex-range@5.0.1:
    resolution: {integrity: sha512-65P7iz6X5yEr1cwcgvQxbbIw7Uk3gOy5dIdtZ4rDveLqhrdJP+Li/Hx6tyK0NEb+2GCyneCMJiGqrADCSNk8sQ==}
    engines: {node: '>=8.0'}
    dependencies:
      is-number: 7.0.0

  /toidentifier@1.0.1:
    resolution: {integrity: sha512-o5sSPKEkg/DIQNmH43V0/uerLrpzVedkUh8tGNvaeXpfpuwjKenlSox/2O/BTlZUtEe+JG7s5YhEz608PlAHRA==}
    engines: {node: '>=0.6'}

  /touch@3.1.0:
    resolution: {integrity: sha512-WBx8Uy5TLtOSRtIq+M03/sKDrXCLHxwDcquSP2c43Le03/9serjQBIztjRz6FkJez9D/hleyAXTBGLwwZUw9lA==}
    hasBin: true
    dependencies:
      nopt: 1.0.10
    dev: false

  /tough-cookie@4.1.3:
    resolution: {integrity: sha512-aX/y5pVRkfRnfmuX+OdbSdXvPe6ieKX/G2s7e98f4poJHnqH3281gDPm/metm6E/WRamfx7WC4HUqkWHfQHprw==}
    engines: {node: '>=6'}
    dependencies:
      psl: 1.9.0
      punycode: 2.3.1
      universalify: 0.2.0
      url-parse: 1.5.10

  /tr46@0.0.3:
    resolution: {integrity: sha512-N3WMsuqV66lT30CrXNbEjx4GEwlow3v6rr4mCcv6prnfwhS01rkgyFdjPNBYd9br7LpXV1+Emh01fHnq2Gdgrw==}

  /tr46@5.0.0:
    resolution: {integrity: sha512-tk2G5R2KRwBd+ZN0zaEXpmzdKyOYksXwywulIX95MBODjSzMIuQnQ3m8JxgbhnL1LeVo7lqQKsYa1O3Htl7K5g==}
    engines: {node: '>=18'}
    dependencies:
      punycode: 2.3.1
    dev: true

  /tree-kill@1.2.2:
    resolution: {integrity: sha512-L0Orpi8qGpRG//Nd+H90vFB+3iHnue1zSSGmNOOCh1GLJ7rUKVwV2HvijphGQS2UmhUZewS9VgvxYIdgr+fG1A==}
    hasBin: true
    dev: true

  /trim-lines@3.0.1:
    resolution: {integrity: sha512-kRj8B+YHZCc9kQYdWfJB2/oUl9rA99qbowYYBtr4ui4mZyAQ2JpvVBd/6U2YloATfqBhBTSMhTpgBHtU0Mf3Rg==}
    dev: false

  /trough@2.2.0:
    resolution: {integrity: sha512-tmMpK00BjZiUyVyvrBK7knerNgmgvcV/KLVyuma/SC+TQN167GrMRciANTz09+k3zW8L8t60jWO1GpfkZdjTaw==}
    dev: false

  /ts-api-utils@1.0.3(typescript@5.6.2):
    resolution: {integrity: sha512-wNMeqtMz5NtwpT/UZGY5alT+VoKdSsOOP/kqHFcUW1P/VRhH2wJ48+DN2WwUliNbQ976ETwDL0Ifd2VVvgonvg==}
    engines: {node: '>=16.13.0'}
    peerDependencies:
      typescript: '>=4.2.0'
    dependencies:
      typescript: 5.6.2
    dev: true

  /ts-dedent@2.2.0:
    resolution: {integrity: sha512-q5W7tVM71e2xjHZTlgfTDoPF/SmqKG5hddq9SzR49CH2hayqRKJtQ4mtRlSxKaJlR/+9rEM+mnBHf7I2/BQcpQ==}
    engines: {node: '>=6.10'}
    dev: true

  /ts-jest@29.1.2(jest@29.7.0)(typescript@5.6.2):
    resolution: {integrity: sha512-br6GJoH/WUX4pu7FbZXuWGKGNDuU7b8Uj77g/Sp7puZV6EXzuByl6JrECvm0MzVzSTkSHWTihsXt+5XYER5b+g==}
    engines: {node: ^16.10.0 || ^18.0.0 || >=20.0.0}
    hasBin: true
    peerDependencies:
      '@babel/core': '>=7.0.0-beta.0 <8'
      '@jest/types': ^29.0.0
      babel-jest: ^29.0.0
      esbuild: '*'
      jest: ^29.0.0
      typescript: '>=4.3 <6'
    peerDependenciesMeta:
      '@babel/core':
        optional: true
      '@jest/types':
        optional: true
      babel-jest:
        optional: true
      esbuild:
        optional: true
    dependencies:
      bs-logger: 0.2.6
      fast-json-stable-stringify: 2.1.0
      jest: 29.7.0(@types/node@18.11.5)(ts-node@10.9.2)
      jest-util: 29.7.0
      json5: 2.2.3
      lodash.memoize: 4.1.2
      make-error: 1.3.6
      semver: 7.5.4
      typescript: 5.6.2
      yargs-parser: 21.1.1
    dev: true

  /ts-key-enum@2.0.12:
    resolution: {integrity: sha512-Ety4IvKMaeG34AyXMp5r11XiVZNDRL+XWxXbVVJjLvq2vxKRttEANBE7Za1bxCAZRdH2/sZT6jFyyTWxXz28hw==}
    dev: false

  /ts-node@10.9.2(@types/node@18.11.5)(typescript@5.6.2):
    resolution: {integrity: sha512-f0FFpIdcHgn8zcPSbf1dRevwt047YMnaiJM3u2w2RewrB+fob/zePZcrOyQoLMMO7aBIddLcQIEK5dYjkLnGrQ==}
    hasBin: true
    peerDependencies:
      '@swc/core': '>=1.2.50'
      '@swc/wasm': '>=1.2.50'
      '@types/node': '*'
      typescript: '>=2.7'
    peerDependenciesMeta:
      '@swc/core':
        optional: true
      '@swc/wasm':
        optional: true
    dependencies:
      '@cspotcode/source-map-support': 0.8.1
      '@tsconfig/node10': 1.0.9
      '@tsconfig/node12': 1.0.11
      '@tsconfig/node14': 1.0.3
      '@tsconfig/node16': 1.0.4
      '@types/node': 18.11.5
      acorn: 8.11.3
      acorn-walk: 8.3.2
      arg: 4.1.3
      create-require: 1.1.1
      diff: 4.0.2
      make-error: 1.3.6
      typescript: 5.6.2
      v8-compile-cache-lib: 3.0.1
      yn: 3.1.1

  /tsconfck@3.1.3(typescript@5.6.2):
    resolution: {integrity: sha512-ulNZP1SVpRDesxeMLON/LtWM8HIgAJEIVpVVhBM6gsmvQ8+Rh+ZG7FWGvHh7Ah3pRABwVJWklWCr/BTZSv0xnQ==}
    engines: {node: ^18 || >=20}
    hasBin: true
    peerDependencies:
      typescript: ^5.0.0
    peerDependenciesMeta:
      typescript:
        optional: true
    dependencies:
      typescript: 5.6.2
    dev: true

  /tsconfig-paths@3.15.0:
    resolution: {integrity: sha512-2Ac2RgzDe/cn48GvOe3M+o82pEFewD3UPbyoUHHdKasHwJKjds4fLXWf/Ux5kATBKN20oaFGu+jbElp1pos0mg==}
    dependencies:
      '@types/json5': 0.0.29
      json5: 1.0.2
      minimist: 1.2.8
      strip-bom: 3.0.0
    dev: true

  /tsconfig-paths@4.2.0:
    resolution: {integrity: sha512-NoZ4roiN7LnbKn9QqE1amc9DJfzvZXxF4xDavcOWt1BPkdx+m+0gJuPM+S0vCe7zTJMYUP0R8pO2XMr+Y8oLIg==}
    engines: {node: '>=6'}
    dependencies:
      json5: 2.2.3
      minimist: 1.2.8
      strip-bom: 3.0.0
    dev: true

  /tslib@1.14.1:
    resolution: {integrity: sha512-Xni35NKzjgMrwevysHTCArtLDpPvye8zV/0E4EyYn43P7/7qvQwPh9BGkHewbMulVntbigmcT7rdX3BNo9wRJg==}
    dev: true

  /tslib@2.6.2:
    resolution: {integrity: sha512-AEYxH93jGFPn/a2iVAwW87VuUIkR1FVUKB77NwMF7nBTDkDrrT/Hpt/IrCJ0QXhW27jTBDcf5ZY7w6RiqTMw2Q==}

  /tsutils@3.21.0(typescript@5.6.2):
    resolution: {integrity: sha512-mHKK3iUXL+3UF6xL5k0PEhKRUBKPBCv/+RkEOpjRWxxx27KKRBmmA60A9pgOUvMi8GKhRMPEmjBRPzs2W7O1OA==}
    engines: {node: '>= 6'}
    peerDependencies:
      typescript: '>=2.8.0 || >= 3.2.0-dev || >= 3.3.0-dev || >= 3.4.0-dev || >= 3.5.0-dev || >= 3.6.0-dev || >= 3.6.0-beta || >= 3.7.0-dev || >= 3.7.0-beta'
    dependencies:
      tslib: 1.14.1
      typescript: 5.6.2
    dev: true

  /tsx@4.7.1:
    resolution: {integrity: sha512-8d6VuibXHtlN5E3zFkgY8u4DX7Y3Z27zvvPKVmLon/D4AjuKzarkUBTLDBgj9iTQ0hg5xM7c/mYiRVM+HETf0g==}
    engines: {node: '>=18.0.0'}
    hasBin: true
    dependencies:
      esbuild: 0.19.12
      get-tsconfig: 4.7.2
    optionalDependencies:
      fsevents: 2.3.3
    dev: true

  /tunnel@0.0.6:
    resolution: {integrity: sha512-1h/Lnq9yajKY2PEbBadPXj3VxsDDu844OnaAo52UVmIzIvwwtBPIuNvkjuzBlTWpfJyUbG3ez0KSBibQkj4ojg==}
    engines: {node: '>=0.6.11 <=0.7.0 || >=0.7.3'}
    dev: false

  /type-check@0.4.0:
    resolution: {integrity: sha512-XleUoc9uwGXqjWwXaUTZAmzMcFZ5858QA2vvx1Ur5xIcixXIP+8LnFDgRplU30us6teqdlskFfu+ae4K79Ooew==}
    engines: {node: '>= 0.8.0'}
    dependencies:
      prelude-ls: 1.2.1
    dev: true

  /type-detect@4.0.8:
    resolution: {integrity: sha512-0fr/mIH1dlO+x7TlcMy+bIDqKPsw/70tVyeHW787goQjhmqaZe10uwLujubK9q9Lg6Fiho1KUKDYz0Z7k7g5/g==}
    engines: {node: '>=4'}
    dev: true

  /type-fest@0.13.1:
    resolution: {integrity: sha512-34R7HTnG0XIJcBSn5XhDd7nNFPRcXYRZrBB2O2jdKqYODldSzBAqzsWoZYYvduky73toYS/ESqxPvkDf/F0XMg==}
    engines: {node: '>=10'}
    requiresBuild: true
    optional: true

  /type-fest@0.20.2:
    resolution: {integrity: sha512-Ne+eE4r0/iWnpAxD852z3A+N0Bt5RN//NjJwRd2VFHEmrywxf5vsZlh4R6lixl6B+wz/8d+maTSAkN1FIkI3LQ==}
    engines: {node: '>=10'}
    dev: true

  /type-fest@0.21.3:
    resolution: {integrity: sha512-t0rzBq87m3fVcduHDUFhKmyyX+9eo6WQjZvf51Ea/M0Q7+T374Jp1aUiyUl0GKxp8M/OETVHSDvmkyPgvX+X2w==}
    engines: {node: '>=10'}
    dev: true

  /type-fest@2.19.0:
    resolution: {integrity: sha512-RAH822pAdBgcNMAfWnCBU3CFZcfZ/i1eZjwFU/dsLKumyuuP3niueg2UAukXYF0E2AAoc82ZSSf9J0WQBinzHA==}
    engines: {node: '>=12.20'}
    dev: true

  /type-is@1.6.18:
    resolution: {integrity: sha512-TkRKr9sUTxEH8MdfuCSP7VizJyzRNMjj2J2do2Jr3Kym598JVdEksuzPQCnlFPW4ky9Q+iA+ma9BGm06XQBy8g==}
    engines: {node: '>= 0.6'}
    dependencies:
      media-typer: 0.3.0
      mime-types: 2.1.35

  /typed-array-buffer@1.0.0:
    resolution: {integrity: sha512-Y8KTSIglk9OZEr8zywiIHG/kmQ7KWyjseXs1CbSo8vC42w7hg2HgYTxSWwP0+is7bWDc1H+Fo026CpHFwm8tkw==}
    engines: {node: '>= 0.4'}
    dependencies:
      call-bind: 1.0.5
      get-intrinsic: 1.2.2
      is-typed-array: 1.1.12
    dev: true

  /typed-array-byte-length@1.0.0:
    resolution: {integrity: sha512-Or/+kvLxNpeQ9DtSydonMxCx+9ZXOswtwJn17SNLvhptaXYDJvkFFP5zbfU/uLmvnBJlI4yrnXRxpdWH/M5tNA==}
    engines: {node: '>= 0.4'}
    dependencies:
      call-bind: 1.0.5
      for-each: 0.3.3
      has-proto: 1.0.1
      is-typed-array: 1.1.12
    dev: true

  /typed-array-byte-offset@1.0.0:
    resolution: {integrity: sha512-RD97prjEt9EL8YgAgpOkf3O4IF9lhJFr9g0htQkm0rchFp/Vx7LW5Q8fSXXub7BXAODyUQohRMyOc3faCPd0hg==}
    engines: {node: '>= 0.4'}
    dependencies:
      available-typed-arrays: 1.0.5
      call-bind: 1.0.5
      for-each: 0.3.3
      has-proto: 1.0.1
      is-typed-array: 1.1.12
    dev: true

  /typed-array-length@1.0.4:
    resolution: {integrity: sha512-KjZypGq+I/H7HI5HlOoGHkWUUGq+Q0TPhQurLbyrVrvnKTBgzLhIJ7j6J/XTQOi0d1RjyZ0wdas8bKs2p0x3Ng==}
    dependencies:
      call-bind: 1.0.5
      for-each: 0.3.3
      is-typed-array: 1.1.12
    dev: true

  /typedoc-plugin-merge-modules@5.1.0(typedoc@0.25.13):
    resolution: {integrity: sha512-jXH27L/wlxFjErgBXleh3opVgjVTXFEuBo68Yfl18S9Oh/IqxK6NV94jlEJ9hl4TXc9Zm2l7Rfk41CEkcCyvFQ==}
    peerDependencies:
      typedoc: 0.24.x || 0.25.x
    dependencies:
      typedoc: 0.25.13(typescript@5.3.3)
    dev: true

  /typedoc@0.25.13(typescript@5.3.3):
    resolution: {integrity: sha512-pQqiwiJ+Z4pigfOnnysObszLiU3mVLWAExSPf+Mu06G/qsc3wzbuM56SZQvONhHLncLUhYzOVkjFFpFfL5AzhQ==}
    engines: {node: '>= 16'}
    hasBin: true
    peerDependencies:
      typescript: 4.6.x || 4.7.x || 4.8.x || 4.9.x || 5.0.x || 5.1.x || 5.2.x || 5.3.x || 5.4.x
    dependencies:
      lunr: 2.3.9
      marked: 4.3.0
      minimatch: 9.0.3
      shiki: 0.14.7
      typescript: 5.3.3
    dev: true

  /typemoq@2.1.0:
    resolution: {integrity: sha512-DtRNLb7x8yCTv/KHlwes+NI+aGb4Vl1iPC63Hhtcvk1DpxSAZzKWQv0RQFY0jX2Uqj0SDBNl8Na4e6MV6TNDgw==}
    engines: {node: '>=6.0.0'}
    requiresBuild: true
    dependencies:
      circular-json: 0.3.3
      lodash: 4.17.21
      postinstall-build: 5.0.3
    dev: true

  /typescript@5.3.3:
    resolution: {integrity: sha512-pXWcraxM0uxAS+tN0AG/BF2TyqmHO014Z070UsJ+pFvYuRSq8KH8DmWpnbXe0pEPDHXZV3FcAbJkijJ5oNEnWw==}
    engines: {node: '>=14.17'}
    hasBin: true
    dev: true

  /typescript@5.4.2:
    resolution: {integrity: sha512-+2/g0Fds1ERlP6JsakQQDXjZdZMM+rqpamFZJEKh4kwTIn3iDkgKtby0CeNd5ATNZ4Ry1ax15TMx0W2V+miizQ==}
    engines: {node: '>=14.17'}
    hasBin: true
    dev: true

  /typescript@5.6.2:
    resolution: {integrity: sha512-NW8ByodCSNCwZeghjN3o+JX5OFH0Ojg6sadjEKY4huZ52TqbJTJnDo5+Tw98lSy63NZvi4n+ez5m2u5d4PkZyw==}
    engines: {node: '>=14.17'}
    hasBin: true

  /uc.micro@1.0.6:
    resolution: {integrity: sha512-8Y75pvTYkLJW2hWQHXxoqRgV7qb9B+9vFEtidML+7koHUFapnVJAZ6cKs+Qjz5Aw3aZWHMC6u0wJE3At+nSGwA==}
    dev: false

  /ufo@1.3.2:
    resolution: {integrity: sha512-o+ORpgGwaYQXgqGDwd+hkS4PuZ3QnmqMMxRuajK/a38L6fTpcE5GPIfrf+L/KemFzfUpeUQc1rRS1iDBozvnFA==}
    dev: true

  /uid-safe@2.1.5:
    resolution: {integrity: sha512-KPHm4VL5dDXKz01UuEd88Df+KzynaohSL9fBh096KWAxSKZQDI2uBrVqtvRM4rwrIrRRKsdLNML/lnaaVSRioA==}
    engines: {node: '>= 0.8'}
    dependencies:
      random-bytes: 1.0.0
    dev: false

  /unbox-primitive@1.0.2:
    resolution: {integrity: sha512-61pPlCD9h51VoreyJ0BReideM3MDKMKnh6+V9L08331ipq6Q8OFXZYiqP6n/tbHx4s5I9uRhcye6BrbkizkBDw==}
    dependencies:
      call-bind: 1.0.5
      has-bigints: 1.0.2
      has-symbols: 1.0.3
      which-boxed-primitive: 1.0.2
    dev: true

  /undici-types@6.19.8:
    resolution: {integrity: sha512-ve2KP6f/JnbPBFyobGHuerC9g1FYGn/F8n1LWTwNxCEzd6IfqTwUQcNXgEtmmQ6DlRrC1hrSrBnCZPokRrDHjw==}
    dev: true

  /unified@11.0.5:
    resolution: {integrity: sha512-xKvGhPWw3k84Qjh8bI3ZeJjqnyadK+GEFtazSfZv/rKeTkTjOJho6mFqh2SM96iIcZokxiOpg78GazTSg8+KHA==}
    dependencies:
      '@types/unist': 3.0.3
      bail: 2.0.2
      devlop: 1.1.0
      extend: 3.0.2
      is-plain-obj: 4.1.0
      trough: 2.2.0
      vfile: 6.0.3
    dev: false

  /unist-util-is@6.0.0:
    resolution: {integrity: sha512-2qCTHimwdxLfz+YzdGfkqNlH0tLi9xjTnHddPmJwtIG9MGsdbutfTc4P+haPD7l7Cjxf/WZj+we5qfVPvvxfYw==}
    dependencies:
      '@types/unist': 3.0.3

  /unist-util-position@5.0.0:
    resolution: {integrity: sha512-fucsC7HjXvkB5R3kTCO7kUjRdrS0BJt3M/FPxmHMBOm8JQi2BsHAHFsy27E0EolP8rp0NzXsJ+jNPyDWvOJZPA==}
    dependencies:
      '@types/unist': 3.0.3
    dev: false

  /unist-util-stringify-position@4.0.0:
    resolution: {integrity: sha512-0ASV06AAoKCDkS2+xw5RXJywruurpbC4JZSm7nr7MOt1ojAzvyyaO+UxZf18j8FCF6kmzCZKcAgN/yu2gm2XgQ==}
    dependencies:
      '@types/unist': 3.0.3
    dev: false

  /unist-util-visit-parents@6.0.1:
    resolution: {integrity: sha512-L/PqWzfTP9lzzEa6CKs0k2nARxTdZduw3zyh8d2NVBnsyvHjSX4TWse388YrrQKbvI8w20fGjGlhgT96WwKykw==}
    dependencies:
      '@types/unist': 3.0.3
      unist-util-is: 6.0.0

  /unist-util-visit@5.0.0:
    resolution: {integrity: sha512-MR04uvD+07cwl/yhVuVWAtw+3GOR/knlL55Nd/wAdblk27GCVt3lqpTivy/tkJcZoNPzTwS1Y+KMojlLDhoTzg==}
    dependencies:
      '@types/unist': 3.0.3
      unist-util-is: 6.0.0
      unist-util-visit-parents: 6.0.1

  /universalify@0.1.2:
    resolution: {integrity: sha512-rBJeI5CXAlmy1pV+617WB9J63U6XcazHHF2f2dbJix4XzpUF0RS3Zbj0FGIOCAva5P/d/GBOYaACQ1w+0azUkg==}
    engines: {node: '>= 4.0.0'}

  /universalify@0.2.0:
    resolution: {integrity: sha512-CJ1QgKmNg3CwvAv/kOFmtnEN05f0D/cn9QntgNOQlQF9dgvVTHj3t+8JPdjqawCHk7V/KA+fbUqzZ9XWhcqPUg==}
    engines: {node: '>= 4.0.0'}

  /universalify@2.0.1:
    resolution: {integrity: sha512-gptHNQghINnc/vTGIk0SOFGFNXw7JVrlRUtConJRlvaw6DuX0wO5Jeko9sWrMBhh+PsYAZ7oXAiOnf/UKogyiw==}
    engines: {node: '>= 10.0.0'}
    dev: true

  /unpipe@1.0.0:
    resolution: {integrity: sha512-pjy2bYhSsufwWlKwPc+l3cN7+wuJlK6uz0YdJEOlQDbl6jo/YlPi4mb8agUkVC8BF7V8NuzeyPNqRksA3hztKQ==}
    engines: {node: '>= 0.8'}

  /unplugin@1.12.3:
    resolution: {integrity: sha512-my8DH0/T/Kx33KO+6QXAqdeMYgyy0GktlOpdQjpagfHKw5DrD0ctPr7SHUyOT3g4ZVpzCQGt/qcpuoKJ/pniHA==}
    engines: {node: '>=14.0.0'}
    dependencies:
      acorn: 8.12.1
      webpack-sources: 3.2.3
      webpack-virtual-modules: 0.6.2
    dev: true

  /untildify@4.0.0:
    resolution: {integrity: sha512-KK8xQ1mkzZeg9inewmFVDNkg3l5LUhoq9kN6iWYB/CC9YMG8HA+c1Q8HwDe6dEX7kErrEVNVBO3fWsVq5iDgtw==}
    engines: {node: '>=8'}
    dev: true

  /upath@2.0.1:
    resolution: {integrity: sha512-1uEe95xksV1O0CYKXo8vQvN1JEbtJp7lb7C5U9HMsIp6IVwntkH/oNUzyVNQSd4S1sYk2FpSSW44FqMc8qee5w==}
    engines: {node: '>=4'}
    dev: true

  /update-browserslist-db@1.0.13(browserslist@4.22.2):
    resolution: {integrity: sha512-xebP81SNcPuNpPP3uzeW1NYXxI3rxyJzF3pD6sH4jE7o/IX+WtSpwnVU+qIsDPyk0d3hmFQ7mjqc6AtV604hbg==}
    hasBin: true
    peerDependencies:
      browserslist: '>= 4.21.0'
    dependencies:
      browserslist: 4.22.2
      escalade: 3.1.1
      picocolors: 1.1.0

  /update-browserslist-db@1.1.0(browserslist@4.23.3):
    resolution: {integrity: sha512-EdRAaAyk2cUE1wOf2DkEhzxqOQvFOoRJFNS6NeyJ01Gp2beMRpBAINjM2iDXE3KCuKhwnvHIQCJm6ThL2Z+HzQ==}
    hasBin: true
    peerDependencies:
      browserslist: '>= 4.21.0'
    dependencies:
      browserslist: 4.23.3
      escalade: 3.2.0
      picocolors: 1.1.0
    dev: true

  /uri-js@4.4.1:
    resolution: {integrity: sha512-7rKUyy33Q1yc98pQ1DAmLtwX109F7TIfWlW1Ydo8Wl1ii1SeHieeh0HHfPeL2fMXK6z0s8ecKs9frCuLJvndBg==}
    dependencies:
      punycode: 2.3.1
    dev: true

  /url-parse@1.5.10:
    resolution: {integrity: sha512-WypcfiRhfeUP9vvF0j6rw0J3hrWrw6iZv3+22h6iRMJ/8z1Tj6XfLP4DsUix5MhMPnXpiHDoKyoZ/bdCkwBCiQ==}
    dependencies:
      querystringify: 2.2.0
      requires-port: 1.0.0

  /use-sync-external-store@1.2.0(react@18.3.1):
    resolution: {integrity: sha512-eEgnFxGQ1Ife9bzYs6VLi8/4X6CObHMw9Qr9tPY43iKwsPw8xE8+EFsf/2cFZ5S3esXgpWgtSCtLNS41F+sKPA==}
    peerDependencies:
      react: ^16.8.0 || ^17.0.0 || ^18.0.0
    dependencies:
      react: 18.3.1
    dev: false

  /use-sync-external-store@1.2.2(react@18.3.1):
    resolution: {integrity: sha512-PElTlVMwpblvbNqQ82d2n6RjStvdSoNe9FG28kNfz3WiXilJm4DdNkEzRhCZuIDwY8U08WVihhGR5iRqAwfDiw==}
    peerDependencies:
      react: ^16.8.0 || ^17.0.0 || ^18.0.0
    dependencies:
      react: 18.3.1

  /username@5.1.0:
    resolution: {integrity: sha512-PCKbdWw85JsYMvmCv5GH3kXmM66rCd9m1hBEDutPNv94b/pqCMT4NtcKyeWYvLFiE8b+ha1Jdl8XAaUdPn5QTg==}
    engines: {node: '>=8'}
    dependencies:
      execa: 1.0.0
      mem: 4.3.0
    dev: false

  /util-deprecate@1.0.2:
    resolution: {integrity: sha512-EPD5q1uXyFxJpCrLnCc1nHnq3gOa6DZBocAIiI2TaSCA7VCJ1UJDMagCzIkXNsUYfD1daK//LTEQ8xiIbrHtcw==}
    dev: true

  /util@0.12.5:
    resolution: {integrity: sha512-kZf/K6hEIrWHI6XqOFUiiMa+79wE/D8Q+NCNAWclkyg3b4d2k7s0QGepNjiABc+aR3N1PAyHL7p6UcLY6LmrnA==}
    dependencies:
      inherits: 2.0.4
      is-arguments: 1.1.1
      is-generator-function: 1.0.10
      is-typed-array: 1.1.12
      which-typed-array: 1.1.13
    dev: true

  /utils-merge@1.0.1:
    resolution: {integrity: sha512-pMZTvIkT1d+TFGvDOqodOclx0QWkkgi6Tdoa8gC8ffGAAqz9pzPTZWAybbsHHoED/ztMtkv/VoYTYyShUn81hA==}
    engines: {node: '>= 0.4.0'}

  /uuid@8.3.2:
    resolution: {integrity: sha512-+NYs2QeMWy+GWFOEm9xnn6HCDp0l7QBD7ml8zLUmJ+93Q5NF0NocErnwkTkXVFNiX3/fpC6afS8Dhb/gz7R7eg==}
    hasBin: true

  /uuid@9.0.1:
    resolution: {integrity: sha512-b+1eJOlsR9K8HJpow9Ok3fiWOWSIcIzXodvv0rQjVoOVNpWMpxf1wZNpt4y9h10odCNrqnYp1OBzRktckBe3sA==}
    hasBin: true
    dev: true

  /v8-compile-cache-lib@3.0.1:
    resolution: {integrity: sha512-wa7YjyUGfNZngI/vtK0UHAN+lgDCxBPCylVXGp0zu59Fz5aiGtNXaq3DhIov063MorB+VfufLh3JlF2KdTK3xg==}

  /v8-to-istanbul@9.2.0:
    resolution: {integrity: sha512-/EH/sDgxU2eGxajKdwLCDmQ4FWq+kpi3uCmBGpw1xJtnAxEjlD8j8PEiGWpCIMIs3ciNAgH0d3TTJiUkYzyZjA==}
    engines: {node: '>=10.12.0'}
    dependencies:
      '@jridgewell/trace-mapping': 0.3.22
      '@types/istanbul-lib-coverage': 2.0.6
      convert-source-map: 2.0.0
    dev: true

  /validate-npm-package-license@3.0.4:
    resolution: {integrity: sha512-DpKm2Ui/xN7/HQKCtpZxoRWBhZ9Z0kqtygG8XCgNQ8ZlDnxuQmWhj566j8fN4Cu3/JmbhsDo7fcAJq4s9h27Ew==}
    dependencies:
      spdx-correct: 3.2.0
      spdx-expression-parse: 3.0.1
    dev: true

  /vary@1.1.2:
    resolution: {integrity: sha512-BNGbWLfd0eUPabhkXUVm0j8uuvREyTh5ovRa/dyow/BqAbZJyC+5fU+IzQOzmAKzYqYRAISoRhdQr3eIZ/PXqg==}
    engines: {node: '>= 0.8'}

  /vfile-message@4.0.2:
    resolution: {integrity: sha512-jRDZ1IMLttGj41KcZvlrYAaI3CfqpLpfpf+Mfig13viT6NKvRzWZ+lXz0Y5D60w6uJIBAOGq9mSHf0gktF0duw==}
    dependencies:
      '@types/unist': 3.0.3
      unist-util-stringify-position: 4.0.0
    dev: false

  /vfile@6.0.3:
    resolution: {integrity: sha512-KzIbH/9tXat2u30jf+smMwFCsno4wHVdNmzFyL+T/L3UGqqk6JKfVqOFOZEpZSHADH1k40ab6NUIXZq422ov3Q==}
    dependencies:
      '@types/unist': 3.0.3
      vfile-message: 4.0.2
    dev: false

  /vite-node@1.6.0(@types/node@18.11.5):
    resolution: {integrity: sha512-de6HJgzC+TFzOu0NTC4RAIsyf/DY/ibWDYQUcuEA84EMHhcefTUGkjFHKKEJhQN4A+6I0u++kr3l36ZF2d7XRw==}
    engines: {node: ^18.0.0 || >=20.0.0}
    hasBin: true
    dependencies:
      cac: 6.7.14
      debug: 4.3.4(supports-color@8.1.1)
      pathe: 1.1.2
      picocolors: 1.0.0
      vite: 5.4.7(@types/node@18.11.5)(sass@1.80.4)
    transitivePeerDependencies:
      - '@types/node'
      - less
      - lightningcss
      - sass
      - sass-embedded
      - stylus
      - sugarss
      - supports-color
      - terser
    dev: true

  /vite-plugin-static-copy@1.0.6(vite@5.4.7):
    resolution: {integrity: sha512-3uSvsMwDVFZRitqoWHj0t4137Kz7UynnJeq1EZlRW7e25h2068fyIZX4ORCCOAkfp1FklGxJNVJBkBOD+PZIew==}
    engines: {node: ^18.0.0 || >=20.0.0}
    peerDependencies:
      vite: ^5.0.0
    dependencies:
      chokidar: 3.6.0
      fast-glob: 3.3.2
      fs-extra: 11.2.0
      picocolors: 1.1.0
      vite: 5.4.7(@types/node@18.11.5)(sass@1.80.4)
    dev: true

  /vite-tsconfig-paths@5.0.1(typescript@5.6.2)(vite@5.4.7):
    resolution: {integrity: sha512-yqwv+LstU7NwPeNqajZzLEBVpUFU6Dugtb2P84FXuvaoYA+/70l9MHE+GYfYAycVyPSDYZ7mjOFuYBRqlEpTig==}
    peerDependencies:
      vite: '*'
    peerDependenciesMeta:
      vite:
        optional: true
    dependencies:
      debug: 4.3.4(supports-color@8.1.1)
      globrex: 0.1.2
<<<<<<< HEAD
      tsconfck: 3.1.3(typescript@5.6.2)
      vite: 5.4.7(@types/node@18.11.5)(sass@1.77.8)
=======
      tsconfck: 3.1.3(typescript@5.3.3)
      vite: 5.4.7(@types/node@18.11.5)(sass@1.80.4)
>>>>>>> 673112cd
    transitivePeerDependencies:
      - supports-color
      - typescript
    dev: true

  /vite@5.4.7(@types/node@18.11.5)(sass@1.80.4):
    resolution: {integrity: sha512-5l2zxqMEPVENgvzTuBpHer2awaetimj2BGkhBPdnwKbPNOlHsODU+oiazEZzLK7KhAnOrO+XGYJYn4ZlUhDtDQ==}
    engines: {node: ^18.0.0 || >=20.0.0}
    hasBin: true
    peerDependencies:
      '@types/node': ^18.0.0 || >=20.0.0
      less: '*'
      lightningcss: ^1.21.0
      sass: '*'
      sass-embedded: '*'
      stylus: '*'
      sugarss: '*'
      terser: ^5.4.0
    peerDependenciesMeta:
      '@types/node':
        optional: true
      less:
        optional: true
      lightningcss:
        optional: true
      sass:
        optional: true
      sass-embedded:
        optional: true
      stylus:
        optional: true
      sugarss:
        optional: true
      terser:
        optional: true
    dependencies:
      '@types/node': 18.11.5
      esbuild: 0.21.5
      postcss: 8.4.47
      rollup: 4.22.4
      sass: 1.80.4
    optionalDependencies:
      fsevents: 2.3.3
    dev: true

  /vitest@1.6.0(@types/node@18.11.5)(jsdom@24.0.0):
    resolution: {integrity: sha512-H5r/dN06swuFnzNFhq/dnz37bPXnq8xB2xB5JOVk8K09rUtoeNN+LHWkoQ0A/i3hvbUKKcCei9KpbxqHMLhLLA==}
    engines: {node: ^18.0.0 || >=20.0.0}
    hasBin: true
    peerDependencies:
      '@edge-runtime/vm': '*'
      '@types/node': ^18.0.0 || >=20.0.0
      '@vitest/browser': 1.6.0
      '@vitest/ui': 1.6.0
      happy-dom: '*'
      jsdom: '*'
    peerDependenciesMeta:
      '@edge-runtime/vm':
        optional: true
      '@types/node':
        optional: true
      '@vitest/browser':
        optional: true
      '@vitest/ui':
        optional: true
      happy-dom:
        optional: true
      jsdom:
        optional: true
    dependencies:
      '@types/node': 18.11.5
      '@vitest/expect': 1.6.0
      '@vitest/runner': 1.6.0
      '@vitest/snapshot': 1.6.0
      '@vitest/spy': 1.6.0
      '@vitest/utils': 1.6.0
      acorn-walk: 8.3.2
      chai: 4.4.1
      debug: 4.3.4(supports-color@8.1.1)
      execa: 8.0.1
      jsdom: 24.0.0
      local-pkg: 0.5.0
      magic-string: 0.30.5
      pathe: 1.1.2
      picocolors: 1.0.0
      std-env: 3.7.0
      strip-literal: 2.1.0
      tinybench: 2.6.0
      tinypool: 0.8.3
      vite: 5.4.7(@types/node@18.11.5)(sass@1.80.4)
      vite-node: 1.6.0(@types/node@18.11.5)
      why-is-node-running: 2.2.2
    transitivePeerDependencies:
      - less
      - lightningcss
      - sass
      - sass-embedded
      - stylus
      - sugarss
      - supports-color
      - terser
    dev: true

  /vscode-oniguruma@1.7.0:
    resolution: {integrity: sha512-L9WMGRfrjOhgHSdOYgCt/yRMsXzLDJSL7BPrOZt73gU0iWO4mpqzqQzOz5srxqTvMBaR0XZTSrVWo4j55Rc6cA==}
    dev: true

  /vscode-textmate@8.0.0:
    resolution: {integrity: sha512-AFbieoL7a5LMqcnOF04ji+rpXadgOXnZsxQr//r83kLPr7biP7am3g9zbaZIaBGwBRWeSvoMD4mgPdX3e4NWBg==}
    dev: true

  /w3c-xmlserializer@5.0.0:
    resolution: {integrity: sha512-o8qghlI8NZHU1lLPrpi2+Uq7abh4GGPpYANlalzWxyWteJOCsr/P+oPBA49TOLu5FTZO4d3F9MnWJfiMo4BkmA==}
    engines: {node: '>=18'}
    dependencies:
      xml-name-validator: 5.0.0
    dev: true

  /walker@1.0.8:
    resolution: {integrity: sha512-ts/8E8l5b7kY0vlWLewOkDXMmPdLcVV4GmOQLyxuSswIJsweeFZtAsMF7k1Nszz+TYBQrlYRmzOnr398y1JemQ==}
    dependencies:
      makeerror: 1.0.12
    dev: true

  /webidl-conversions@3.0.1:
    resolution: {integrity: sha512-2JAn3z8AR6rjK8Sm8orRC0h/bcl/DqL7tRPdGZ4I1CjdF+EaMLmYxBHyXuKL849eucPFhvBoxMsflfOb8kxaeQ==}

  /webidl-conversions@7.0.0:
    resolution: {integrity: sha512-VwddBukDzu71offAQR975unBIGqfKZpM+8ZX6ySk8nYhVoo5CYaZyzt3YBvYtRtO+aoGlqxPg/B87NGVZ/fu6g==}
    engines: {node: '>=12'}
    dev: true

  /webpack-sources@3.2.3:
    resolution: {integrity: sha512-/DyMEOrDgLKKIG0fmvtz+4dUX/3Ghozwgm6iPp8KRhvn+eQf9+Q7GWxVNMk3+uCPWfdXYC4ExGBckIXdFEfH1w==}
    engines: {node: '>=10.13.0'}
    dev: true

  /webpack-virtual-modules@0.6.2:
    resolution: {integrity: sha512-66/V2i5hQanC51vBQKPH4aI8NMAcBW59FVBs+rC7eGHupMyfn34q7rZIE+ETlJ+XTevqfUhVVBgSUNSW2flEUQ==}
    dev: true

  /whatwg-encoding@3.1.1:
    resolution: {integrity: sha512-6qN4hJdMwfYBtE3YBTTHhoeuUrDBPZmbQaxWAqSALV/MeEnR5z1xd8UKud2RAkFoPkmB+hli1TZSnyi84xz1vQ==}
    engines: {node: '>=18'}
    dependencies:
      iconv-lite: 0.6.3
    dev: true

  /whatwg-mimetype@4.0.0:
    resolution: {integrity: sha512-QaKxh0eNIi2mE9p2vEdzfagOKHCcj1pJ56EEHGQOVxp8r9/iszLUUV7v89x9O1p/T+NlTM5W7jW6+cz4Fq1YVg==}
    engines: {node: '>=18'}
    dev: true

  /whatwg-url@14.0.0:
    resolution: {integrity: sha512-1lfMEm2IEr7RIV+f4lUNPOqfFL+pO+Xw3fJSqmjX9AbXcXcYOkCe1P6+9VBZB6n94af16NfZf+sSk0JCBZC9aw==}
    engines: {node: '>=18'}
    dependencies:
      tr46: 5.0.0
      webidl-conversions: 7.0.0
    dev: true

  /whatwg-url@5.0.0:
    resolution: {integrity: sha512-saE57nupxk6v3HY35+jzBwYa0rKSy0XR8JSxZPwgLr7ys0IBzhGviA1/TUGJLmSVqs8pb9AnvICXEuOHLprYTw==}
    dependencies:
      tr46: 0.0.3
      webidl-conversions: 3.0.1

  /which-boxed-primitive@1.0.2:
    resolution: {integrity: sha512-bwZdv0AKLpplFY2KZRX6TvyuN7ojjr7lwkg6ml0roIy9YeuSr7JS372qlNW18UQYzgYK9ziGcerWqZOmEn9VNg==}
    dependencies:
      is-bigint: 1.0.4
      is-boolean-object: 1.1.2
      is-number-object: 1.0.7
      is-string: 1.0.7
      is-symbol: 1.0.4
    dev: true

  /which-builtin-type@1.1.3:
    resolution: {integrity: sha512-YmjsSMDBYsM1CaFiayOVT06+KJeXf0o5M/CAd4o1lTadFAtacTUM49zoYxr/oroopFDfhvN6iEcBxUyc3gvKmw==}
    engines: {node: '>= 0.4'}
    dependencies:
      function.prototype.name: 1.1.6
      has-tostringtag: 1.0.0
      is-async-function: 2.0.0
      is-date-object: 1.0.5
      is-finalizationregistry: 1.0.2
      is-generator-function: 1.0.10
      is-regex: 1.1.4
      is-weakref: 1.0.2
      isarray: 2.0.5
      which-boxed-primitive: 1.0.2
      which-collection: 1.0.1
      which-typed-array: 1.1.13
    dev: true

  /which-collection@1.0.1:
    resolution: {integrity: sha512-W8xeTUwaln8i3K/cY1nGXzdnVZlidBcagyNFtBdD5kxnb4TvGKR7FfSIS3mYpwWS1QUCutfKz8IY8RjftB0+1A==}
    dependencies:
      is-map: 2.0.2
      is-set: 2.0.2
      is-weakmap: 2.0.1
      is-weakset: 2.0.2
    dev: true

  /which-typed-array@1.1.13:
    resolution: {integrity: sha512-P5Nra0qjSncduVPEAr7xhoF5guty49ArDTwzJ/yNuPIbZppyRxFQsRCWrocxIY+CnMVG+qfbU2FmDKyvSGClow==}
    engines: {node: '>= 0.4'}
    dependencies:
      available-typed-arrays: 1.0.5
      call-bind: 1.0.5
      for-each: 0.3.3
      gopd: 1.0.1
      has-tostringtag: 1.0.0
    dev: true

  /which@1.3.1:
    resolution: {integrity: sha512-HxJdYWq1MTIQbJ3nw0cqssHoTNU267KlrDuGZ1WYlxDStUtKUhOaJmh112/TZmHxxUfuJqPXSOm7tDyas0OSIQ==}
    hasBin: true
    dependencies:
      isexe: 2.0.0

  /which@2.0.2:
    resolution: {integrity: sha512-BLI3Tl1TW3Pvl70l3yq3Y64i+awpwXqsGBYWkkqMtnbXgrMD+yj7rhW0kuEDxzJaYXGjEW5ogapKNMEKNMjibA==}
    engines: {node: '>= 8'}
    hasBin: true
    dependencies:
      isexe: 2.0.0

  /why-is-node-running@2.2.2:
    resolution: {integrity: sha512-6tSwToZxTOcotxHeA+qGCq1mVzKR3CwcJGmVcY+QE8SHy6TnpFnh8PAvPNHYr7EcuVeG0QSMxtYCuO1ta/G/oA==}
    engines: {node: '>=8'}
    hasBin: true
    dependencies:
      siginfo: 2.0.0
      stackback: 0.0.2
    dev: true

  /wms-capabilities@0.4.0:
    resolution: {integrity: sha512-dGe1SQ4GySIfsmGF+yk07QRsed0DgJJkPpimbmehE9nGXLqIGhbpi6pNk71YENqupLPSqcABDrKZ1UqepOhCyA==}
    hasBin: true
    dependencies:
      minimist: 1.2.8

  /workerpool@6.2.1:
    resolution: {integrity: sha512-ILEIE97kDZvF9Wb9f6h5aXK4swSlKGUcOEGiIYb2OOu/IrDU9iwj0fD//SsA6E5ibwJxpEvhullJY4Sl4GcpAw==}
    dev: true

  /workspace-tools@0.36.4:
    resolution: {integrity: sha512-v0UFVvw9BjHtRu2Dau5PEJKkuG8u4jPlpXZQWjSz9XgbSutpPURqtO2P0hp3cVmQVATh8lkMFCewFgJuDnyC/w==}
    dependencies:
      '@yarnpkg/lockfile': 1.1.0
      fast-glob: 3.3.2
      git-url-parse: 13.1.1
      globby: 11.1.0
      jju: 1.4.0
      js-yaml: 4.1.0
      micromatch: 4.0.5
    dev: true

  /wrap-ansi@7.0.0:
    resolution: {integrity: sha512-YVGIj2kamLSTxw6NsZjoBxfSwsn0ycdesmc4p+Q21c5zPuZ1pl+NfxVdxPtdHvmNVOQ6XSYG4AUtyt/Fi7D16Q==}
    engines: {node: '>=10'}
    dependencies:
      ansi-styles: 4.3.0
      string-width: 4.2.3
      strip-ansi: 6.0.1

  /wrap-ansi@8.1.0:
    resolution: {integrity: sha512-si7QWI6zUMq56bESFvagtmzMdGOtoxfR+Sez11Mobfc7tm+VkUckk9bW2UeffTGVUbOksxmSw0AA2gs8g71NCQ==}
    engines: {node: '>=12'}
    dependencies:
      ansi-styles: 6.2.1
      string-width: 5.1.2
      strip-ansi: 7.1.0

  /wrappy@1.0.2:
    resolution: {integrity: sha512-l4Sp/DRseor9wL6EvV2+TuQn63dMkPjZ/sp9XkghTEbV9KlPS1xUsZ3u7/IQO4wxtcFB4bgpQPRcR3QCvezPcQ==}

  /write-file-atomic@2.4.3:
    resolution: {integrity: sha512-GaETH5wwsX+GcnzhPgKcKjJ6M2Cq3/iZp1WyY/X1CSqrW+jVNM9Y7D8EC2sM4ZG/V8wZlSniJnCKWPmBYAucRQ==}
    dependencies:
      graceful-fs: 4.2.11
      imurmurhash: 0.1.4
      signal-exit: 3.0.7
    dev: false

  /write-file-atomic@4.0.2:
    resolution: {integrity: sha512-7KxauUdBmSdWnmpaGFg+ppNjKF8uNLry8LyzjauQDOVONfFLNKrKvQOxZ/VuTIcS/gge/YNahf5RIIQWTSarlg==}
    engines: {node: ^12.13.0 || ^14.15.0 || >=16.0.0}
    dependencies:
      imurmurhash: 0.1.4
      signal-exit: 3.0.7
    dev: true

  /ws@7.5.10:
    resolution: {integrity: sha512-+dbF1tHwZpXcbOJdVOkzLDxZP1ailvSxM6ZweXTegylPny803bFhA+vqBYw4s31NSAk4S2Qz+AKXK9a4wkdjcQ==}
    engines: {node: '>=8.3.0'}
    peerDependencies:
      bufferutil: ^4.0.1
      utf-8-validate: ^5.0.2
    peerDependenciesMeta:
      bufferutil:
        optional: true
      utf-8-validate:
        optional: true
    dev: false

  /ws@8.17.1:
    resolution: {integrity: sha512-6XQFvXTkbfUOZOKKILFG1PDK2NDQs4azKQl26T0YS5CxqWLgXajbPZ+h4gZekJyRqFU8pvnbAbbs/3TgRPy+GQ==}
    engines: {node: '>=10.0.0'}
    peerDependencies:
      bufferutil: ^4.0.1
      utf-8-validate: '>=5.0.2'
    peerDependenciesMeta:
      bufferutil:
        optional: true
      utf-8-validate:
        optional: true
    dev: true

  /wtfnode@0.9.1:
    resolution: {integrity: sha512-Ip6C2KeQPl/F3aP1EfOnPoQk14Udd9lffpoqWDNH3Xt78svxPbv53ngtmtfI0q2Te3oTq79XKTnRNXVIn/GsPA==}
    hasBin: true
    dev: true

  /xml-name-validator@5.0.0:
    resolution: {integrity: sha512-EvGK8EJ3DhaHfbRlETOWAS5pO9MZITeauHKJyb8wyajUfQUenkIg2MvLDTZ4T/TgIcm3HU0TFBgWWboAZ30UHg==}
    engines: {node: '>=18'}
    dev: true

  /xml2js@0.5.0:
    resolution: {integrity: sha512-drPFnkQJik/O+uPKpqSgr22mpuFHqKdbS835iAQrUC73L2F5WkboIRd63ai/2Yg6I1jzifPFKH2NTK+cfglkIA==}
    engines: {node: '>=4.0.0'}
    dependencies:
      sax: 1.3.0
      xmlbuilder: 11.0.1
    dev: false

  /xml@1.0.1:
    resolution: {integrity: sha512-huCv9IH9Tcf95zuYCsQraZtWnJvBtLVE0QHMOs8bWyZAFZNDcYjsPq1nEx8jKA9y+Beo9v+7OBPRisQTjinQMw==}
    dev: true

  /xmlbuilder@11.0.1:
    resolution: {integrity: sha512-fDlsI/kFEx7gLvbecc0/ohLG50fugQp8ryHzMTuW9vSa1GJ0XYWKnhsUx7oie3G98+r56aTQIUB4kht42R3JvA==}
    engines: {node: '>=4.0'}
    dev: false

  /xmlchars@2.2.0:
    resolution: {integrity: sha512-JZnDKK8B0RCDw84FNdDAIpZK+JuJw+s7Lz8nksI7SIuU3UXJJslUthsi+uWBUYOwPFwW7W7PRLRfUKpxjtjFCw==}
    dev: true

  /xtend@4.0.2:
    resolution: {integrity: sha512-LKYU1iAXJXUgAXn9URjiu+MWhyUXHsvfp7mcuYm9dSUKK0/CjtrUwFAxD82/mCWbtLsGjFIad0wIsod4zrTAEQ==}
    engines: {node: '>=0.4'}
    dev: true

  /y18n@5.0.8:
    resolution: {integrity: sha512-0pfFzegeDWJHJIAmTLRP2DwHjdF5s7jo9tuztdQxAhINCdvS+3nGINqPd00AphqJR/0LhANUS6/+7SCb98YOfA==}
    engines: {node: '>=10'}

  /yallist@3.1.1:
    resolution: {integrity: sha512-a4UGQaWPH59mOXUYnAG2ewncQS4i4F43Tv3JoAM+s2VDAmS9NsK8GpDMLrCHPksFT7h3K6TOoUNn2pb7RoXx4g==}

  /yallist@4.0.0:
    resolution: {integrity: sha512-3wdGidZyq5PB084XLES5TpOSRA3wjXAlIWMhum2kRcv/41Sn2emQ0dycQW4uZXLejwKvg6EsvbdlVL+FYEct7A==}

  /yargs-parser@20.2.4:
    resolution: {integrity: sha512-WOkpgNhPTlE73h4VFAFsOnomJVaovO8VqLDzy5saChRBFQFBoMYirowyW+Q9HB4HFF4Z7VZTiG3iSzJJA29yRA==}
    engines: {node: '>=10'}
    dev: true

  /yargs-parser@21.1.1:
    resolution: {integrity: sha512-tVpsJW7DdjecAiFpbIB1e3qxIQsE6NoPc5/eTdrbbIC4h0LVsWhnoa3g+m2HclBIujHzsxZ4VJVA+GUuc2/LBw==}
    engines: {node: '>=12'}

  /yargs-unparser@2.0.0:
    resolution: {integrity: sha512-7pRTIA9Qc1caZ0bZ6RYRGbHJthJWuakf+WmHK0rVeLkNrrGhfoabBNdue6kdINI6r4if7ocq9aD/n7xwKOdzOA==}
    engines: {node: '>=10'}
    dependencies:
      camelcase: 6.3.0
      decamelize: 4.0.0
      flat: 5.0.2
      is-plain-obj: 2.1.0
    dev: true

  /yargs@16.2.0:
    resolution: {integrity: sha512-D1mvvtDG0L5ft/jGWkLpG1+m0eQxOfaBvTNELraWj22wSVUMWxZUvYgJYcKh6jGGIkJFhH4IZPQhR4TKpc8mBw==}
    engines: {node: '>=10'}
    dependencies:
      cliui: 7.0.4
      escalade: 3.1.1
      get-caller-file: 2.0.5
      require-directory: 2.1.1
      string-width: 4.2.3
      y18n: 5.0.8
      yargs-parser: 20.2.4
    dev: true

  /yargs@17.7.2:
    resolution: {integrity: sha512-7dSzzRQ++CKnNI/krKnYRV7JKKPUXMEh61soaHKg9mrWEhzFWhFnxPxGl+69cD1Ou63C13NUPCnmIcrvqCuM6w==}
    engines: {node: '>=12'}
    dependencies:
      cliui: 8.0.1
      escalade: 3.1.1
      get-caller-file: 2.0.5
      require-directory: 2.1.1
      string-width: 4.2.3
      y18n: 5.0.8
      yargs-parser: 21.1.1

  /yauzl@2.10.0:
    resolution: {integrity: sha512-p4a9I6X6nu6IhoGmBqAcbJy1mlC4j27vEPZX9F4L4/vZT3Lyq1VkFHw/V/PUcB9Buo+DG3iHkT0x3Qya58zc3g==}
    dependencies:
      buffer-crc32: 0.2.13
      fd-slicer: 1.1.0

  /yn@3.1.1:
    resolution: {integrity: sha512-Ux4ygGWsu2c7isFWe8Yu1YluJmqVhxqK2cLXNQA5AcC3QfbGNpM7fu0Y8b/z16pXLnFxZYvWhd3fhBY9DLmC6Q==}
    engines: {node: '>=6'}

  /yocto-queue@0.1.0:
    resolution: {integrity: sha512-rVksvsnNCdJ/ohGc6xgPwyN8eheCxsiLM8mxuE/t/mOVqJewPuO1miLpTHQiRgTKCLexL4MeAFVagts7HmNZ2Q==}
    engines: {node: '>=10'}
    dev: true

  /yocto-queue@1.0.0:
    resolution: {integrity: sha512-9bnSc/HEW2uRy67wc+T8UwauLuPJVn28jb+GtJY16iiKWyvmYJRXVT4UamsAEGQfPohgr2q4Tq0sQbQlxTfi1g==}
    engines: {node: '>=12.20'}
    dev: true

  /zod@3.23.8:
    resolution: {integrity: sha512-XBx9AXhXktjUqnepgTiE5flcKIYWi/rme0Eaj+5Y0lftuGBq+jyRu/md4WnuxqgP1ubdpNCsYEYPxrzVHD8d6g==}
    dev: true

  /zustand@4.5.0(@types/react@18.3.2)(immer@10.1.1)(react@18.3.1):
    resolution: {integrity: sha512-zlVFqS5TQ21nwijjhJlx4f9iGrXSL0o/+Dpy4txAP22miJ8Ti6c1Ol1RLNN98BMib83lmDH/2KmLwaNXpjrO1A==}
    engines: {node: '>=12.7.0'}
    peerDependencies:
      '@types/react': '>=16.8'
      immer: '>=9.0.6'
      react: '>=16.8'
    peerDependenciesMeta:
      '@types/react':
        optional: true
      immer:
        optional: true
      react:
        optional: true
    dependencies:
      '@types/react': 18.3.2
      immer: 10.1.1
      react: 18.3.1
      use-sync-external-store: 1.2.0(react@18.3.1)
    dev: false

  /zwitch@2.0.4:
    resolution: {integrity: sha512-bXE4cR/kVZhKZX/RjPEflHaKVhUVl85noU3v6b8apfQEc1x4A+zBxjZ4lN8LqGd6WZ3dl98pY4o717VFmoPp+A==}
    dev: false<|MERGE_RESOLUTION|>--- conflicted
+++ resolved
@@ -222,13 +222,13 @@
         version: 3.0.2
       sass:
         specifier: ^1.80.3
-        version: 1.80.4
+        version: 1.80.5
       typescript:
         specifier: ~5.6.2
         version: 5.6.2
       vite:
         specifier: ^5.4.7
-        version: 5.4.7(@types/node@18.11.5)(sass@1.80.4)
+        version: 5.4.7(@types/node@18.11.5)(sass@1.80.5)
       vite-plugin-static-copy:
         specifier: ^1.0.6
         version: 1.0.6(vite@5.4.7)
@@ -482,7 +482,7 @@
         version: 5.6.2
       vite:
         specifier: ^5.4.7
-        version: 5.4.7(@types/node@18.11.5)(sass@1.80.4)
+        version: 5.4.7(@types/node@18.11.5)(sass@1.80.5)
       vite-plugin-static-copy:
         specifier: ^1.0.6
         version: 1.0.6(vite@5.4.7)
@@ -3729,15 +3729,9 @@
       glob: 7.2.3
       glob-promise: 4.2.2(glob@7.2.3)
       magic-string: 0.27.0
-<<<<<<< HEAD
       react-docgen-typescript: 2.2.2(typescript@5.6.2)
       typescript: 5.6.2
-      vite: 5.4.7(@types/node@18.11.5)(sass@1.77.8)
-=======
-      react-docgen-typescript: 2.2.2(typescript@5.3.3)
-      typescript: 5.3.3
-      vite: 5.4.7(@types/node@18.11.5)(sass@1.80.4)
->>>>>>> 673112cd
+      vite: 5.4.7(@types/node@18.11.5)(sass@1.80.5)
     dev: true
 
   /@jridgewell/gen-mapping@0.3.3:
@@ -4528,13 +4522,8 @@
       magic-string: 0.30.5
       storybook: 8.3.2
       ts-dedent: 2.2.0
-<<<<<<< HEAD
       typescript: 5.6.2
-      vite: 5.4.7(@types/node@18.11.5)(sass@1.77.8)
-=======
-      typescript: 5.3.3
-      vite: 5.4.7(@types/node@18.11.5)(sass@1.80.4)
->>>>>>> 673112cd
+      vite: 5.4.7(@types/node@18.11.5)(sass@1.80.5)
     dev: true
 
   /@storybook/components@8.3.2(storybook@8.3.2):
@@ -4663,7 +4652,7 @@
       resolve: 1.22.8
       storybook: 8.3.2
       tsconfig-paths: 4.2.0
-      vite: 5.4.7(@types/node@18.11.5)(sass@1.80.4)
+      vite: 5.4.7(@types/node@18.11.5)(sass@1.80.5)
     transitivePeerDependencies:
       - '@preact/preset-vite'
       - '@storybook/test'
@@ -4956,7 +4945,7 @@
       babel-dead-code-elimination: 1.0.6
       chokidar: 3.6.0
       unplugin: 1.12.3
-      vite: 5.4.7(@types/node@18.11.5)(sass@1.80.4)
+      vite: 5.4.7(@types/node@18.11.5)(sass@1.80.5)
       zod: 3.23.8
     transitivePeerDependencies:
       - supports-color
@@ -5848,7 +5837,7 @@
       vite: ^4 || ^5
     dependencies:
       '@swc/core': 1.7.26
-      vite: 5.4.7(@types/node@18.11.5)(sass@1.80.4)
+      vite: 5.4.7(@types/node@18.11.5)(sass@1.80.5)
     transitivePeerDependencies:
       - '@swc/helpers'
     dev: true
@@ -5864,7 +5853,7 @@
       '@babel/plugin-transform-react-jsx-source': 7.24.7(@babel/core@7.25.2)
       '@types/babel__core': 7.20.5
       react-refresh: 0.14.2
-      vite: 5.4.7(@types/node@18.11.5)(sass@1.80.4)
+      vite: 5.4.7(@types/node@18.11.5)(sass@1.80.5)
     transitivePeerDependencies:
       - supports-color
     dev: true
@@ -12085,8 +12074,8 @@
   /safer-buffer@2.1.2:
     resolution: {integrity: sha512-YZo3K82SD7Riyi0E1EQPojLz7kpepnSQI9IyPbHHg1XXXevb5dJI7tpyN2ADxGcQbHG7vcyRHk0cbwqcQriUtg==}
 
-  /sass@1.80.4:
-    resolution: {integrity: sha512-rhMQ2tSF5CsuuspvC94nPM9rToiAFw2h3JTrLlgmNw1MH79v8Cr3DH6KF6o6r+8oofY3iYVPUf66KzC8yuVN1w==}
+  /sass@1.80.5:
+    resolution: {integrity: sha512-TQd2aoQl/+zsxRMEDSxVdpPIqeq9UFc6pr7PzkugiTx3VYCFPUaa3P4RrBQsqok4PO200Vkz0vXQBNlg7W907g==}
     engines: {node: '>=14.0.0'}
     hasBin: true
     dependencies:
@@ -13283,7 +13272,7 @@
       debug: 4.3.4(supports-color@8.1.1)
       pathe: 1.1.2
       picocolors: 1.0.0
-      vite: 5.4.7(@types/node@18.11.5)(sass@1.80.4)
+      vite: 5.4.7(@types/node@18.11.5)(sass@1.80.5)
     transitivePeerDependencies:
       - '@types/node'
       - less
@@ -13306,7 +13295,7 @@
       fast-glob: 3.3.2
       fs-extra: 11.2.0
       picocolors: 1.1.0
-      vite: 5.4.7(@types/node@18.11.5)(sass@1.80.4)
+      vite: 5.4.7(@types/node@18.11.5)(sass@1.80.5)
     dev: true
 
   /vite-tsconfig-paths@5.0.1(typescript@5.6.2)(vite@5.4.7):
@@ -13319,19 +13308,14 @@
     dependencies:
       debug: 4.3.4(supports-color@8.1.1)
       globrex: 0.1.2
-<<<<<<< HEAD
       tsconfck: 3.1.3(typescript@5.6.2)
-      vite: 5.4.7(@types/node@18.11.5)(sass@1.77.8)
-=======
-      tsconfck: 3.1.3(typescript@5.3.3)
-      vite: 5.4.7(@types/node@18.11.5)(sass@1.80.4)
->>>>>>> 673112cd
+      vite: 5.4.7(@types/node@18.11.5)(sass@1.80.5)
     transitivePeerDependencies:
       - supports-color
       - typescript
     dev: true
 
-  /vite@5.4.7(@types/node@18.11.5)(sass@1.80.4):
+  /vite@5.4.7(@types/node@18.11.5)(sass@1.80.5):
     resolution: {integrity: sha512-5l2zxqMEPVENgvzTuBpHer2awaetimj2BGkhBPdnwKbPNOlHsODU+oiazEZzLK7KhAnOrO+XGYJYn4ZlUhDtDQ==}
     engines: {node: ^18.0.0 || >=20.0.0}
     hasBin: true
@@ -13366,7 +13350,7 @@
       esbuild: 0.21.5
       postcss: 8.4.47
       rollup: 4.22.4
-      sass: 1.80.4
+      sass: 1.80.5
     optionalDependencies:
       fsevents: 2.3.3
     dev: true
@@ -13415,7 +13399,7 @@
       strip-literal: 2.1.0
       tinybench: 2.6.0
       tinypool: 0.8.3
-      vite: 5.4.7(@types/node@18.11.5)(sass@1.80.4)
+      vite: 5.4.7(@types/node@18.11.5)(sass@1.80.5)
       vite-node: 1.6.0(@types/node@18.11.5)
       why-is-node-running: 2.2.2
     transitivePeerDependencies:
