--- conflicted
+++ resolved
@@ -1,12 +1,8 @@
-[
-  {
-    "policyName": "prerelease-monorepo-lockStep",
-    "definitionName": "lockStepVersion",
-<<<<<<< HEAD
-    "version": "2.4.0-dev.7",
-=======
-    "version": "2.4.0-dev.9",
->>>>>>> 95a729a2
-    "nextBump": "prerelease"
-  }
-]
+[
+  {
+    "policyName": "prerelease-monorepo-lockStep",
+    "definitionName": "lockStepVersion",
+    "version": "2.4.0-dev.9",
+    "nextBump": "prerelease"
+  }
+]