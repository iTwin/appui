# This defines the core steps for building and validating iTwin.js Core

parameters:
  - name: workingDir
    type: string
    default: $(System.DefaultWorkingDirectory)
  - name: rushBuildCacheEnabled
    type: number
    default: 1
  - name: buildIos
    type: boolean
    default: false

steps:
  - script: node common/scripts/set-rush-write-cache-variables.js
    displayName: 'Set Rush Write Cache Variables'
  - script: node common/scripts/install-run-rush.js check
    displayName: rush check
    workingDirectory: ${{ parameters.workingDir }}
  - task: PythonScript@0
    displayName: "rush change -v"
    inputs:
      workingDirectory: ${{ parameters.workingDir }}
      scriptSource: filepath
      scriptPath: common/scripts/run_rush_change.py
      arguments: $(Build.SourceBranch) $(Build.Reason) $(System.PullRequest.TargetBranch)
      failOnStderr: true
  - script: node common/scripts/install-run-rush.js install
    displayName: rush install
    workingDirectory: ${{ parameters.workingDir }}
  - script: node common/scripts/install-run-rush.js audit
    displayName: rush audit
    workingDirectory: ${{ parameters.workingDir }}
    condition: and(succeeded(), ne(variables['Agent.OS'], 'Darwin'))
  - script: node common/scripts/install-run-rush.js build:ci -v -p max
    displayName: rush build:ci
    workingDirectory: ${{ parameters.workingDir }}
    condition: and(succeeded(), not(and(eq(variables['Build.Reason'], 'PullRequest'), eq(variables['Agent.OS'], 'Darwin'))))
    env:
      RUSH_BUILD_CACHE_CREDENTIAL: $(RushBuildCacheSAS)
      RUSH_BUILD_CACHE_ENABLED: ${{parameters.rushBuildCacheEnabled}}

  - script: node common/scripts/install-run-rush.js build -v -p max
    displayName: rush build
    workingDirectory: ${{ parameters.workingDir }}
    condition: and(succeeded(), eq(variables['Build.Reason'], 'PullRequest'), eq(variables['Agent.OS'], 'Darwin'))
<<<<<<< HEAD
  - script: npm run build:ios
    workingDirectory: "test-apps/display-test-app"
    displayName: "Build iOS display-test-app typescript"
    condition: and(succeeded(), or(eq(variables['Build.Reason'], 'PullRequest'), eq(variables['Build.Reason'], 'Manual')), eq(variables['Agent.OS'], 'Darwin'))
  - script: npm run build:ios-app
    workingDirectory: "test-apps/display-test-app"
    displayName: "Build iOS display-test-app swift"
    condition: and(succeeded(), eq('${{ parameters.buildIos }}',true), or(eq(variables['Build.Reason'], 'PullRequest'), eq(variables['Build.Reason'], 'Manual')), eq(variables['Agent.OS'], 'Darwin'))
=======
>>>>>>> 09777f2a
  - script: node common/scripts/install-run-rush.js lint
    displayName: rush lint
    workingDirectory: ${{ parameters.workingDir }}

  # By default linux agents do not have a real display so use the virtual framebuffer
  - script: xvfb-run --auto-servernum --server-args='-screen 0, 1600x900x24' node common/scripts/install-run-rush.js cover --verbose
    displayName: rush cover
    workingDirectory: ${{ parameters.workingDir }}
    condition: and(succeeded(), eq(variables['Agent.OS'], 'Linux'))

  # MacOS and Windows agents work without any virtual display
  - script: node common/scripts/install-run-rush.js cover --verbose
    displayName: rush cover
    workingDirectory: ${{ parameters.workingDir }}
    condition: and(succeeded(), ne(variables['Agent.OS'], 'Linux'))

  # Docs script are only working locally
  # - script: node common/scripts/install-run-rush.js docs
  #   displayName: rush docs
  #   workingDirectory: ${{ parameters.workingDir }}<|MERGE_RESOLUTION|>--- conflicted
+++ resolved
@@ -44,17 +44,6 @@
     displayName: rush build
     workingDirectory: ${{ parameters.workingDir }}
     condition: and(succeeded(), eq(variables['Build.Reason'], 'PullRequest'), eq(variables['Agent.OS'], 'Darwin'))
-<<<<<<< HEAD
-  - script: npm run build:ios
-    workingDirectory: "test-apps/display-test-app"
-    displayName: "Build iOS display-test-app typescript"
-    condition: and(succeeded(), or(eq(variables['Build.Reason'], 'PullRequest'), eq(variables['Build.Reason'], 'Manual')), eq(variables['Agent.OS'], 'Darwin'))
-  - script: npm run build:ios-app
-    workingDirectory: "test-apps/display-test-app"
-    displayName: "Build iOS display-test-app swift"
-    condition: and(succeeded(), eq('${{ parameters.buildIos }}',true), or(eq(variables['Build.Reason'], 'PullRequest'), eq(variables['Build.Reason'], 'Manual')), eq(variables['Agent.OS'], 'Darwin'))
-=======
->>>>>>> 09777f2a
   - script: node common/scripts/install-run-rush.js lint
     displayName: rush lint
     workingDirectory: ${{ parameters.workingDir }}
