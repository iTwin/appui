import "./index.scss";
// Mobx demo
import { configure as mobxConfigure } from "mobx";
import * as React from "react";
import reactAxe from "react-axe";
import * as ReactDOM from "react-dom";
import { connect, Provider } from "react-redux";
import { Store } from "redux"; // createStore,
/*---------------------------------------------------------------------------------------------
* Copyright (c) Bentley Systems, Incorporated. All rights reserved.
* See LICENSE.md in the project root for license terms and full copyright notice.
*--------------------------------------------------------------------------------------------*/

import "./index.scss";
// Mobx demo
import { configure as mobxConfigure } from "mobx";
import * as React from "react";
import reactAxe from "react-axe";
import * as ReactDOM from "react-dom";
import { connect, Provider } from "react-redux";
import { Store } from "redux"; // createStore,
import { ClientRequestContext, Config, Id64String, Logger, LogLevel, OpenMode, ProcessDetector } from "@bentley/bentleyjs-core";
import { ContextRegistryClient } from "@bentley/context-registry-client";
<<<<<<< HEAD
import { ElectronFrontend } from "@bentley/electron-manager/lib/ElectronFrontend";
=======
import { ElectronApp } from "@bentley/electron-manager/lib/ElectronFrontend";
>>>>>>> 355becd2
import { FrontendApplicationInsightsClient } from "@bentley/frontend-application-insights-client";
import {
  BrowserAuthorizationCallbackHandler, BrowserAuthorizationClient, BrowserAuthorizationClientConfiguration, FrontendAuthorizationClient,
  isFrontendAuthorizationClient,
} from "@bentley/frontend-authorization-client";
import { FrontendDevTools } from "@bentley/frontend-devtools";
import { HyperModeling } from "@bentley/hypermodeling-frontend";
import { IModelHubClient, IModelQuery } from "@bentley/imodelhub-client";
<<<<<<< HEAD
import {
  BentleyCloudRpcManager, DesktopAuthorizationClientConfiguration, IModelVersion, MobileAuthorizationClientConfiguration, MobileRpcConfiguration,
  MobileRpcManager, RpcConfiguration, SyncMode,
} from "@bentley/imodeljs-common";
import {
  AccuSnap, AuthorizedFrontendRequestContext, DesktopAuthorizationClient, ExternalServerExtensionLoader, IModelApp, IModelAppOptions,
  IModelConnection, MobileAuthorizationClient, NativeApp, NativeAppLogger, RenderSystem, SelectionTool, SnapMode, ToolAdmin, ViewClipByPlaneTool,
  ViewState,
=======
import { BentleyCloudRpcParams, DesktopAuthorizationClientConfiguration, IModelVersion, RpcConfiguration, SyncMode } from "@bentley/imodeljs-common";
import {
  AccuSnap, AuthorizedFrontendRequestContext, BriefcaseConnection, DesktopAuthorizationClient, ExternalServerExtensionLoader, IModelApp, IModelAppOptions,
  IModelConnection, NativeApp, NativeAppLogger, SelectionTool, SnapMode, ToolAdmin, ViewClipByPlaneTool, ViewState, WebViewerApp, WebViewerAppOptions,
>>>>>>> 355becd2
} from "@bentley/imodeljs-frontend";
import { I18NNamespace } from "@bentley/imodeljs-i18n";
import { MarkupApp } from "@bentley/imodeljs-markup";
import { AccessToken, ProgressInfo, UrlDiscoveryClient } from "@bentley/itwin-client";
// To test map-layer extension comment out the following and ensure ui-test-app\build\imjs_extensions contains map-layers, if not see Readme.md in map-layers package.
import { MapLayersUI } from "@bentley/map-layers";
<<<<<<< HEAD
=======
import { AndroidApp, IOSApp, MobileAuthorizationClient, MobileAuthorizationClientConfiguration } from "@bentley/mobile-manager/lib/MobileFrontend";
>>>>>>> 355becd2
import { PresentationUnitSystem } from "@bentley/presentation-common";
import { Presentation } from "@bentley/presentation-frontend";
import { getClassName } from "@bentley/ui-abstract";
import { BeDragDropContext } from "@bentley/ui-components";
import { LocalUiSettings, UiSettings } from "@bentley/ui-core";
import {
  ActionsUnion, AppNotificationManager, ConfigurableUiContent, createAction, DeepReadonly, DragDropLayerRenderer, FrameworkAccuDraw, FrameworkReducer,
<<<<<<< HEAD
  FrameworkRootState, FrameworkToolAdmin, FrameworkUiAdmin, FrameworkVersion, FrontstageDeactivatedEventArgs, FrontstageDef, FrontstageManager,
  IModelAppUiSettings, IModelInfo, ModalFrontstageClosedEventArgs, SafeAreaContext, StateManager, SyncUiEventDispatcher, ThemeManager,
  ToolbarDragInteractionContext, UiFramework, UiSettingsProvider,
=======
  FrameworkRootState, FrameworkUiAdmin, FrameworkVersion, FrontstageDeactivatedEventArgs, FrontstageDef, FrontstageManager, IModelAppUiSettings,
  IModelInfo, ModalFrontstageClosedEventArgs, SafeAreaContext, StateManager, SyncUiEventDispatcher, ThemeManager, ToolbarDragInteractionContext,
  UiFramework, UiSettingsProvider,
>>>>>>> 355becd2
} from "@bentley/ui-framework";
import { SafeAreaInsets } from "@bentley/ui-ninezone";
import getSupportedRpcs from "../common/rpcs";
import { TestAppConfiguration } from "../common/TestAppConfiguration";
import { ActiveSettingsManager } from "./api/ActiveSettingsManager";
import { ErrorHandling } from "./api/ErrorHandling";
import { AppUi } from "./appui/AppUi";
import { AppBackstageComposer } from "./appui/backstage/AppBackstageComposer";
import { IModelViewportControl } from "./appui/contentviews/IModelViewport";
import { EditFrontstage } from "./appui/frontstages/editing/EditFrontstage";
import { LocalFileOpenFrontstage } from "./appui/frontstages/LocalFileStage";
import { ViewsFrontstage } from "./appui/frontstages/ViewsFrontstage";
import { AppUiSettings } from "./AppUiSettings";
import { AppViewManager } from "./favorites/AppViewManager"; // Favorite Properties Support
import { ElementSelectionListener } from "./favorites/ElementSelectionListener"; // Favorite Properties Support
import { AnalysisAnimationTool } from "./tools/AnalysisAnimation";
import { DeleteElementTool } from "./tools/editing/DeleteElementTool";
import { MoveElementTool } from "./tools/editing/MoveElementTool";
import { PlaceBlockTool } from "./tools/editing/PlaceBlockTool";
import { PlaceLineStringTool } from "./tools/editing/PlaceLineStringTool";
import { Tool1 } from "./tools/Tool1";
import { Tool2 } from "./tools/Tool2";
import { ToolWithDynamicSettings } from "./tools/ToolWithDynamicSettings";
import { ToolWithSettings } from "./tools/ToolWithSettings";
import { UiProviderTool } from "./tools/UiProviderTool";

// Initialize my application gateway configuration for the frontend
RpcConfiguration.developmentMode = true;

// cSpell:ignore setTestProperty sampleapp uitestapp setisimodellocal projectwise mobx hypermodeling testapp urlps
// cSpell:ignore toggledraginteraction toggleframeworkversion setdraginteraction setframeworkversion

/** Action Ids used by redux and to send sync UI components. Typically used to refresh visibility or enable state of control.
 * Use lower case strings to be compatible with SyncUi processing.
 */
export enum SampleAppUiActionId {
  setTestProperty = "sampleapp:settestproperty",
  setAnimationViewId = "sampleapp:setAnimationViewId",
  setIsIModelLocal = "sampleapp:setisimodellocal",
  toggleDragInteraction = "sampleapp:toggledraginteraction",
  toggleFrameworkVersion = "sampleapp:toggleframeworkversion",
  setDragInteraction = "sampleapp:setdraginteraction",
  setFrameworkVersion = "sampleapp:setframeworkversion",
}

export interface SampleAppState {
  testProperty: string;
  animationViewId: string;
  dragInteraction: boolean;
  frameworkVersion: string;
  isIModelLocal: boolean;
}

const initialState: SampleAppState = {
  testProperty: "",
  animationViewId: "",
  dragInteraction: true,
  frameworkVersion: "1",
  isIModelLocal: false,
};

// An object with a function that creates each OpenIModelAction that can be handled by our reducer.
export const SampleAppActions = {
  setTestProperty: (testProperty: string) => createAction(SampleAppUiActionId.setTestProperty, testProperty),
  setAnimationViewId: (viewId: string) => createAction(SampleAppUiActionId.setAnimationViewId, viewId),
  setIsIModelLocal: (isIModelLocal: boolean) => createAction(SampleAppUiActionId.setIsIModelLocal, isIModelLocal),
  toggleDragInteraction: () => createAction(SampleAppUiActionId.toggleDragInteraction),
  toggleFrameworkVersion: () => createAction(SampleAppUiActionId.toggleFrameworkVersion),
  setDragInteraction: (dragInteraction: boolean) => createAction(SampleAppUiActionId.setDragInteraction, dragInteraction),
  setFrameworkVersion: (frameworkVersion: string) => createAction(SampleAppUiActionId.setFrameworkVersion, frameworkVersion),
};

class SampleAppAccuSnap extends AccuSnap {
  public getActiveSnapModes(): SnapMode[] {
    const snaps: SnapMode[] = [];
    if (SampleAppIModelApp.store.getState().frameworkState) {
      const snapMode = SampleAppIModelApp.store.getState().frameworkState.configurableUiState.snapMode;
      if ((snapMode & SnapMode.Bisector) === SnapMode.Bisector as number) snaps.push(SnapMode.Bisector);
      if ((snapMode & SnapMode.Center) === SnapMode.Center as number) snaps.push(SnapMode.Center);
      if ((snapMode & SnapMode.Intersection) === SnapMode.Intersection as number) snaps.push(SnapMode.Intersection);
      if ((snapMode & SnapMode.MidPoint) === SnapMode.MidPoint as number) snaps.push(SnapMode.MidPoint);
      if ((snapMode & SnapMode.Nearest) === SnapMode.Nearest as number) snaps.push(SnapMode.Nearest);
      if ((snapMode & SnapMode.NearestKeypoint) === SnapMode.NearestKeypoint as number) snaps.push(SnapMode.NearestKeypoint);
      if ((snapMode & SnapMode.Origin) === SnapMode.Origin as number) snaps.push(SnapMode.Origin);
    } else {
      snaps.push(SnapMode.NearestKeypoint);
    }
    return snaps;
  }
}

export type SampleAppActionsUnion = ActionsUnion<typeof SampleAppActions>;

function SampleAppReducer(state: SampleAppState = initialState, action: SampleAppActionsUnion): DeepReadonly<SampleAppState> {
  switch (action.type) {
    case SampleAppUiActionId.setTestProperty: {
      return { ...state, testProperty: action.payload };
    }
    case SampleAppUiActionId.setAnimationViewId: {
      return { ...state, animationViewId: action.payload };
    }
    case SampleAppUiActionId.setIsIModelLocal: {
      return { ...state, isIModelLocal: action.payload };
    }
    case SampleAppUiActionId.toggleDragInteraction: {
      return { ...state, dragInteraction: !state.dragInteraction };
    }
    case SampleAppUiActionId.toggleFrameworkVersion: {
      return { ...state, frameworkVersion: state.frameworkVersion === "1" ? "2" : "1" };
    }
    case SampleAppUiActionId.setDragInteraction: {
      return { ...state, dragInteraction: action.payload };
    }
    case SampleAppUiActionId.setFrameworkVersion: {
      return { ...state, frameworkVersion: action.payload };
    }
  }
  return state;
}

// React-redux interface stuff
export interface RootState extends FrameworkRootState {
  sampleAppState: SampleAppState;
}

interface SampleIModelParams {
  projectId: string;
  iModelId: string;
  viewIds?: string[];
  stageId?: string;
}

export class SampleAppIModelApp {
  public static sampleAppNamespace: I18NNamespace;
  public static iModelParams: SampleIModelParams | undefined;
  public static testAppConfiguration: TestAppConfiguration | undefined;
  private static _appStateManager: StateManager | undefined;
  private static _appUiSettings = new AppUiSettings();

  // Favorite Properties Support
  private static _selectionSetListener = new ElementSelectionListener(true);

  public static get store(): Store<RootState> {
    return StateManager.store as Store<RootState>;
  }

  public static get uiSettings(): UiSettings {
    return UiFramework.getUiSettings();
  }

  public static set uiSettings(v: UiSettings) {
    UiFramework.setUiSettings(v);
    SampleAppIModelApp._appUiSettings.apply(v);  // eslint-disable-line @typescript-eslint/no-floating-promises
  }

  public static get appUiSettings(): AppUiSettings { return SampleAppIModelApp._appUiSettings; }

<<<<<<< HEAD
  public static async startup(opts?: IModelAppOptions): Promise<void> {
    opts = opts ? opts : {};
    opts.accuSnap = new SampleAppAccuSnap();
    opts.notifications = new AppNotificationManager();
    opts.uiAdmin = new FrameworkUiAdmin();
    opts.accuDraw = new FrameworkAccuDraw();
    opts.toolAdmin = new FrameworkToolAdmin();
    opts.viewManager = new AppViewManager(true);  // Favorite Properties Support
    if (MobileRpcConfiguration.isMobileFrontend) {
      await NativeApp.startup(opts);
=======
  public static async startup(opts: { webViewerApp: WebViewerAppOptions, iModelApp: IModelAppOptions }): Promise<void> {
    if (ProcessDetector.isElectronAppFrontend) {
      await ElectronApp.startup(opts);
>>>>>>> 355becd2
      NativeAppLogger.initialize();
    } else if (ProcessDetector.isIOSAppFrontend) {
      await IOSApp.startup(opts);
    } else if (ProcessDetector.isAndroidAppFrontend)
      await AndroidApp.startup(opts);
    else
      await WebViewerApp.startup(opts);

    // For testing local extensions only, should not be used in production.
    IModelApp.extensionAdmin.addExtensionLoaderFront(new ExternalServerExtensionLoader("http://localhost:3000"));

    this.sampleAppNamespace = IModelApp.i18n.registerNamespace("SampleApp");

    // use new state manager that allows dynamic additions from extensions and snippets
    if (!this._appStateManager) {
      this._appStateManager = new StateManager({
        sampleAppState: SampleAppReducer,
        frameworkState: FrameworkReducer,
      });
    }

    // register local commands.
    // register core commands not automatically registered
    ViewClipByPlaneTool.register();

    // Mobx configuration
    mobxConfigure({ enforceActions: "observed" });

    if (SampleAppIModelApp.testAppConfiguration?.reactAxeConsole) {
      if (process.env.NODE_ENV !== "production") {
        await reactAxe(React, ReactDOM, 1000);
      }
    }
  }

  public static async initialize() {
    await UiFramework.initialize(undefined);

    // initialize Presentation
    await Presentation.initialize({
      activeLocale: IModelApp.i18n.languageList()[0],
    });
    Presentation.selection.scopes.activeScope = "top-assembly";

    // Register tools.
    Tool1.register(this.sampleAppNamespace);
    Tool2.register(this.sampleAppNamespace);
    ToolWithSettings.register(this.sampleAppNamespace);
    AnalysisAnimationTool.register(this.sampleAppNamespace);
    UiProviderTool.register(this.sampleAppNamespace);
    ToolWithDynamicSettings.register(this.sampleAppNamespace);

    // Register editing tools
    if (this.allowWrite) {
      MoveElementTool.register(this.sampleAppNamespace);
      DeleteElementTool.register(this.sampleAppNamespace);
      PlaceLineStringTool.register(this.sampleAppNamespace);
      PlaceBlockTool.register(this.sampleAppNamespace);
    }

    IModelApp.toolAdmin.defaultToolId = SelectionTool.toolId;
    IModelApp.uiAdmin.updateFeatureFlags({ allowKeyinPalette: true });

    // store name of this registered control in Redux store so it can be access by extensions
    UiFramework.setDefaultIModelViewportControlId(IModelViewportControl.id);

    await MarkupApp.initialize();
    await FrontendDevTools.initialize();
    // Favorite Properties Support
    SampleAppIModelApp._selectionSetListener.initialize();

    // default to showing imperial formatted units
    await IModelApp.quantityFormatter.setActiveUnitSystem("imperial");
    Presentation.presentation.activeUnitSystem = PresentationUnitSystem.BritishImperial;

    await FrontendDevTools.initialize();
    await HyperModeling.initialize();
    // To test map-layer extension comment out the following and ensure ui-test-app\build\imjs_extensions contains map-layers, if not see Readme.md in map-layers package.
    await MapLayersUI.initialize(false); // if false then add widget in FrontstageDef
  }

  public static loggerCategory(obj: any): string {
    const className = getClassName(obj);
    const category = `ui-test-app.${className}`;
    return category;
  }

  public static async openIModelAndViews(projectId: string, iModelId: string, viewIdsSelected: Id64String[]) {
    // Close the current iModelConnection
    await SampleAppIModelApp.closeCurrentIModel();

    // open the imodel
    Logger.logInfo(SampleAppIModelApp.loggerCategory(this),
      `openIModelAndViews: projectId=${projectId}&iModelId=${iModelId} mode=${this.allowWrite ? "ReadWrite" : "Readonly"}`);

    let iModelConnection: IModelConnection | undefined;
    if (ProcessDetector.isMobileAppFrontend) {
      const req = await NativeApp.requestDownloadBriefcase(projectId, iModelId, { syncMode: SyncMode.FixedVersion }, IModelVersion.latest(), async (progress: ProgressInfo) => {
        // eslint-disable-next-line no-console
        console.log(`Progress (${progress.loaded}/${progress.total}) -> ${progress.percent}%`);
      });
      await req.downloadPromise;
      iModelConnection = await BriefcaseConnection.openFile({ fileName: req.fileName });
    } else {
      iModelConnection = await UiFramework.iModelServices.openIModel(projectId, iModelId, this.allowWrite ? OpenMode.ReadWrite : OpenMode.Readonly);
    }

    SampleAppIModelApp.setIsIModelLocal(false, true);
    await this.openViews(iModelConnection, viewIdsSelected);
  }

  public static async closeCurrentIModel() {
    if (SampleAppIModelApp.isIModelLocal) {
      const currentIModelConnection = UiFramework.getIModelConnection();
      if (currentIModelConnection) {
        SyncUiEventDispatcher.clearConnectionEvents(currentIModelConnection);

        await currentIModelConnection.close();
        UiFramework.setIModelConnection(undefined);
      }
    }
  }

  public static async openViews(iModelConnection: IModelConnection, viewIdsSelected: Id64String[]) {
    let viewIdsParam = "";
    viewIdsSelected.forEach((viewId: string, index: number) => {
      if (index > 0)
        viewIdsParam += `&`;
      viewIdsParam += `viewId=${viewId}`;
    });
    Logger.logInfo(SampleAppIModelApp.loggerCategory(this), `openViews: ${viewIdsParam}`);

    SyncUiEventDispatcher.initializeConnectionEvents(iModelConnection);

    // store the IModelConnection in the sample app store - this may trigger redux connected components
    UiFramework.setIModelConnection(iModelConnection, true);
    const viewStates: ViewState[] = [];
    let defaultViewState: ViewState | undefined;

    // store the first selected viewId as default - mostly used by frontstages defined in extensions that want to open a IModelViewport
    if (viewIdsSelected && viewIdsSelected.length > 0) {
      for (const viewId of viewIdsSelected) {
        const viewState = await iModelConnection.views.load(viewId);
        if (viewState) {
          if (!defaultViewState) {
            defaultViewState = viewState;
            ActiveSettingsManager.onViewOpened(viewState); // Review TODO
          }
          viewStates.push(viewState);
        }
      }
      if (defaultViewState)
        UiFramework.setDefaultViewState(defaultViewState);
    }

    // we create a Frontstage that contains the views that we want.
    let stageId: string;
    const defaultFrontstage = this.allowWrite ? EditFrontstage.stageId : ViewsFrontstage.stageId;

    if (this.iModelParams && this.iModelParams.stageId)
      stageId = this.iModelParams.stageId;
    else
      stageId = defaultFrontstage;

    let frontstageDef: FrontstageDef | undefined;
    if (stageId === defaultFrontstage) {
      if (stageId === ViewsFrontstage.stageId) {
        const frontstageProvider = new ViewsFrontstage(viewStates, iModelConnection);
        FrontstageManager.addFrontstageProvider(frontstageProvider);
        frontstageDef = frontstageProvider.frontstageDef;
      } else {
        const frontstageProvider = new EditFrontstage(viewStates, iModelConnection);
        FrontstageManager.addFrontstageProvider(frontstageProvider);
        frontstageDef = frontstageProvider.frontstageDef;
      }
    } else {
      frontstageDef = FrontstageManager.findFrontstageDef(stageId);
    }

    if (frontstageDef) {
      FrontstageManager.setActiveFrontstageDef(frontstageDef).then(() => { // eslint-disable-line @typescript-eslint/no-floating-promises
        // Frontstage & ScreenViewports are ready
        Logger.logInfo(SampleAppIModelApp.loggerCategory(this), `Frontstage & ScreenViewports are ready`);
      });
    } else {
      throw new Error(`Frontstage with id "${stageId}" does not exist`);
    }
  }

  public static async handleWorkOffline() {
    await LocalFileOpenFrontstage.open();
  }

  public static async showIModelIndex(contextId: string, iModelId: string) {
    const currentConnection = UiFramework.getIModelConnection();
    if (!currentConnection || (currentConnection.iModelId !== iModelId)) {
      // Close the current iModelConnection
      await SampleAppIModelApp.closeCurrentIModel();

      // open the imodel
      Logger.logInfo(SampleAppIModelApp.loggerCategory(this),
        `showIModelIndex: projectId=${contextId}&iModelId=${iModelId} mode=${this.allowWrite ? "ReadWrite" : "Readonly"}`);

      let iModelConnection: IModelConnection | undefined;
      if (ProcessDetector.isMobileAppFrontend) {
        const req = await NativeApp.requestDownloadBriefcase(contextId, iModelId, { syncMode: SyncMode.FixedVersion }, IModelVersion.latest(), async (progress: ProgressInfo) => {
          // eslint-disable-next-line no-console
          console.log(`Progress (${progress.loaded}/${progress.total}) -> ${progress.percent}%`);
        });
        await req.downloadPromise;
        iModelConnection = await BriefcaseConnection.openFile({ fileName: req.fileName });
      } else {
        iModelConnection = await UiFramework.iModelServices.openIModel(contextId, iModelId, this.allowWrite ? OpenMode.ReadWrite : OpenMode.Readonly);
      }

      SampleAppIModelApp.setIsIModelLocal(false, true);

      SyncUiEventDispatcher.initializeConnectionEvents(iModelConnection);

      // store the IModelConnection in the sample app store
      UiFramework.setIModelConnection(iModelConnection, true);
    }

    await SampleAppIModelApp.showFrontstage("IModelIndex");
  }

  public static async showIModelOpen(_iModels: IModelInfo[] | undefined) {
    await SampleAppIModelApp.showFrontstage("IModelOpen");
  }

  public static async showSignedOut() {
    await SampleAppIModelApp.showFrontstage("SignIn");
  }

  // called after the user has signed in (or access token is still valid)
  public static async showSignedIn() {
    SampleAppIModelApp.iModelParams = SampleAppIModelApp._usingParams();

    if (Config.App.has("imjs_uitestapp_imodel_name") && Config.App.has("imjs_uitestapp_imodel_project_name")) {
      let viewId: string | undefined;
      if (Config.App.has("imjs_uitestapp_imodel_viewId"))
        viewId = Config.App.get("imjs_uitestapp_imodel_viewId");

      const projectName = Config.App.getString("imjs_uitestapp_imodel_project_name");
      const iModelName = Config.App.getString("imjs_uitestapp_imodel_name");

      const requestContext = await AuthorizedFrontendRequestContext.create();
      const project = await (new ContextRegistryClient()).getProject(requestContext, {
        $select: "*",
        $filter: `Name+eq+'${projectName}'`,
      });

      const iModel = (await (new IModelHubClient()).iModels.get(requestContext, project.wsgId, new IModelQuery().byName(iModelName)))[0];

      if (viewId) {
        // open directly into the iModel (view)
        await SampleAppIModelApp.openIModelAndViews(project.wsgId, iModel.wsgId, [viewId]);
      } else {
        // open to the IModelIndex frontstage
        await SampleAppIModelApp.showIModelIndex(project.wsgId, iModel.wsgId);
      }
    } else if (SampleAppIModelApp.iModelParams) {
      if (SampleAppIModelApp.iModelParams.viewIds && SampleAppIModelApp.iModelParams.viewIds.length > 0) {
        // open directly into the iModel (view)
        await SampleAppIModelApp.openIModelAndViews(SampleAppIModelApp.iModelParams.projectId, SampleAppIModelApp.iModelParams.iModelId, SampleAppIModelApp.iModelParams.viewIds);
      } else {
        // open to the IModelIndex frontstage
        await SampleAppIModelApp.showIModelIndex(SampleAppIModelApp.iModelParams.projectId, SampleAppIModelApp.iModelParams.iModelId);
      }
    } else if (SampleAppIModelApp.testAppConfiguration?.startWithSnapshots) {
      // open to the Local File frontstage
      await LocalFileOpenFrontstage.open();
    } else {
      // open to the IModelOpen frontstage
      await SampleAppIModelApp.showIModelOpen(undefined);
    }
  }

  private static _usingParams(): SampleIModelParams | undefined {
    const urlParams = new URLSearchParams(window.location.search);
    const projectId = urlParams.get("projectId");
    const iModelId = urlParams.get("iModelId");

    if (projectId && iModelId) {
      const viewIds = urlParams.getAll("viewId");
      const stageId = urlParams.get("stageId") || undefined;

      return { projectId, iModelId, viewIds, stageId };
    }

    return undefined;
  }

  public static get allowWrite() {
    return (Config.App.has("imjs_TESTAPP_ALLOW_WRITE") && (Config.App.get("imjs_TESTAPP_ALLOW_WRITE") === "1"));
  }

  public static setTestProperty(value: string, immediateSync = false) {
    if (value !== SampleAppIModelApp.getTestProperty()) {
      UiFramework.dispatchActionToStore(SampleAppUiActionId.setTestProperty, value, immediateSync);
    }
  }

  public static getTestProperty(): string {
    return SampleAppIModelApp.store.getState().sampleAppState.testProperty;
  }

  public static getUiFrameworkProperty(): string {
    return SampleAppIModelApp.store.getState().sampleAppState.frameworkVersion;
  }

  public static saveAnimationViewId(value: string, immediateSync = false) {
    if (value !== SampleAppIModelApp.getTestProperty()) {
      UiFramework.dispatchActionToStore(SampleAppUiActionId.setAnimationViewId, value, immediateSync);
    }
  }

  public static getAnimationViewId(): string {
    return SampleAppIModelApp.store.getState().sampleAppState.animationViewId;
  }

  public static setIsIModelLocal(isIModelLocal: boolean, immediateSync = false) {
    UiFramework.dispatchActionToStore(SampleAppUiActionId.setIsIModelLocal, isIModelLocal, immediateSync);
  }

  public static get isIModelLocal(): boolean {
    return SampleAppIModelApp.store.getState().sampleAppState.isIModelLocal;
  }

  public static async showFrontstage(frontstageId: string) {
    const frontstageDef = FrontstageManager.findFrontstageDef(frontstageId);
    FrontstageManager.setActiveFrontstageDef(frontstageDef); // eslint-disable-line @typescript-eslint/no-floating-promises
  }
}

function AppDragInteractionComponent(props: { dragInteraction: boolean, children: React.ReactNode }) {
  return (
    <ToolbarDragInteractionContext.Provider value={props.dragInteraction}>
      {props.children}
    </ToolbarDragInteractionContext.Provider>
  );
}

function AppFrameworkVersionComponent(props: { frameworkVersion: string, children: React.ReactNode }) {
  return (
    <FrameworkVersion version={props.frameworkVersion === "2" ? "2" : "1"}>
      {props.children}
    </FrameworkVersion>
  );
}

function mapDragInteractionStateToProps(state: RootState) {
  return { dragInteraction: state.sampleAppState.dragInteraction };
}

function mapFrameworkVersionStateToProps(state: RootState) {
  return { frameworkVersion: state.sampleAppState.frameworkVersion };
}

const AppDragInteraction = connect(mapDragInteractionStateToProps)(AppDragInteractionComponent);
const AppFrameworkVersion = connect(mapFrameworkVersionStateToProps)(AppFrameworkVersionComponent);

class SampleAppViewer extends React.Component<any, { authorized: boolean, uiSettings: UiSettings }> {
  constructor(props: any) {
    super(props);

    AppUi.initialize();

    const authorized = !!IModelApp.authorizationClient && IModelApp.authorizationClient.isAuthorized;
    this._initializeSignin(authorized); // eslint-disable-line @typescript-eslint/no-floating-promises

    this.state = {
      authorized,
      uiSettings: this.getUiSettings(authorized),
    };
  }

  private _initializeSignin = async (authorized: boolean): Promise<void> => {
    return authorized ? SampleAppIModelApp.showSignedIn() : SampleAppIModelApp.showSignedOut();
  };

  private _onUserStateChanged = (_accessToken: AccessToken | undefined) => {
    const authorized = !!IModelApp.authorizationClient && IModelApp.authorizationClient.isAuthorized;
    this.setState({ authorized, uiSettings: this.getUiSettings(authorized) });
    this._initializeSignin(authorized); // eslint-disable-line @typescript-eslint/no-floating-promises
  };

  private getUiSettings(authorized: boolean): UiSettings {
    if (SampleAppIModelApp.testAppConfiguration?.useLocalSettings || !authorized) {
      SampleAppIModelApp.uiSettings = new LocalUiSettings();
    } else {
      SampleAppIModelApp.uiSettings = new IModelAppUiSettings();
    }

    return SampleAppIModelApp.uiSettings;
  }

  private _handleFrontstageDeactivatedEvent = (args: FrontstageDeactivatedEventArgs): void => {
    Logger.logInfo(SampleAppIModelApp.loggerCategory(this), `Frontstage exit: id=${args.deactivatedFrontstageDef.id} totalTime=${args.totalTime} engagementTime=${args.engagementTime} idleTime=${args.idleTime}`);
  };

  private _handleModalFrontstageClosedEvent = (args: ModalFrontstageClosedEventArgs): void => {
    Logger.logInfo(SampleAppIModelApp.loggerCategory(this), `Modal Frontstage close: title=${args.modalFrontstage.title} totalTime=${args.totalTime} engagementTime=${args.engagementTime} idleTime=${args.idleTime}`);
  };

  public componentDidMount() {
    const oidcClient = IModelApp.authorizationClient;
    if (isFrontendAuthorizationClient(oidcClient))
      oidcClient.onUserStateChanged.addListener(this._onUserStateChanged);
    FrontstageManager.onFrontstageDeactivatedEvent.addListener(this._handleFrontstageDeactivatedEvent);
    FrontstageManager.onModalFrontstageClosedEvent.addListener(this._handleModalFrontstageClosedEvent);
  }

  public componentWillUnmount() {
    const oidcClient = IModelApp.authorizationClient;
    if (isFrontendAuthorizationClient(oidcClient))
      oidcClient.onUserStateChanged.removeListener(this._onUserStateChanged);
    FrontstageManager.onFrontstageDeactivatedEvent.removeListener(this._handleFrontstageDeactivatedEvent);
    FrontstageManager.onModalFrontstageClosedEvent.removeListener(this._handleModalFrontstageClosedEvent);
  }

  public render(): JSX.Element {
    return (
      <Provider store={SampleAppIModelApp.store} >
        <ThemeManager>
          <BeDragDropContext>
            <SafeAreaContext.Provider value={SafeAreaInsets.All}>
              <AppDragInteraction>
                <AppFrameworkVersion>
                  {/** UiSettingsProvider is optional. By default LocalUiSettings is used to store UI settings. */}
                  <UiSettingsProvider uiSettings={this.state.uiSettings}>
                    <ConfigurableUiContent
                      appBackstage={<AppBackstageComposer />}
                    />
                  </UiSettingsProvider>
                </AppFrameworkVersion>
              </AppDragInteraction>
            </SafeAreaContext.Provider>
            <DragDropLayerRenderer />
          </BeDragDropContext>
        </ThemeManager>
      </Provider >
    );
  }
}

// If we are using a browser, close the current iModel before leaving
window.addEventListener("beforeunload", async () => { // eslint-disable-line @typescript-eslint/no-misused-promises
  await SampleAppIModelApp.closeCurrentIModel();
});

function getOidcConfiguration(): BrowserAuthorizationClientConfiguration | DesktopAuthorizationClientConfiguration {
  let redirectUri = "http://localhost:3000/signin-callback";
  if (ProcessDetector.isMobileAppFrontend) {
    redirectUri = "imodeljs://app/signin-callback";
  }
  const baseOidcScopes = [
    "openid",
    "email",
    "profile",
    "organization",
    "imodelhub",
    "context-registry-service:read-only",
    "product-settings-service",
    "projectwise-share",
    "urlps-third-party",
    "imodel-extension-service-api",
  ];

  return ProcessDetector.isElectronAppFrontend || ProcessDetector.isMobileAppFrontend
    ? {
      clientId: "imodeljs-electron-test",
      redirectUri,
      scope: baseOidcScopes.concat(["offline_access"]).join(" "),
    }
    : {
      clientId: "imodeljs-spa-test",
      redirectUri,
      scope: baseOidcScopes.concat("imodeljs-router").join(" "),
      responseType: "code",
    };
}

async function createOidcClient(requestContext: ClientRequestContext, oidcConfiguration: BrowserAuthorizationClientConfiguration | DesktopAuthorizationClientConfiguration): Promise<FrontendAuthorizationClient> {
  if (ProcessDetector.isElectronAppFrontend) {
    const desktopClient = new DesktopAuthorizationClient(oidcConfiguration as DesktopAuthorizationClientConfiguration);
    await desktopClient.initialize(requestContext);
    return desktopClient;
  } else if (ProcessDetector.isMobileAppFrontend) {
    const mobileClient = new MobileAuthorizationClient(oidcConfiguration as MobileAuthorizationClientConfiguration);
    await mobileClient.initialize(requestContext);
    return mobileClient;
  } else {
    await BrowserAuthorizationCallbackHandler.handleSigninCallback(oidcConfiguration.redirectUri);
    const browserClient = new BrowserAuthorizationClient(oidcConfiguration as BrowserAuthorizationClientConfiguration);
    try {
      await browserClient.signInSilent(requestContext);
    } catch (err) { }
    return browserClient;
  }
}

// main entry point.
async function main() {
  // initialize logging
  Logger.initializeToConsole();
  Logger.setLevelDefault(LogLevel.Warning);
  Logger.setLevel("ui-test-app", LogLevel.Info);
  Logger.setLevel("ui-framework.UiFramework", LogLevel.Info);

  ToolAdmin.exceptionHandler = async (err: any) => Promise.resolve(ErrorHandling.onUnexpectedError(err));

  // Logger.setLevel("ui-framework.Toolbar", LogLevel.Info);  // used to show minimal output calculating toolbar overflow
  // Logger.setLevel("ui-framework.Toolbar", LogLevel.Trace);  // used to show detailed output calculating toolbar overflow
  // Logger.setLevel("ui-framework.DefaultToolSettings", LogLevel.Trace);  // used to show detailed output calculating default toolsettings

  // retrieve, set, and output the global configuration variable
  if (!ProcessDetector.isElectronAppFrontend) {
    SampleAppIModelApp.testAppConfiguration = {
      snapshotPath: process.env.imjs_TESTAPP_SNAPSHOT_FILEPATH,
      startWithSnapshots: process.env.imjs_TESTAPP_START_WITH_SNAPSHOTS,
      reactAxeConsole: process.env.imjs_TESTAPP_REACT_AXE_CONSOLE,
      useLocalSettings: process.env.imjs_TESTAPP_USE_LOCAL_SETTINGS,
    } as TestAppConfiguration;
    Logger.logInfo("Configuration", JSON.stringify(SampleAppIModelApp.testAppConfiguration)); // eslint-disable-line no-console
  }

  let rpcParams: BentleyCloudRpcParams;
  if (process.env.imjs_gp_backend) {
    const urlClient = new UrlDiscoveryClient();
    const requestContext = new ClientRequestContext();
    const orchestratorUrl = await urlClient.discoverUrl(requestContext, "iModelJsOrchestrator.K8S", undefined);
    rpcParams = { info: { title: "general-purpose-imodeljs-backend", version: "v2.0" }, uriPrefix: orchestratorUrl };
  } else {
    rpcParams = { info: { title: "ui-test-app", version: "v1.0" }, uriPrefix: "http://localhost:3001" };
  }

  const oidcConfig = getOidcConfiguration();
  const oidcClient = await createOidcClient(new ClientRequestContext(), oidcConfig);

  const opts = {
    iModelApp: {
      accuSnap: new SampleAppAccuSnap(),
      notifications: new AppNotificationManager(),
      uiAdmin: new FrameworkUiAdmin(),
      accuDraw: new FrameworkAccuDraw(),
      viewManager: new AppViewManager(true),  // Favorite Properties Support
      renderSys: { displaySolarShadows: true },
      rpcInterfaces: getSupportedRpcs(),
      authorizationClient: oidcClient,
    },
    webViewerApp: { rpcParams },
  };

  // Start the app.
  await SampleAppIModelApp.startup(opts);

  // Add ApplicationInsights telemetry client
  const iModelJsApplicationInsightsKey = Config.App.getString("imjs_telemetry_application_insights_instrumentation_key", "");
  if (iModelJsApplicationInsightsKey) {
    const applicationInsightsClient = new FrontendApplicationInsightsClient(iModelJsApplicationInsightsKey);
    IModelApp.telemetry.addClient(applicationInsightsClient);
  }

  // wait for both our i18n namespaces to be read.
  await SampleAppIModelApp.initialize();
  ReactDOM.render(<SampleAppViewer />, document.getElementById("root") as HTMLElement);
}

// Entry point - run the main function
main(); // eslint-disable-line @typescript-eslint/no-floating-promises
<|MERGE_RESOLUTION|>--- conflicted
+++ resolved
@@ -1,821 +1,777 @@
-import "./index.scss";
-// Mobx demo
-import { configure as mobxConfigure } from "mobx";
-import * as React from "react";
-import reactAxe from "react-axe";
-import * as ReactDOM from "react-dom";
-import { connect, Provider } from "react-redux";
-import { Store } from "redux"; // createStore,
-/*---------------------------------------------------------------------------------------------
-* Copyright (c) Bentley Systems, Incorporated. All rights reserved.
-* See LICENSE.md in the project root for license terms and full copyright notice.
-*--------------------------------------------------------------------------------------------*/
-
-import "./index.scss";
-// Mobx demo
-import { configure as mobxConfigure } from "mobx";
-import * as React from "react";
-import reactAxe from "react-axe";
-import * as ReactDOM from "react-dom";
-import { connect, Provider } from "react-redux";
-import { Store } from "redux"; // createStore,
-import { ClientRequestContext, Config, Id64String, Logger, LogLevel, OpenMode, ProcessDetector } from "@bentley/bentleyjs-core";
-import { ContextRegistryClient } from "@bentley/context-registry-client";
-<<<<<<< HEAD
-import { ElectronFrontend } from "@bentley/electron-manager/lib/ElectronFrontend";
-=======
-import { ElectronApp } from "@bentley/electron-manager/lib/ElectronFrontend";
->>>>>>> 355becd2
-import { FrontendApplicationInsightsClient } from "@bentley/frontend-application-insights-client";
-import {
-  BrowserAuthorizationCallbackHandler, BrowserAuthorizationClient, BrowserAuthorizationClientConfiguration, FrontendAuthorizationClient,
-  isFrontendAuthorizationClient,
-} from "@bentley/frontend-authorization-client";
-import { FrontendDevTools } from "@bentley/frontend-devtools";
-import { HyperModeling } from "@bentley/hypermodeling-frontend";
-import { IModelHubClient, IModelQuery } from "@bentley/imodelhub-client";
-<<<<<<< HEAD
-import {
-  BentleyCloudRpcManager, DesktopAuthorizationClientConfiguration, IModelVersion, MobileAuthorizationClientConfiguration, MobileRpcConfiguration,
-  MobileRpcManager, RpcConfiguration, SyncMode,
-} from "@bentley/imodeljs-common";
-import {
-  AccuSnap, AuthorizedFrontendRequestContext, DesktopAuthorizationClient, ExternalServerExtensionLoader, IModelApp, IModelAppOptions,
-  IModelConnection, MobileAuthorizationClient, NativeApp, NativeAppLogger, RenderSystem, SelectionTool, SnapMode, ToolAdmin, ViewClipByPlaneTool,
-  ViewState,
-=======
-import { BentleyCloudRpcParams, DesktopAuthorizationClientConfiguration, IModelVersion, RpcConfiguration, SyncMode } from "@bentley/imodeljs-common";
-import {
-  AccuSnap, AuthorizedFrontendRequestContext, BriefcaseConnection, DesktopAuthorizationClient, ExternalServerExtensionLoader, IModelApp, IModelAppOptions,
-  IModelConnection, NativeApp, NativeAppLogger, SelectionTool, SnapMode, ToolAdmin, ViewClipByPlaneTool, ViewState, WebViewerApp, WebViewerAppOptions,
->>>>>>> 355becd2
-} from "@bentley/imodeljs-frontend";
-import { I18NNamespace } from "@bentley/imodeljs-i18n";
-import { MarkupApp } from "@bentley/imodeljs-markup";
-import { AccessToken, ProgressInfo, UrlDiscoveryClient } from "@bentley/itwin-client";
-// To test map-layer extension comment out the following and ensure ui-test-app\build\imjs_extensions contains map-layers, if not see Readme.md in map-layers package.
-import { MapLayersUI } from "@bentley/map-layers";
-<<<<<<< HEAD
-=======
-import { AndroidApp, IOSApp, MobileAuthorizationClient, MobileAuthorizationClientConfiguration } from "@bentley/mobile-manager/lib/MobileFrontend";
->>>>>>> 355becd2
-import { PresentationUnitSystem } from "@bentley/presentation-common";
-import { Presentation } from "@bentley/presentation-frontend";
-import { getClassName } from "@bentley/ui-abstract";
-import { BeDragDropContext } from "@bentley/ui-components";
-import { LocalUiSettings, UiSettings } from "@bentley/ui-core";
-import {
-  ActionsUnion, AppNotificationManager, ConfigurableUiContent, createAction, DeepReadonly, DragDropLayerRenderer, FrameworkAccuDraw, FrameworkReducer,
-<<<<<<< HEAD
-  FrameworkRootState, FrameworkToolAdmin, FrameworkUiAdmin, FrameworkVersion, FrontstageDeactivatedEventArgs, FrontstageDef, FrontstageManager,
-  IModelAppUiSettings, IModelInfo, ModalFrontstageClosedEventArgs, SafeAreaContext, StateManager, SyncUiEventDispatcher, ThemeManager,
-  ToolbarDragInteractionContext, UiFramework, UiSettingsProvider,
-=======
-  FrameworkRootState, FrameworkUiAdmin, FrameworkVersion, FrontstageDeactivatedEventArgs, FrontstageDef, FrontstageManager, IModelAppUiSettings,
-  IModelInfo, ModalFrontstageClosedEventArgs, SafeAreaContext, StateManager, SyncUiEventDispatcher, ThemeManager, ToolbarDragInteractionContext,
-  UiFramework, UiSettingsProvider,
->>>>>>> 355becd2
-} from "@bentley/ui-framework";
-import { SafeAreaInsets } from "@bentley/ui-ninezone";
-import getSupportedRpcs from "../common/rpcs";
-import { TestAppConfiguration } from "../common/TestAppConfiguration";
-import { ActiveSettingsManager } from "./api/ActiveSettingsManager";
-import { ErrorHandling } from "./api/ErrorHandling";
-import { AppUi } from "./appui/AppUi";
-import { AppBackstageComposer } from "./appui/backstage/AppBackstageComposer";
-import { IModelViewportControl } from "./appui/contentviews/IModelViewport";
-import { EditFrontstage } from "./appui/frontstages/editing/EditFrontstage";
-import { LocalFileOpenFrontstage } from "./appui/frontstages/LocalFileStage";
-import { ViewsFrontstage } from "./appui/frontstages/ViewsFrontstage";
-import { AppUiSettings } from "./AppUiSettings";
-import { AppViewManager } from "./favorites/AppViewManager"; // Favorite Properties Support
-import { ElementSelectionListener } from "./favorites/ElementSelectionListener"; // Favorite Properties Support
-import { AnalysisAnimationTool } from "./tools/AnalysisAnimation";
-import { DeleteElementTool } from "./tools/editing/DeleteElementTool";
-import { MoveElementTool } from "./tools/editing/MoveElementTool";
-import { PlaceBlockTool } from "./tools/editing/PlaceBlockTool";
-import { PlaceLineStringTool } from "./tools/editing/PlaceLineStringTool";
-import { Tool1 } from "./tools/Tool1";
-import { Tool2 } from "./tools/Tool2";
-import { ToolWithDynamicSettings } from "./tools/ToolWithDynamicSettings";
-import { ToolWithSettings } from "./tools/ToolWithSettings";
-import { UiProviderTool } from "./tools/UiProviderTool";
-
-// Initialize my application gateway configuration for the frontend
-RpcConfiguration.developmentMode = true;
-
-// cSpell:ignore setTestProperty sampleapp uitestapp setisimodellocal projectwise mobx hypermodeling testapp urlps
-// cSpell:ignore toggledraginteraction toggleframeworkversion setdraginteraction setframeworkversion
-
-/** Action Ids used by redux and to send sync UI components. Typically used to refresh visibility or enable state of control.
- * Use lower case strings to be compatible with SyncUi processing.
- */
-export enum SampleAppUiActionId {
-  setTestProperty = "sampleapp:settestproperty",
-  setAnimationViewId = "sampleapp:setAnimationViewId",
-  setIsIModelLocal = "sampleapp:setisimodellocal",
-  toggleDragInteraction = "sampleapp:toggledraginteraction",
-  toggleFrameworkVersion = "sampleapp:toggleframeworkversion",
-  setDragInteraction = "sampleapp:setdraginteraction",
-  setFrameworkVersion = "sampleapp:setframeworkversion",
-}
-
-export interface SampleAppState {
-  testProperty: string;
-  animationViewId: string;
-  dragInteraction: boolean;
-  frameworkVersion: string;
-  isIModelLocal: boolean;
-}
-
-const initialState: SampleAppState = {
-  testProperty: "",
-  animationViewId: "",
-  dragInteraction: true,
-  frameworkVersion: "1",
-  isIModelLocal: false,
-};
-
-// An object with a function that creates each OpenIModelAction that can be handled by our reducer.
-export const SampleAppActions = {
-  setTestProperty: (testProperty: string) => createAction(SampleAppUiActionId.setTestProperty, testProperty),
-  setAnimationViewId: (viewId: string) => createAction(SampleAppUiActionId.setAnimationViewId, viewId),
-  setIsIModelLocal: (isIModelLocal: boolean) => createAction(SampleAppUiActionId.setIsIModelLocal, isIModelLocal),
-  toggleDragInteraction: () => createAction(SampleAppUiActionId.toggleDragInteraction),
-  toggleFrameworkVersion: () => createAction(SampleAppUiActionId.toggleFrameworkVersion),
-  setDragInteraction: (dragInteraction: boolean) => createAction(SampleAppUiActionId.setDragInteraction, dragInteraction),
-  setFrameworkVersion: (frameworkVersion: string) => createAction(SampleAppUiActionId.setFrameworkVersion, frameworkVersion),
-};
-
-class SampleAppAccuSnap extends AccuSnap {
-  public getActiveSnapModes(): SnapMode[] {
-    const snaps: SnapMode[] = [];
-    if (SampleAppIModelApp.store.getState().frameworkState) {
-      const snapMode = SampleAppIModelApp.store.getState().frameworkState.configurableUiState.snapMode;
-      if ((snapMode & SnapMode.Bisector) === SnapMode.Bisector as number) snaps.push(SnapMode.Bisector);
-      if ((snapMode & SnapMode.Center) === SnapMode.Center as number) snaps.push(SnapMode.Center);
-      if ((snapMode & SnapMode.Intersection) === SnapMode.Intersection as number) snaps.push(SnapMode.Intersection);
-      if ((snapMode & SnapMode.MidPoint) === SnapMode.MidPoint as number) snaps.push(SnapMode.MidPoint);
-      if ((snapMode & SnapMode.Nearest) === SnapMode.Nearest as number) snaps.push(SnapMode.Nearest);
-      if ((snapMode & SnapMode.NearestKeypoint) === SnapMode.NearestKeypoint as number) snaps.push(SnapMode.NearestKeypoint);
-      if ((snapMode & SnapMode.Origin) === SnapMode.Origin as number) snaps.push(SnapMode.Origin);
-    } else {
-      snaps.push(SnapMode.NearestKeypoint);
-    }
-    return snaps;
-  }
-}
-
-export type SampleAppActionsUnion = ActionsUnion<typeof SampleAppActions>;
-
-function SampleAppReducer(state: SampleAppState = initialState, action: SampleAppActionsUnion): DeepReadonly<SampleAppState> {
-  switch (action.type) {
-    case SampleAppUiActionId.setTestProperty: {
-      return { ...state, testProperty: action.payload };
-    }
-    case SampleAppUiActionId.setAnimationViewId: {
-      return { ...state, animationViewId: action.payload };
-    }
-    case SampleAppUiActionId.setIsIModelLocal: {
-      return { ...state, isIModelLocal: action.payload };
-    }
-    case SampleAppUiActionId.toggleDragInteraction: {
-      return { ...state, dragInteraction: !state.dragInteraction };
-    }
-    case SampleAppUiActionId.toggleFrameworkVersion: {
-      return { ...state, frameworkVersion: state.frameworkVersion === "1" ? "2" : "1" };
-    }
-    case SampleAppUiActionId.setDragInteraction: {
-      return { ...state, dragInteraction: action.payload };
-    }
-    case SampleAppUiActionId.setFrameworkVersion: {
-      return { ...state, frameworkVersion: action.payload };
-    }
-  }
-  return state;
-}
-
-// React-redux interface stuff
-export interface RootState extends FrameworkRootState {
-  sampleAppState: SampleAppState;
-}
-
-interface SampleIModelParams {
-  projectId: string;
-  iModelId: string;
-  viewIds?: string[];
-  stageId?: string;
-}
-
-export class SampleAppIModelApp {
-  public static sampleAppNamespace: I18NNamespace;
-  public static iModelParams: SampleIModelParams | undefined;
-  public static testAppConfiguration: TestAppConfiguration | undefined;
-  private static _appStateManager: StateManager | undefined;
-  private static _appUiSettings = new AppUiSettings();
-
-  // Favorite Properties Support
-  private static _selectionSetListener = new ElementSelectionListener(true);
-
-  public static get store(): Store<RootState> {
-    return StateManager.store as Store<RootState>;
-  }
-
-  public static get uiSettings(): UiSettings {
-    return UiFramework.getUiSettings();
-  }
-
-  public static set uiSettings(v: UiSettings) {
-    UiFramework.setUiSettings(v);
-    SampleAppIModelApp._appUiSettings.apply(v);  // eslint-disable-line @typescript-eslint/no-floating-promises
-  }
-
-  public static get appUiSettings(): AppUiSettings { return SampleAppIModelApp._appUiSettings; }
-
-<<<<<<< HEAD
-  public static async startup(opts?: IModelAppOptions): Promise<void> {
-    opts = opts ? opts : {};
-    opts.accuSnap = new SampleAppAccuSnap();
-    opts.notifications = new AppNotificationManager();
-    opts.uiAdmin = new FrameworkUiAdmin();
-    opts.accuDraw = new FrameworkAccuDraw();
-    opts.toolAdmin = new FrameworkToolAdmin();
-    opts.viewManager = new AppViewManager(true);  // Favorite Properties Support
-    if (MobileRpcConfiguration.isMobileFrontend) {
-      await NativeApp.startup(opts);
-=======
-  public static async startup(opts: { webViewerApp: WebViewerAppOptions, iModelApp: IModelAppOptions }): Promise<void> {
-    if (ProcessDetector.isElectronAppFrontend) {
-      await ElectronApp.startup(opts);
->>>>>>> 355becd2
-      NativeAppLogger.initialize();
-    } else if (ProcessDetector.isIOSAppFrontend) {
-      await IOSApp.startup(opts);
-    } else if (ProcessDetector.isAndroidAppFrontend)
-      await AndroidApp.startup(opts);
-    else
-      await WebViewerApp.startup(opts);
-
-    // For testing local extensions only, should not be used in production.
-    IModelApp.extensionAdmin.addExtensionLoaderFront(new ExternalServerExtensionLoader("http://localhost:3000"));
-
-    this.sampleAppNamespace = IModelApp.i18n.registerNamespace("SampleApp");
-
-    // use new state manager that allows dynamic additions from extensions and snippets
-    if (!this._appStateManager) {
-      this._appStateManager = new StateManager({
-        sampleAppState: SampleAppReducer,
-        frameworkState: FrameworkReducer,
-      });
-    }
-
-    // register local commands.
-    // register core commands not automatically registered
-    ViewClipByPlaneTool.register();
-
-    // Mobx configuration
-    mobxConfigure({ enforceActions: "observed" });
-
-    if (SampleAppIModelApp.testAppConfiguration?.reactAxeConsole) {
-      if (process.env.NODE_ENV !== "production") {
-        await reactAxe(React, ReactDOM, 1000);
-      }
-    }
-  }
-
-  public static async initialize() {
-    await UiFramework.initialize(undefined);
-
-    // initialize Presentation
-    await Presentation.initialize({
-      activeLocale: IModelApp.i18n.languageList()[0],
-    });
-    Presentation.selection.scopes.activeScope = "top-assembly";
-
-    // Register tools.
-    Tool1.register(this.sampleAppNamespace);
-    Tool2.register(this.sampleAppNamespace);
-    ToolWithSettings.register(this.sampleAppNamespace);
-    AnalysisAnimationTool.register(this.sampleAppNamespace);
-    UiProviderTool.register(this.sampleAppNamespace);
-    ToolWithDynamicSettings.register(this.sampleAppNamespace);
-
-    // Register editing tools
-    if (this.allowWrite) {
-      MoveElementTool.register(this.sampleAppNamespace);
-      DeleteElementTool.register(this.sampleAppNamespace);
-      PlaceLineStringTool.register(this.sampleAppNamespace);
-      PlaceBlockTool.register(this.sampleAppNamespace);
-    }
-
-    IModelApp.toolAdmin.defaultToolId = SelectionTool.toolId;
-    IModelApp.uiAdmin.updateFeatureFlags({ allowKeyinPalette: true });
-
-    // store name of this registered control in Redux store so it can be access by extensions
-    UiFramework.setDefaultIModelViewportControlId(IModelViewportControl.id);
-
-    await MarkupApp.initialize();
-    await FrontendDevTools.initialize();
-    // Favorite Properties Support
-    SampleAppIModelApp._selectionSetListener.initialize();
-
-    // default to showing imperial formatted units
-    await IModelApp.quantityFormatter.setActiveUnitSystem("imperial");
-    Presentation.presentation.activeUnitSystem = PresentationUnitSystem.BritishImperial;
-
-    await FrontendDevTools.initialize();
-    await HyperModeling.initialize();
-    // To test map-layer extension comment out the following and ensure ui-test-app\build\imjs_extensions contains map-layers, if not see Readme.md in map-layers package.
-    await MapLayersUI.initialize(false); // if false then add widget in FrontstageDef
-  }
-
-  public static loggerCategory(obj: any): string {
-    const className = getClassName(obj);
-    const category = `ui-test-app.${className}`;
-    return category;
-  }
-
-  public static async openIModelAndViews(projectId: string, iModelId: string, viewIdsSelected: Id64String[]) {
-    // Close the current iModelConnection
-    await SampleAppIModelApp.closeCurrentIModel();
-
-    // open the imodel
-    Logger.logInfo(SampleAppIModelApp.loggerCategory(this),
-      `openIModelAndViews: projectId=${projectId}&iModelId=${iModelId} mode=${this.allowWrite ? "ReadWrite" : "Readonly"}`);
-
-    let iModelConnection: IModelConnection | undefined;
-    if (ProcessDetector.isMobileAppFrontend) {
-      const req = await NativeApp.requestDownloadBriefcase(projectId, iModelId, { syncMode: SyncMode.FixedVersion }, IModelVersion.latest(), async (progress: ProgressInfo) => {
-        // eslint-disable-next-line no-console
-        console.log(`Progress (${progress.loaded}/${progress.total}) -> ${progress.percent}%`);
-      });
-      await req.downloadPromise;
-      iModelConnection = await BriefcaseConnection.openFile({ fileName: req.fileName });
-    } else {
-      iModelConnection = await UiFramework.iModelServices.openIModel(projectId, iModelId, this.allowWrite ? OpenMode.ReadWrite : OpenMode.Readonly);
-    }
-
-    SampleAppIModelApp.setIsIModelLocal(false, true);
-    await this.openViews(iModelConnection, viewIdsSelected);
-  }
-
-  public static async closeCurrentIModel() {
-    if (SampleAppIModelApp.isIModelLocal) {
-      const currentIModelConnection = UiFramework.getIModelConnection();
-      if (currentIModelConnection) {
-        SyncUiEventDispatcher.clearConnectionEvents(currentIModelConnection);
-
-        await currentIModelConnection.close();
-        UiFramework.setIModelConnection(undefined);
-      }
-    }
-  }
-
-  public static async openViews(iModelConnection: IModelConnection, viewIdsSelected: Id64String[]) {
-    let viewIdsParam = "";
-    viewIdsSelected.forEach((viewId: string, index: number) => {
-      if (index > 0)
-        viewIdsParam += `&`;
-      viewIdsParam += `viewId=${viewId}`;
-    });
-    Logger.logInfo(SampleAppIModelApp.loggerCategory(this), `openViews: ${viewIdsParam}`);
-
-    SyncUiEventDispatcher.initializeConnectionEvents(iModelConnection);
-
-    // store the IModelConnection in the sample app store - this may trigger redux connected components
-    UiFramework.setIModelConnection(iModelConnection, true);
-    const viewStates: ViewState[] = [];
-    let defaultViewState: ViewState | undefined;
-
-    // store the first selected viewId as default - mostly used by frontstages defined in extensions that want to open a IModelViewport
-    if (viewIdsSelected && viewIdsSelected.length > 0) {
-      for (const viewId of viewIdsSelected) {
-        const viewState = await iModelConnection.views.load(viewId);
-        if (viewState) {
-          if (!defaultViewState) {
-            defaultViewState = viewState;
-            ActiveSettingsManager.onViewOpened(viewState); // Review TODO
-          }
-          viewStates.push(viewState);
-        }
-      }
-      if (defaultViewState)
-        UiFramework.setDefaultViewState(defaultViewState);
-    }
-
-    // we create a Frontstage that contains the views that we want.
-    let stageId: string;
-    const defaultFrontstage = this.allowWrite ? EditFrontstage.stageId : ViewsFrontstage.stageId;
-
-    if (this.iModelParams && this.iModelParams.stageId)
-      stageId = this.iModelParams.stageId;
-    else
-      stageId = defaultFrontstage;
-
-    let frontstageDef: FrontstageDef | undefined;
-    if (stageId === defaultFrontstage) {
-      if (stageId === ViewsFrontstage.stageId) {
-        const frontstageProvider = new ViewsFrontstage(viewStates, iModelConnection);
-        FrontstageManager.addFrontstageProvider(frontstageProvider);
-        frontstageDef = frontstageProvider.frontstageDef;
-      } else {
-        const frontstageProvider = new EditFrontstage(viewStates, iModelConnection);
-        FrontstageManager.addFrontstageProvider(frontstageProvider);
-        frontstageDef = frontstageProvider.frontstageDef;
-      }
-    } else {
-      frontstageDef = FrontstageManager.findFrontstageDef(stageId);
-    }
-
-    if (frontstageDef) {
-      FrontstageManager.setActiveFrontstageDef(frontstageDef).then(() => { // eslint-disable-line @typescript-eslint/no-floating-promises
-        // Frontstage & ScreenViewports are ready
-        Logger.logInfo(SampleAppIModelApp.loggerCategory(this), `Frontstage & ScreenViewports are ready`);
-      });
-    } else {
-      throw new Error(`Frontstage with id "${stageId}" does not exist`);
-    }
-  }
-
-  public static async handleWorkOffline() {
-    await LocalFileOpenFrontstage.open();
-  }
-
-  public static async showIModelIndex(contextId: string, iModelId: string) {
-    const currentConnection = UiFramework.getIModelConnection();
-    if (!currentConnection || (currentConnection.iModelId !== iModelId)) {
-      // Close the current iModelConnection
-      await SampleAppIModelApp.closeCurrentIModel();
-
-      // open the imodel
-      Logger.logInfo(SampleAppIModelApp.loggerCategory(this),
-        `showIModelIndex: projectId=${contextId}&iModelId=${iModelId} mode=${this.allowWrite ? "ReadWrite" : "Readonly"}`);
-
-      let iModelConnection: IModelConnection | undefined;
-      if (ProcessDetector.isMobileAppFrontend) {
-        const req = await NativeApp.requestDownloadBriefcase(contextId, iModelId, { syncMode: SyncMode.FixedVersion }, IModelVersion.latest(), async (progress: ProgressInfo) => {
-          // eslint-disable-next-line no-console
-          console.log(`Progress (${progress.loaded}/${progress.total}) -> ${progress.percent}%`);
-        });
-        await req.downloadPromise;
-        iModelConnection = await BriefcaseConnection.openFile({ fileName: req.fileName });
-      } else {
-        iModelConnection = await UiFramework.iModelServices.openIModel(contextId, iModelId, this.allowWrite ? OpenMode.ReadWrite : OpenMode.Readonly);
-      }
-
-      SampleAppIModelApp.setIsIModelLocal(false, true);
-
-      SyncUiEventDispatcher.initializeConnectionEvents(iModelConnection);
-
-      // store the IModelConnection in the sample app store
-      UiFramework.setIModelConnection(iModelConnection, true);
-    }
-
-    await SampleAppIModelApp.showFrontstage("IModelIndex");
-  }
-
-  public static async showIModelOpen(_iModels: IModelInfo[] | undefined) {
-    await SampleAppIModelApp.showFrontstage("IModelOpen");
-  }
-
-  public static async showSignedOut() {
-    await SampleAppIModelApp.showFrontstage("SignIn");
-  }
-
-  // called after the user has signed in (or access token is still valid)
-  public static async showSignedIn() {
-    SampleAppIModelApp.iModelParams = SampleAppIModelApp._usingParams();
-
-    if (Config.App.has("imjs_uitestapp_imodel_name") && Config.App.has("imjs_uitestapp_imodel_project_name")) {
-      let viewId: string | undefined;
-      if (Config.App.has("imjs_uitestapp_imodel_viewId"))
-        viewId = Config.App.get("imjs_uitestapp_imodel_viewId");
-
-      const projectName = Config.App.getString("imjs_uitestapp_imodel_project_name");
-      const iModelName = Config.App.getString("imjs_uitestapp_imodel_name");
-
-      const requestContext = await AuthorizedFrontendRequestContext.create();
-      const project = await (new ContextRegistryClient()).getProject(requestContext, {
-        $select: "*",
-        $filter: `Name+eq+'${projectName}'`,
-      });
-
-      const iModel = (await (new IModelHubClient()).iModels.get(requestContext, project.wsgId, new IModelQuery().byName(iModelName)))[0];
-
-      if (viewId) {
-        // open directly into the iModel (view)
-        await SampleAppIModelApp.openIModelAndViews(project.wsgId, iModel.wsgId, [viewId]);
-      } else {
-        // open to the IModelIndex frontstage
-        await SampleAppIModelApp.showIModelIndex(project.wsgId, iModel.wsgId);
-      }
-    } else if (SampleAppIModelApp.iModelParams) {
-      if (SampleAppIModelApp.iModelParams.viewIds && SampleAppIModelApp.iModelParams.viewIds.length > 0) {
-        // open directly into the iModel (view)
-        await SampleAppIModelApp.openIModelAndViews(SampleAppIModelApp.iModelParams.projectId, SampleAppIModelApp.iModelParams.iModelId, SampleAppIModelApp.iModelParams.viewIds);
-      } else {
-        // open to the IModelIndex frontstage
-        await SampleAppIModelApp.showIModelIndex(SampleAppIModelApp.iModelParams.projectId, SampleAppIModelApp.iModelParams.iModelId);
-      }
-    } else if (SampleAppIModelApp.testAppConfiguration?.startWithSnapshots) {
-      // open to the Local File frontstage
-      await LocalFileOpenFrontstage.open();
-    } else {
-      // open to the IModelOpen frontstage
-      await SampleAppIModelApp.showIModelOpen(undefined);
-    }
-  }
-
-  private static _usingParams(): SampleIModelParams | undefined {
-    const urlParams = new URLSearchParams(window.location.search);
-    const projectId = urlParams.get("projectId");
-    const iModelId = urlParams.get("iModelId");
-
-    if (projectId && iModelId) {
-      const viewIds = urlParams.getAll("viewId");
-      const stageId = urlParams.get("stageId") || undefined;
-
-      return { projectId, iModelId, viewIds, stageId };
-    }
-
-    return undefined;
-  }
-
-  public static get allowWrite() {
-    return (Config.App.has("imjs_TESTAPP_ALLOW_WRITE") && (Config.App.get("imjs_TESTAPP_ALLOW_WRITE") === "1"));
-  }
-
-  public static setTestProperty(value: string, immediateSync = false) {
-    if (value !== SampleAppIModelApp.getTestProperty()) {
-      UiFramework.dispatchActionToStore(SampleAppUiActionId.setTestProperty, value, immediateSync);
-    }
-  }
-
-  public static getTestProperty(): string {
-    return SampleAppIModelApp.store.getState().sampleAppState.testProperty;
-  }
-
-  public static getUiFrameworkProperty(): string {
-    return SampleAppIModelApp.store.getState().sampleAppState.frameworkVersion;
-  }
-
-  public static saveAnimationViewId(value: string, immediateSync = false) {
-    if (value !== SampleAppIModelApp.getTestProperty()) {
-      UiFramework.dispatchActionToStore(SampleAppUiActionId.setAnimationViewId, value, immediateSync);
-    }
-  }
-
-  public static getAnimationViewId(): string {
-    return SampleAppIModelApp.store.getState().sampleAppState.animationViewId;
-  }
-
-  public static setIsIModelLocal(isIModelLocal: boolean, immediateSync = false) {
-    UiFramework.dispatchActionToStore(SampleAppUiActionId.setIsIModelLocal, isIModelLocal, immediateSync);
-  }
-
-  public static get isIModelLocal(): boolean {
-    return SampleAppIModelApp.store.getState().sampleAppState.isIModelLocal;
-  }
-
-  public static async showFrontstage(frontstageId: string) {
-    const frontstageDef = FrontstageManager.findFrontstageDef(frontstageId);
-    FrontstageManager.setActiveFrontstageDef(frontstageDef); // eslint-disable-line @typescript-eslint/no-floating-promises
-  }
-}
-
-function AppDragInteractionComponent(props: { dragInteraction: boolean, children: React.ReactNode }) {
-  return (
-    <ToolbarDragInteractionContext.Provider value={props.dragInteraction}>
-      {props.children}
-    </ToolbarDragInteractionContext.Provider>
-  );
-}
-
-function AppFrameworkVersionComponent(props: { frameworkVersion: string, children: React.ReactNode }) {
-  return (
-    <FrameworkVersion version={props.frameworkVersion === "2" ? "2" : "1"}>
-      {props.children}
-    </FrameworkVersion>
-  );
-}
-
-function mapDragInteractionStateToProps(state: RootState) {
-  return { dragInteraction: state.sampleAppState.dragInteraction };
-}
-
-function mapFrameworkVersionStateToProps(state: RootState) {
-  return { frameworkVersion: state.sampleAppState.frameworkVersion };
-}
-
-const AppDragInteraction = connect(mapDragInteractionStateToProps)(AppDragInteractionComponent);
-const AppFrameworkVersion = connect(mapFrameworkVersionStateToProps)(AppFrameworkVersionComponent);
-
-class SampleAppViewer extends React.Component<any, { authorized: boolean, uiSettings: UiSettings }> {
-  constructor(props: any) {
-    super(props);
-
-    AppUi.initialize();
-
-    const authorized = !!IModelApp.authorizationClient && IModelApp.authorizationClient.isAuthorized;
-    this._initializeSignin(authorized); // eslint-disable-line @typescript-eslint/no-floating-promises
-
-    this.state = {
-      authorized,
-      uiSettings: this.getUiSettings(authorized),
-    };
-  }
-
-  private _initializeSignin = async (authorized: boolean): Promise<void> => {
-    return authorized ? SampleAppIModelApp.showSignedIn() : SampleAppIModelApp.showSignedOut();
-  };
-
-  private _onUserStateChanged = (_accessToken: AccessToken | undefined) => {
-    const authorized = !!IModelApp.authorizationClient && IModelApp.authorizationClient.isAuthorized;
-    this.setState({ authorized, uiSettings: this.getUiSettings(authorized) });
-    this._initializeSignin(authorized); // eslint-disable-line @typescript-eslint/no-floating-promises
-  };
-
-  private getUiSettings(authorized: boolean): UiSettings {
-    if (SampleAppIModelApp.testAppConfiguration?.useLocalSettings || !authorized) {
-      SampleAppIModelApp.uiSettings = new LocalUiSettings();
-    } else {
-      SampleAppIModelApp.uiSettings = new IModelAppUiSettings();
-    }
-
-    return SampleAppIModelApp.uiSettings;
-  }
-
-  private _handleFrontstageDeactivatedEvent = (args: FrontstageDeactivatedEventArgs): void => {
-    Logger.logInfo(SampleAppIModelApp.loggerCategory(this), `Frontstage exit: id=${args.deactivatedFrontstageDef.id} totalTime=${args.totalTime} engagementTime=${args.engagementTime} idleTime=${args.idleTime}`);
-  };
-
-  private _handleModalFrontstageClosedEvent = (args: ModalFrontstageClosedEventArgs): void => {
-    Logger.logInfo(SampleAppIModelApp.loggerCategory(this), `Modal Frontstage close: title=${args.modalFrontstage.title} totalTime=${args.totalTime} engagementTime=${args.engagementTime} idleTime=${args.idleTime}`);
-  };
-
-  public componentDidMount() {
-    const oidcClient = IModelApp.authorizationClient;
-    if (isFrontendAuthorizationClient(oidcClient))
-      oidcClient.onUserStateChanged.addListener(this._onUserStateChanged);
-    FrontstageManager.onFrontstageDeactivatedEvent.addListener(this._handleFrontstageDeactivatedEvent);
-    FrontstageManager.onModalFrontstageClosedEvent.addListener(this._handleModalFrontstageClosedEvent);
-  }
-
-  public componentWillUnmount() {
-    const oidcClient = IModelApp.authorizationClient;
-    if (isFrontendAuthorizationClient(oidcClient))
-      oidcClient.onUserStateChanged.removeListener(this._onUserStateChanged);
-    FrontstageManager.onFrontstageDeactivatedEvent.removeListener(this._handleFrontstageDeactivatedEvent);
-    FrontstageManager.onModalFrontstageClosedEvent.removeListener(this._handleModalFrontstageClosedEvent);
-  }
-
-  public render(): JSX.Element {
-    return (
-      <Provider store={SampleAppIModelApp.store} >
-        <ThemeManager>
-          <BeDragDropContext>
-            <SafeAreaContext.Provider value={SafeAreaInsets.All}>
-              <AppDragInteraction>
-                <AppFrameworkVersion>
-                  {/** UiSettingsProvider is optional. By default LocalUiSettings is used to store UI settings. */}
-                  <UiSettingsProvider uiSettings={this.state.uiSettings}>
-                    <ConfigurableUiContent
-                      appBackstage={<AppBackstageComposer />}
-                    />
-                  </UiSettingsProvider>
-                </AppFrameworkVersion>
-              </AppDragInteraction>
-            </SafeAreaContext.Provider>
-            <DragDropLayerRenderer />
-          </BeDragDropContext>
-        </ThemeManager>
-      </Provider >
-    );
-  }
-}
-
-// If we are using a browser, close the current iModel before leaving
-window.addEventListener("beforeunload", async () => { // eslint-disable-line @typescript-eslint/no-misused-promises
-  await SampleAppIModelApp.closeCurrentIModel();
-});
-
-function getOidcConfiguration(): BrowserAuthorizationClientConfiguration | DesktopAuthorizationClientConfiguration {
-  let redirectUri = "http://localhost:3000/signin-callback";
-  if (ProcessDetector.isMobileAppFrontend) {
-    redirectUri = "imodeljs://app/signin-callback";
-  }
-  const baseOidcScopes = [
-    "openid",
-    "email",
-    "profile",
-    "organization",
-    "imodelhub",
-    "context-registry-service:read-only",
-    "product-settings-service",
-    "projectwise-share",
-    "urlps-third-party",
-    "imodel-extension-service-api",
-  ];
-
-  return ProcessDetector.isElectronAppFrontend || ProcessDetector.isMobileAppFrontend
-    ? {
-      clientId: "imodeljs-electron-test",
-      redirectUri,
-      scope: baseOidcScopes.concat(["offline_access"]).join(" "),
-    }
-    : {
-      clientId: "imodeljs-spa-test",
-      redirectUri,
-      scope: baseOidcScopes.concat("imodeljs-router").join(" "),
-      responseType: "code",
-    };
-}
-
-async function createOidcClient(requestContext: ClientRequestContext, oidcConfiguration: BrowserAuthorizationClientConfiguration | DesktopAuthorizationClientConfiguration): Promise<FrontendAuthorizationClient> {
-  if (ProcessDetector.isElectronAppFrontend) {
-    const desktopClient = new DesktopAuthorizationClient(oidcConfiguration as DesktopAuthorizationClientConfiguration);
-    await desktopClient.initialize(requestContext);
-    return desktopClient;
-  } else if (ProcessDetector.isMobileAppFrontend) {
-    const mobileClient = new MobileAuthorizationClient(oidcConfiguration as MobileAuthorizationClientConfiguration);
-    await mobileClient.initialize(requestContext);
-    return mobileClient;
-  } else {
-    await BrowserAuthorizationCallbackHandler.handleSigninCallback(oidcConfiguration.redirectUri);
-    const browserClient = new BrowserAuthorizationClient(oidcConfiguration as BrowserAuthorizationClientConfiguration);
-    try {
-      await browserClient.signInSilent(requestContext);
-    } catch (err) { }
-    return browserClient;
-  }
-}
-
-// main entry point.
-async function main() {
-  // initialize logging
-  Logger.initializeToConsole();
-  Logger.setLevelDefault(LogLevel.Warning);
-  Logger.setLevel("ui-test-app", LogLevel.Info);
-  Logger.setLevel("ui-framework.UiFramework", LogLevel.Info);
-
-  ToolAdmin.exceptionHandler = async (err: any) => Promise.resolve(ErrorHandling.onUnexpectedError(err));
-
-  // Logger.setLevel("ui-framework.Toolbar", LogLevel.Info);  // used to show minimal output calculating toolbar overflow
-  // Logger.setLevel("ui-framework.Toolbar", LogLevel.Trace);  // used to show detailed output calculating toolbar overflow
-  // Logger.setLevel("ui-framework.DefaultToolSettings", LogLevel.Trace);  // used to show detailed output calculating default toolsettings
-
-  // retrieve, set, and output the global configuration variable
-  if (!ProcessDetector.isElectronAppFrontend) {
-    SampleAppIModelApp.testAppConfiguration = {
-      snapshotPath: process.env.imjs_TESTAPP_SNAPSHOT_FILEPATH,
-      startWithSnapshots: process.env.imjs_TESTAPP_START_WITH_SNAPSHOTS,
-      reactAxeConsole: process.env.imjs_TESTAPP_REACT_AXE_CONSOLE,
-      useLocalSettings: process.env.imjs_TESTAPP_USE_LOCAL_SETTINGS,
-    } as TestAppConfiguration;
-    Logger.logInfo("Configuration", JSON.stringify(SampleAppIModelApp.testAppConfiguration)); // eslint-disable-line no-console
-  }
-
-  let rpcParams: BentleyCloudRpcParams;
-  if (process.env.imjs_gp_backend) {
-    const urlClient = new UrlDiscoveryClient();
-    const requestContext = new ClientRequestContext();
-    const orchestratorUrl = await urlClient.discoverUrl(requestContext, "iModelJsOrchestrator.K8S", undefined);
-    rpcParams = { info: { title: "general-purpose-imodeljs-backend", version: "v2.0" }, uriPrefix: orchestratorUrl };
-  } else {
-    rpcParams = { info: { title: "ui-test-app", version: "v1.0" }, uriPrefix: "http://localhost:3001" };
-  }
-
-  const oidcConfig = getOidcConfiguration();
-  const oidcClient = await createOidcClient(new ClientRequestContext(), oidcConfig);
-
-  const opts = {
-    iModelApp: {
-      accuSnap: new SampleAppAccuSnap(),
-      notifications: new AppNotificationManager(),
-      uiAdmin: new FrameworkUiAdmin(),
-      accuDraw: new FrameworkAccuDraw(),
-      viewManager: new AppViewManager(true),  // Favorite Properties Support
-      renderSys: { displaySolarShadows: true },
-      rpcInterfaces: getSupportedRpcs(),
-      authorizationClient: oidcClient,
-    },
-    webViewerApp: { rpcParams },
-  };
-
-  // Start the app.
-  await SampleAppIModelApp.startup(opts);
-
-  // Add ApplicationInsights telemetry client
-  const iModelJsApplicationInsightsKey = Config.App.getString("imjs_telemetry_application_insights_instrumentation_key", "");
-  if (iModelJsApplicationInsightsKey) {
-    const applicationInsightsClient = new FrontendApplicationInsightsClient(iModelJsApplicationInsightsKey);
-    IModelApp.telemetry.addClient(applicationInsightsClient);
-  }
-
-  // wait for both our i18n namespaces to be read.
-  await SampleAppIModelApp.initialize();
-  ReactDOM.render(<SampleAppViewer />, document.getElementById("root") as HTMLElement);
-}
-
-// Entry point - run the main function
-main(); // eslint-disable-line @typescript-eslint/no-floating-promises
+/*---------------------------------------------------------------------------------------------
+* Copyright (c) Bentley Systems, Incorporated. All rights reserved.
+* See LICENSE.md in the project root for license terms and full copyright notice.
+*--------------------------------------------------------------------------------------------*/
+
+import "./index.scss";
+// Mobx demo
+import { configure as mobxConfigure } from "mobx";
+import * as React from "react";
+import reactAxe from "react-axe";
+import * as ReactDOM from "react-dom";
+import { connect, Provider } from "react-redux";
+import { Store } from "redux"; // createStore,
+import { ClientRequestContext, Config, Id64String, Logger, LogLevel, OpenMode, ProcessDetector } from "@bentley/bentleyjs-core";
+import { ContextRegistryClient } from "@bentley/context-registry-client";
+import { ElectronApp } from "@bentley/electron-manager/lib/ElectronFrontend";
+import { FrontendApplicationInsightsClient } from "@bentley/frontend-application-insights-client";
+import {
+  BrowserAuthorizationCallbackHandler, BrowserAuthorizationClient, BrowserAuthorizationClientConfiguration, FrontendAuthorizationClient,
+  isFrontendAuthorizationClient,
+} from "@bentley/frontend-authorization-client";
+import { FrontendDevTools } from "@bentley/frontend-devtools";
+import { HyperModeling } from "@bentley/hypermodeling-frontend";
+import { IModelHubClient, IModelQuery } from "@bentley/imodelhub-client";
+import { BentleyCloudRpcParams, DesktopAuthorizationClientConfiguration, IModelVersion, RpcConfiguration, SyncMode } from "@bentley/imodeljs-common";
+import {
+  AccuSnap, AuthorizedFrontendRequestContext, BriefcaseConnection, DesktopAuthorizationClient, ExternalServerExtensionLoader, IModelApp, IModelAppOptions,
+  IModelConnection, NativeApp, NativeAppLogger, SelectionTool, SnapMode, ToolAdmin, ViewClipByPlaneTool, ViewState, WebViewerApp, WebViewerAppOptions,
+} from "@bentley/imodeljs-frontend";
+import { I18NNamespace } from "@bentley/imodeljs-i18n";
+import { MarkupApp } from "@bentley/imodeljs-markup";
+import { AccessToken, ProgressInfo, UrlDiscoveryClient } from "@bentley/itwin-client";
+// To test map-layer extension comment out the following and ensure ui-test-app\build\imjs_extensions contains map-layers, if not see Readme.md in map-layers package.
+import { MapLayersUI } from "@bentley/map-layers";
+import { AndroidApp, IOSApp, MobileAuthorizationClient, MobileAuthorizationClientConfiguration } from "@bentley/mobile-manager/lib/MobileFrontend";
+import { PresentationUnitSystem } from "@bentley/presentation-common";
+import { Presentation } from "@bentley/presentation-frontend";
+import { getClassName } from "@bentley/ui-abstract";
+import { BeDragDropContext } from "@bentley/ui-components";
+import { LocalUiSettings, UiSettings } from "@bentley/ui-core";
+import {
+  ActionsUnion, AppNotificationManager, ConfigurableUiContent, createAction, DeepReadonly, DragDropLayerRenderer, FrameworkAccuDraw, FrameworkReducer,
+  FrameworkRootState, FrameworkUiAdmin, FrameworkVersion, FrontstageDeactivatedEventArgs, FrontstageDef, FrontstageManager, IModelAppUiSettings,
+  IModelInfo, ModalFrontstageClosedEventArgs, SafeAreaContext, StateManager, SyncUiEventDispatcher, ThemeManager, ToolbarDragInteractionContext,
+  UiFramework, UiSettingsProvider,
+} from "@bentley/ui-framework";
+import { SafeAreaInsets } from "@bentley/ui-ninezone";
+import getSupportedRpcs from "../common/rpcs";
+import { TestAppConfiguration } from "../common/TestAppConfiguration";
+import { ActiveSettingsManager } from "./api/ActiveSettingsManager";
+import { ErrorHandling } from "./api/ErrorHandling";
+import { AppUi } from "./appui/AppUi";
+import { AppBackstageComposer } from "./appui/backstage/AppBackstageComposer";
+import { IModelViewportControl } from "./appui/contentviews/IModelViewport";
+import { EditFrontstage } from "./appui/frontstages/editing/EditFrontstage";
+import { LocalFileOpenFrontstage } from "./appui/frontstages/LocalFileStage";
+import { ViewsFrontstage } from "./appui/frontstages/ViewsFrontstage";
+import { AppUiSettings } from "./AppUiSettings";
+import { AppViewManager } from "./favorites/AppViewManager"; // Favorite Properties Support
+import { ElementSelectionListener } from "./favorites/ElementSelectionListener"; // Favorite Properties Support
+import { AnalysisAnimationTool } from "./tools/AnalysisAnimation";
+import { DeleteElementTool } from "./tools/editing/DeleteElementTool";
+import { MoveElementTool } from "./tools/editing/MoveElementTool";
+import { PlaceBlockTool } from "./tools/editing/PlaceBlockTool";
+import { PlaceLineStringTool } from "./tools/editing/PlaceLineStringTool";
+import { Tool1 } from "./tools/Tool1";
+import { Tool2 } from "./tools/Tool2";
+import { ToolWithDynamicSettings } from "./tools/ToolWithDynamicSettings";
+import { ToolWithSettings } from "./tools/ToolWithSettings";
+import { UiProviderTool } from "./tools/UiProviderTool";
+
+// Initialize my application gateway configuration for the frontend
+RpcConfiguration.developmentMode = true;
+
+// cSpell:ignore setTestProperty sampleapp uitestapp setisimodellocal projectwise mobx hypermodeling testapp urlps
+// cSpell:ignore toggledraginteraction toggleframeworkversion setdraginteraction setframeworkversion
+
+/** Action Ids used by redux and to send sync UI components. Typically used to refresh visibility or enable state of control.
+ * Use lower case strings to be compatible with SyncUi processing.
+ */
+export enum SampleAppUiActionId {
+  setTestProperty = "sampleapp:settestproperty",
+  setAnimationViewId = "sampleapp:setAnimationViewId",
+  setIsIModelLocal = "sampleapp:setisimodellocal",
+  toggleDragInteraction = "sampleapp:toggledraginteraction",
+  toggleFrameworkVersion = "sampleapp:toggleframeworkversion",
+  setDragInteraction = "sampleapp:setdraginteraction",
+  setFrameworkVersion = "sampleapp:setframeworkversion",
+}
+
+export interface SampleAppState {
+  testProperty: string;
+  animationViewId: string;
+  dragInteraction: boolean;
+  frameworkVersion: string;
+  isIModelLocal: boolean;
+}
+
+const initialState: SampleAppState = {
+  testProperty: "",
+  animationViewId: "",
+  dragInteraction: true,
+  frameworkVersion: "1",
+  isIModelLocal: false,
+};
+
+// An object with a function that creates each OpenIModelAction that can be handled by our reducer.
+export const SampleAppActions = {
+  setTestProperty: (testProperty: string) => createAction(SampleAppUiActionId.setTestProperty, testProperty),
+  setAnimationViewId: (viewId: string) => createAction(SampleAppUiActionId.setAnimationViewId, viewId),
+  setIsIModelLocal: (isIModelLocal: boolean) => createAction(SampleAppUiActionId.setIsIModelLocal, isIModelLocal),
+  toggleDragInteraction: () => createAction(SampleAppUiActionId.toggleDragInteraction),
+  toggleFrameworkVersion: () => createAction(SampleAppUiActionId.toggleFrameworkVersion),
+  setDragInteraction: (dragInteraction: boolean) => createAction(SampleAppUiActionId.setDragInteraction, dragInteraction),
+  setFrameworkVersion: (frameworkVersion: string) => createAction(SampleAppUiActionId.setFrameworkVersion, frameworkVersion),
+};
+
+class SampleAppAccuSnap extends AccuSnap {
+  public getActiveSnapModes(): SnapMode[] {
+    const snaps: SnapMode[] = [];
+    if (SampleAppIModelApp.store.getState().frameworkState) {
+      const snapMode = SampleAppIModelApp.store.getState().frameworkState.configurableUiState.snapMode;
+      if ((snapMode & SnapMode.Bisector) === SnapMode.Bisector as number) snaps.push(SnapMode.Bisector);
+      if ((snapMode & SnapMode.Center) === SnapMode.Center as number) snaps.push(SnapMode.Center);
+      if ((snapMode & SnapMode.Intersection) === SnapMode.Intersection as number) snaps.push(SnapMode.Intersection);
+      if ((snapMode & SnapMode.MidPoint) === SnapMode.MidPoint as number) snaps.push(SnapMode.MidPoint);
+      if ((snapMode & SnapMode.Nearest) === SnapMode.Nearest as number) snaps.push(SnapMode.Nearest);
+      if ((snapMode & SnapMode.NearestKeypoint) === SnapMode.NearestKeypoint as number) snaps.push(SnapMode.NearestKeypoint);
+      if ((snapMode & SnapMode.Origin) === SnapMode.Origin as number) snaps.push(SnapMode.Origin);
+    } else {
+      snaps.push(SnapMode.NearestKeypoint);
+    }
+    return snaps;
+  }
+}
+
+export type SampleAppActionsUnion = ActionsUnion<typeof SampleAppActions>;
+
+function SampleAppReducer(state: SampleAppState = initialState, action: SampleAppActionsUnion): DeepReadonly<SampleAppState> {
+  switch (action.type) {
+    case SampleAppUiActionId.setTestProperty: {
+      return { ...state, testProperty: action.payload };
+    }
+    case SampleAppUiActionId.setAnimationViewId: {
+      return { ...state, animationViewId: action.payload };
+    }
+    case SampleAppUiActionId.setIsIModelLocal: {
+      return { ...state, isIModelLocal: action.payload };
+    }
+    case SampleAppUiActionId.toggleDragInteraction: {
+      return { ...state, dragInteraction: !state.dragInteraction };
+    }
+    case SampleAppUiActionId.toggleFrameworkVersion: {
+      return { ...state, frameworkVersion: state.frameworkVersion === "1" ? "2" : "1" };
+    }
+    case SampleAppUiActionId.setDragInteraction: {
+      return { ...state, dragInteraction: action.payload };
+    }
+    case SampleAppUiActionId.setFrameworkVersion: {
+      return { ...state, frameworkVersion: action.payload };
+    }
+  }
+  return state;
+}
+
+// React-redux interface stuff
+export interface RootState extends FrameworkRootState {
+  sampleAppState: SampleAppState;
+}
+
+interface SampleIModelParams {
+  projectId: string;
+  iModelId: string;
+  viewIds?: string[];
+  stageId?: string;
+}
+
+export class SampleAppIModelApp {
+  public static sampleAppNamespace: I18NNamespace;
+  public static iModelParams: SampleIModelParams | undefined;
+  public static testAppConfiguration: TestAppConfiguration | undefined;
+  private static _appStateManager: StateManager | undefined;
+  private static _appUiSettings = new AppUiSettings();
+
+  // Favorite Properties Support
+  private static _selectionSetListener = new ElementSelectionListener(true);
+
+  public static get store(): Store<RootState> {
+    return StateManager.store as Store<RootState>;
+  }
+
+  public static get uiSettings(): UiSettings {
+    return UiFramework.getUiSettings();
+  }
+
+  public static set uiSettings(v: UiSettings) {
+    UiFramework.setUiSettings(v);
+    SampleAppIModelApp._appUiSettings.apply(v);  // eslint-disable-line @typescript-eslint/no-floating-promises
+  }
+
+  public static get appUiSettings(): AppUiSettings { return SampleAppIModelApp._appUiSettings; }
+
+  public static async startup(opts: { webViewerApp: WebViewerAppOptions, iModelApp: IModelAppOptions }): Promise<void> {
+    if (ProcessDetector.isElectronAppFrontend) {
+      await ElectronApp.startup(opts);
+      NativeAppLogger.initialize();
+    } else if (ProcessDetector.isIOSAppFrontend) {
+      await IOSApp.startup(opts);
+    } else if (ProcessDetector.isAndroidAppFrontend)
+      await AndroidApp.startup(opts);
+    else
+      await WebViewerApp.startup(opts);
+
+    // For testing local extensions only, should not be used in production.
+    IModelApp.extensionAdmin.addExtensionLoaderFront(new ExternalServerExtensionLoader("http://localhost:3000"));
+
+    this.sampleAppNamespace = IModelApp.i18n.registerNamespace("SampleApp");
+
+    // use new state manager that allows dynamic additions from extensions and snippets
+    if (!this._appStateManager) {
+      this._appStateManager = new StateManager({
+        sampleAppState: SampleAppReducer,
+        frameworkState: FrameworkReducer,
+      });
+    }
+
+    // register local commands.
+    // register core commands not automatically registered
+    ViewClipByPlaneTool.register();
+
+    // Mobx configuration
+    mobxConfigure({ enforceActions: "observed" });
+
+    if (SampleAppIModelApp.testAppConfiguration?.reactAxeConsole) {
+      if (process.env.NODE_ENV !== "production") {
+        await reactAxe(React, ReactDOM, 1000);
+      }
+    }
+  }
+
+  public static async initialize() {
+    await UiFramework.initialize(undefined);
+
+    // initialize Presentation
+    await Presentation.initialize({
+      activeLocale: IModelApp.i18n.languageList()[0],
+    });
+    Presentation.selection.scopes.activeScope = "top-assembly";
+
+    // Register tools.
+    Tool1.register(this.sampleAppNamespace);
+    Tool2.register(this.sampleAppNamespace);
+    ToolWithSettings.register(this.sampleAppNamespace);
+    AnalysisAnimationTool.register(this.sampleAppNamespace);
+    UiProviderTool.register(this.sampleAppNamespace);
+    ToolWithDynamicSettings.register(this.sampleAppNamespace);
+
+    // Register editing tools
+    if (this.allowWrite) {
+      MoveElementTool.register(this.sampleAppNamespace);
+      DeleteElementTool.register(this.sampleAppNamespace);
+      PlaceLineStringTool.register(this.sampleAppNamespace);
+      PlaceBlockTool.register(this.sampleAppNamespace);
+    }
+
+    IModelApp.toolAdmin.defaultToolId = SelectionTool.toolId;
+    IModelApp.uiAdmin.updateFeatureFlags({ allowKeyinPalette: true });
+
+    // store name of this registered control in Redux store so it can be access by extensions
+    UiFramework.setDefaultIModelViewportControlId(IModelViewportControl.id);
+
+    await MarkupApp.initialize();
+    await FrontendDevTools.initialize();
+    // Favorite Properties Support
+    SampleAppIModelApp._selectionSetListener.initialize();
+
+    // default to showing imperial formatted units
+    await IModelApp.quantityFormatter.setActiveUnitSystem("imperial");
+    Presentation.presentation.activeUnitSystem = PresentationUnitSystem.BritishImperial;
+
+    await FrontendDevTools.initialize();
+    await HyperModeling.initialize();
+    // To test map-layer extension comment out the following and ensure ui-test-app\build\imjs_extensions contains map-layers, if not see Readme.md in map-layers package.
+    await MapLayersUI.initialize(false); // if false then add widget in FrontstageDef
+  }
+
+  public static loggerCategory(obj: any): string {
+    const className = getClassName(obj);
+    const category = `ui-test-app.${className}`;
+    return category;
+  }
+
+  public static async openIModelAndViews(projectId: string, iModelId: string, viewIdsSelected: Id64String[]) {
+    // Close the current iModelConnection
+    await SampleAppIModelApp.closeCurrentIModel();
+
+    // open the imodel
+    Logger.logInfo(SampleAppIModelApp.loggerCategory(this),
+      `openIModelAndViews: projectId=${projectId}&iModelId=${iModelId} mode=${this.allowWrite ? "ReadWrite" : "Readonly"}`);
+
+    let iModelConnection: IModelConnection | undefined;
+    if (ProcessDetector.isMobileAppFrontend) {
+      const req = await NativeApp.requestDownloadBriefcase(projectId, iModelId, { syncMode: SyncMode.FixedVersion }, IModelVersion.latest(), async (progress: ProgressInfo) => {
+        // eslint-disable-next-line no-console
+        console.log(`Progress (${progress.loaded}/${progress.total}) -> ${progress.percent}%`);
+      });
+      await req.downloadPromise;
+      iModelConnection = await BriefcaseConnection.openFile({ fileName: req.fileName });
+    } else {
+      iModelConnection = await UiFramework.iModelServices.openIModel(projectId, iModelId, this.allowWrite ? OpenMode.ReadWrite : OpenMode.Readonly);
+    }
+
+    SampleAppIModelApp.setIsIModelLocal(false, true);
+    await this.openViews(iModelConnection, viewIdsSelected);
+  }
+
+  public static async closeCurrentIModel() {
+    if (SampleAppIModelApp.isIModelLocal) {
+      const currentIModelConnection = UiFramework.getIModelConnection();
+      if (currentIModelConnection) {
+        SyncUiEventDispatcher.clearConnectionEvents(currentIModelConnection);
+
+        await currentIModelConnection.close();
+        UiFramework.setIModelConnection(undefined);
+      }
+    }
+  }
+
+  public static async openViews(iModelConnection: IModelConnection, viewIdsSelected: Id64String[]) {
+    let viewIdsParam = "";
+    viewIdsSelected.forEach((viewId: string, index: number) => {
+      if (index > 0)
+        viewIdsParam += `&`;
+      viewIdsParam += `viewId=${viewId}`;
+    });
+    Logger.logInfo(SampleAppIModelApp.loggerCategory(this), `openViews: ${viewIdsParam}`);
+
+    SyncUiEventDispatcher.initializeConnectionEvents(iModelConnection);
+
+    // store the IModelConnection in the sample app store - this may trigger redux connected components
+    UiFramework.setIModelConnection(iModelConnection, true);
+    const viewStates: ViewState[] = [];
+    let defaultViewState: ViewState | undefined;
+
+    // store the first selected viewId as default - mostly used by frontstages defined in extensions that want to open a IModelViewport
+    if (viewIdsSelected && viewIdsSelected.length > 0) {
+      for (const viewId of viewIdsSelected) {
+        const viewState = await iModelConnection.views.load(viewId);
+        if (viewState) {
+          if (!defaultViewState) {
+            defaultViewState = viewState;
+            ActiveSettingsManager.onViewOpened(viewState); // Review TODO
+          }
+          viewStates.push(viewState);
+        }
+      }
+      if (defaultViewState)
+        UiFramework.setDefaultViewState(defaultViewState);
+    }
+
+    // we create a Frontstage that contains the views that we want.
+    let stageId: string;
+    const defaultFrontstage = this.allowWrite ? EditFrontstage.stageId : ViewsFrontstage.stageId;
+
+    if (this.iModelParams && this.iModelParams.stageId)
+      stageId = this.iModelParams.stageId;
+    else
+      stageId = defaultFrontstage;
+
+    let frontstageDef: FrontstageDef | undefined;
+    if (stageId === defaultFrontstage) {
+      if (stageId === ViewsFrontstage.stageId) {
+        const frontstageProvider = new ViewsFrontstage(viewStates, iModelConnection);
+        FrontstageManager.addFrontstageProvider(frontstageProvider);
+        frontstageDef = frontstageProvider.frontstageDef;
+      } else {
+        const frontstageProvider = new EditFrontstage(viewStates, iModelConnection);
+        FrontstageManager.addFrontstageProvider(frontstageProvider);
+        frontstageDef = frontstageProvider.frontstageDef;
+      }
+    } else {
+      frontstageDef = FrontstageManager.findFrontstageDef(stageId);
+    }
+
+    if (frontstageDef) {
+      FrontstageManager.setActiveFrontstageDef(frontstageDef).then(() => { // eslint-disable-line @typescript-eslint/no-floating-promises
+        // Frontstage & ScreenViewports are ready
+        Logger.logInfo(SampleAppIModelApp.loggerCategory(this), `Frontstage & ScreenViewports are ready`);
+      });
+    } else {
+      throw new Error(`Frontstage with id "${stageId}" does not exist`);
+    }
+  }
+
+  public static async handleWorkOffline() {
+    await LocalFileOpenFrontstage.open();
+  }
+
+  public static async showIModelIndex(contextId: string, iModelId: string) {
+    const currentConnection = UiFramework.getIModelConnection();
+    if (!currentConnection || (currentConnection.iModelId !== iModelId)) {
+      // Close the current iModelConnection
+      await SampleAppIModelApp.closeCurrentIModel();
+
+      // open the imodel
+      Logger.logInfo(SampleAppIModelApp.loggerCategory(this),
+        `showIModelIndex: projectId=${contextId}&iModelId=${iModelId} mode=${this.allowWrite ? "ReadWrite" : "Readonly"}`);
+
+      let iModelConnection: IModelConnection | undefined;
+      if (ProcessDetector.isMobileAppFrontend) {
+        const req = await NativeApp.requestDownloadBriefcase(contextId, iModelId, { syncMode: SyncMode.FixedVersion }, IModelVersion.latest(), async (progress: ProgressInfo) => {
+          // eslint-disable-next-line no-console
+          console.log(`Progress (${progress.loaded}/${progress.total}) -> ${progress.percent}%`);
+        });
+        await req.downloadPromise;
+        iModelConnection = await BriefcaseConnection.openFile({ fileName: req.fileName });
+      } else {
+        iModelConnection = await UiFramework.iModelServices.openIModel(contextId, iModelId, this.allowWrite ? OpenMode.ReadWrite : OpenMode.Readonly);
+      }
+
+      SampleAppIModelApp.setIsIModelLocal(false, true);
+
+      SyncUiEventDispatcher.initializeConnectionEvents(iModelConnection);
+
+      // store the IModelConnection in the sample app store
+      UiFramework.setIModelConnection(iModelConnection, true);
+    }
+
+    await SampleAppIModelApp.showFrontstage("IModelIndex");
+  }
+
+  public static async showIModelOpen(_iModels: IModelInfo[] | undefined) {
+    await SampleAppIModelApp.showFrontstage("IModelOpen");
+  }
+
+  public static async showSignedOut() {
+    await SampleAppIModelApp.showFrontstage("SignIn");
+  }
+
+  // called after the user has signed in (or access token is still valid)
+  public static async showSignedIn() {
+    SampleAppIModelApp.iModelParams = SampleAppIModelApp._usingParams();
+
+    if (Config.App.has("imjs_uitestapp_imodel_name") && Config.App.has("imjs_uitestapp_imodel_project_name")) {
+      let viewId: string | undefined;
+      if (Config.App.has("imjs_uitestapp_imodel_viewId"))
+        viewId = Config.App.get("imjs_uitestapp_imodel_viewId");
+
+      const projectName = Config.App.getString("imjs_uitestapp_imodel_project_name");
+      const iModelName = Config.App.getString("imjs_uitestapp_imodel_name");
+
+      const requestContext = await AuthorizedFrontendRequestContext.create();
+      const project = await (new ContextRegistryClient()).getProject(requestContext, {
+        $select: "*",
+        $filter: `Name+eq+'${projectName}'`,
+      });
+
+      const iModel = (await (new IModelHubClient()).iModels.get(requestContext, project.wsgId, new IModelQuery().byName(iModelName)))[0];
+
+      if (viewId) {
+        // open directly into the iModel (view)
+        await SampleAppIModelApp.openIModelAndViews(project.wsgId, iModel.wsgId, [viewId]);
+      } else {
+        // open to the IModelIndex frontstage
+        await SampleAppIModelApp.showIModelIndex(project.wsgId, iModel.wsgId);
+      }
+    } else if (SampleAppIModelApp.iModelParams) {
+      if (SampleAppIModelApp.iModelParams.viewIds && SampleAppIModelApp.iModelParams.viewIds.length > 0) {
+        // open directly into the iModel (view)
+        await SampleAppIModelApp.openIModelAndViews(SampleAppIModelApp.iModelParams.projectId, SampleAppIModelApp.iModelParams.iModelId, SampleAppIModelApp.iModelParams.viewIds);
+      } else {
+        // open to the IModelIndex frontstage
+        await SampleAppIModelApp.showIModelIndex(SampleAppIModelApp.iModelParams.projectId, SampleAppIModelApp.iModelParams.iModelId);
+      }
+    } else if (SampleAppIModelApp.testAppConfiguration?.startWithSnapshots) {
+      // open to the Local File frontstage
+      await LocalFileOpenFrontstage.open();
+    } else {
+      // open to the IModelOpen frontstage
+      await SampleAppIModelApp.showIModelOpen(undefined);
+    }
+  }
+
+  private static _usingParams(): SampleIModelParams | undefined {
+    const urlParams = new URLSearchParams(window.location.search);
+    const projectId = urlParams.get("projectId");
+    const iModelId = urlParams.get("iModelId");
+
+    if (projectId && iModelId) {
+      const viewIds = urlParams.getAll("viewId");
+      const stageId = urlParams.get("stageId") || undefined;
+
+      return { projectId, iModelId, viewIds, stageId };
+    }
+
+    return undefined;
+  }
+
+  public static get allowWrite() {
+    return (Config.App.has("imjs_TESTAPP_ALLOW_WRITE") && (Config.App.get("imjs_TESTAPP_ALLOW_WRITE") === "1"));
+  }
+
+  public static setTestProperty(value: string, immediateSync = false) {
+    if (value !== SampleAppIModelApp.getTestProperty()) {
+      UiFramework.dispatchActionToStore(SampleAppUiActionId.setTestProperty, value, immediateSync);
+    }
+  }
+
+  public static getTestProperty(): string {
+    return SampleAppIModelApp.store.getState().sampleAppState.testProperty;
+  }
+
+  public static getUiFrameworkProperty(): string {
+    return SampleAppIModelApp.store.getState().sampleAppState.frameworkVersion;
+  }
+
+  public static saveAnimationViewId(value: string, immediateSync = false) {
+    if (value !== SampleAppIModelApp.getTestProperty()) {
+      UiFramework.dispatchActionToStore(SampleAppUiActionId.setAnimationViewId, value, immediateSync);
+    }
+  }
+
+  public static getAnimationViewId(): string {
+    return SampleAppIModelApp.store.getState().sampleAppState.animationViewId;
+  }
+
+  public static setIsIModelLocal(isIModelLocal: boolean, immediateSync = false) {
+    UiFramework.dispatchActionToStore(SampleAppUiActionId.setIsIModelLocal, isIModelLocal, immediateSync);
+  }
+
+  public static get isIModelLocal(): boolean {
+    return SampleAppIModelApp.store.getState().sampleAppState.isIModelLocal;
+  }
+
+  public static async showFrontstage(frontstageId: string) {
+    const frontstageDef = FrontstageManager.findFrontstageDef(frontstageId);
+    FrontstageManager.setActiveFrontstageDef(frontstageDef); // eslint-disable-line @typescript-eslint/no-floating-promises
+  }
+}
+
+function AppDragInteractionComponent(props: { dragInteraction: boolean, children: React.ReactNode }) {
+  return (
+    <ToolbarDragInteractionContext.Provider value={props.dragInteraction}>
+      {props.children}
+    </ToolbarDragInteractionContext.Provider>
+  );
+}
+
+function AppFrameworkVersionComponent(props: { frameworkVersion: string, children: React.ReactNode }) {
+  return (
+    <FrameworkVersion version={props.frameworkVersion === "2" ? "2" : "1"}>
+      {props.children}
+    </FrameworkVersion>
+  );
+}
+
+function mapDragInteractionStateToProps(state: RootState) {
+  return { dragInteraction: state.sampleAppState.dragInteraction };
+}
+
+function mapFrameworkVersionStateToProps(state: RootState) {
+  return { frameworkVersion: state.sampleAppState.frameworkVersion };
+}
+
+const AppDragInteraction = connect(mapDragInteractionStateToProps)(AppDragInteractionComponent);
+const AppFrameworkVersion = connect(mapFrameworkVersionStateToProps)(AppFrameworkVersionComponent);
+
+class SampleAppViewer extends React.Component<any, { authorized: boolean, uiSettings: UiSettings }> {
+  constructor(props: any) {
+    super(props);
+
+    AppUi.initialize();
+
+    const authorized = !!IModelApp.authorizationClient && IModelApp.authorizationClient.isAuthorized;
+    this._initializeSignin(authorized); // eslint-disable-line @typescript-eslint/no-floating-promises
+
+    this.state = {
+      authorized,
+      uiSettings: this.getUiSettings(authorized),
+    };
+  }
+
+  private _initializeSignin = async (authorized: boolean): Promise<void> => {
+    return authorized ? SampleAppIModelApp.showSignedIn() : SampleAppIModelApp.showSignedOut();
+  };
+
+  private _onUserStateChanged = (_accessToken: AccessToken | undefined) => {
+    const authorized = !!IModelApp.authorizationClient && IModelApp.authorizationClient.isAuthorized;
+    this.setState({ authorized, uiSettings: this.getUiSettings(authorized) });
+    this._initializeSignin(authorized); // eslint-disable-line @typescript-eslint/no-floating-promises
+  };
+
+  private getUiSettings(authorized: boolean): UiSettings {
+    if (SampleAppIModelApp.testAppConfiguration?.useLocalSettings || !authorized) {
+      SampleAppIModelApp.uiSettings = new LocalUiSettings();
+    } else {
+      SampleAppIModelApp.uiSettings = new IModelAppUiSettings();
+    }
+
+    return SampleAppIModelApp.uiSettings;
+  }
+
+  private _handleFrontstageDeactivatedEvent = (args: FrontstageDeactivatedEventArgs): void => {
+    Logger.logInfo(SampleAppIModelApp.loggerCategory(this), `Frontstage exit: id=${args.deactivatedFrontstageDef.id} totalTime=${args.totalTime} engagementTime=${args.engagementTime} idleTime=${args.idleTime}`);
+  };
+
+  private _handleModalFrontstageClosedEvent = (args: ModalFrontstageClosedEventArgs): void => {
+    Logger.logInfo(SampleAppIModelApp.loggerCategory(this), `Modal Frontstage close: title=${args.modalFrontstage.title} totalTime=${args.totalTime} engagementTime=${args.engagementTime} idleTime=${args.idleTime}`);
+  };
+
+  public componentDidMount() {
+    const oidcClient = IModelApp.authorizationClient;
+    if (isFrontendAuthorizationClient(oidcClient))
+      oidcClient.onUserStateChanged.addListener(this._onUserStateChanged);
+    FrontstageManager.onFrontstageDeactivatedEvent.addListener(this._handleFrontstageDeactivatedEvent);
+    FrontstageManager.onModalFrontstageClosedEvent.addListener(this._handleModalFrontstageClosedEvent);
+  }
+
+  public componentWillUnmount() {
+    const oidcClient = IModelApp.authorizationClient;
+    if (isFrontendAuthorizationClient(oidcClient))
+      oidcClient.onUserStateChanged.removeListener(this._onUserStateChanged);
+    FrontstageManager.onFrontstageDeactivatedEvent.removeListener(this._handleFrontstageDeactivatedEvent);
+    FrontstageManager.onModalFrontstageClosedEvent.removeListener(this._handleModalFrontstageClosedEvent);
+  }
+
+  public render(): JSX.Element {
+    return (
+      <Provider store={SampleAppIModelApp.store} >
+        <ThemeManager>
+          <BeDragDropContext>
+            <SafeAreaContext.Provider value={SafeAreaInsets.All}>
+              <AppDragInteraction>
+                <AppFrameworkVersion>
+                  {/** UiSettingsProvider is optional. By default LocalUiSettings is used to store UI settings. */}
+                  <UiSettingsProvider uiSettings={this.state.uiSettings}>
+                    <ConfigurableUiContent
+                      appBackstage={<AppBackstageComposer />}
+                    />
+                  </UiSettingsProvider>
+                </AppFrameworkVersion>
+              </AppDragInteraction>
+            </SafeAreaContext.Provider>
+            <DragDropLayerRenderer />
+          </BeDragDropContext>
+        </ThemeManager>
+      </Provider >
+    );
+  }
+}
+
+// If we are using a browser, close the current iModel before leaving
+window.addEventListener("beforeunload", async () => { // eslint-disable-line @typescript-eslint/no-misused-promises
+  await SampleAppIModelApp.closeCurrentIModel();
+});
+
+function getOidcConfiguration(): BrowserAuthorizationClientConfiguration | DesktopAuthorizationClientConfiguration {
+  let redirectUri = "http://localhost:3000/signin-callback";
+  if (ProcessDetector.isMobileAppFrontend) {
+    redirectUri = "imodeljs://app/signin-callback";
+  }
+  const baseOidcScopes = [
+    "openid",
+    "email",
+    "profile",
+    "organization",
+    "imodelhub",
+    "context-registry-service:read-only",
+    "product-settings-service",
+    "projectwise-share",
+    "urlps-third-party",
+    "imodel-extension-service-api",
+  ];
+
+  return ProcessDetector.isElectronAppFrontend || ProcessDetector.isMobileAppFrontend
+    ? {
+      clientId: "imodeljs-electron-test",
+      redirectUri,
+      scope: baseOidcScopes.concat(["offline_access"]).join(" "),
+    }
+    : {
+      clientId: "imodeljs-spa-test",
+      redirectUri,
+      scope: baseOidcScopes.concat("imodeljs-router").join(" "),
+      responseType: "code",
+    };
+}
+
+async function createOidcClient(requestContext: ClientRequestContext, oidcConfiguration: BrowserAuthorizationClientConfiguration | DesktopAuthorizationClientConfiguration): Promise<FrontendAuthorizationClient> {
+  if (ProcessDetector.isElectronAppFrontend) {
+    const desktopClient = new DesktopAuthorizationClient(oidcConfiguration as DesktopAuthorizationClientConfiguration);
+    await desktopClient.initialize(requestContext);
+    return desktopClient;
+  } else if (ProcessDetector.isMobileAppFrontend) {
+    const mobileClient = new MobileAuthorizationClient(oidcConfiguration as MobileAuthorizationClientConfiguration);
+    await mobileClient.initialize(requestContext);
+    return mobileClient;
+  } else {
+    await BrowserAuthorizationCallbackHandler.handleSigninCallback(oidcConfiguration.redirectUri);
+    const browserClient = new BrowserAuthorizationClient(oidcConfiguration as BrowserAuthorizationClientConfiguration);
+    try {
+      await browserClient.signInSilent(requestContext);
+    } catch (err) { }
+    return browserClient;
+  }
+}
+
+// main entry point.
+async function main() {
+  // initialize logging
+  Logger.initializeToConsole();
+  Logger.setLevelDefault(LogLevel.Warning);
+  Logger.setLevel("ui-test-app", LogLevel.Info);
+  Logger.setLevel("ui-framework.UiFramework", LogLevel.Info);
+
+  ToolAdmin.exceptionHandler = async (err: any) => Promise.resolve(ErrorHandling.onUnexpectedError(err));
+
+  // Logger.setLevel("ui-framework.Toolbar", LogLevel.Info);  // used to show minimal output calculating toolbar overflow
+  // Logger.setLevel("ui-framework.Toolbar", LogLevel.Trace);  // used to show detailed output calculating toolbar overflow
+  // Logger.setLevel("ui-framework.DefaultToolSettings", LogLevel.Trace);  // used to show detailed output calculating default toolsettings
+
+  // retrieve, set, and output the global configuration variable
+  if (!ProcessDetector.isElectronAppFrontend) {
+    SampleAppIModelApp.testAppConfiguration = {
+      snapshotPath: process.env.imjs_TESTAPP_SNAPSHOT_FILEPATH,
+      startWithSnapshots: process.env.imjs_TESTAPP_START_WITH_SNAPSHOTS,
+      reactAxeConsole: process.env.imjs_TESTAPP_REACT_AXE_CONSOLE,
+      useLocalSettings: process.env.imjs_TESTAPP_USE_LOCAL_SETTINGS,
+    } as TestAppConfiguration;
+    Logger.logInfo("Configuration", JSON.stringify(SampleAppIModelApp.testAppConfiguration)); // eslint-disable-line no-console
+  }
+
+  let rpcParams: BentleyCloudRpcParams;
+  if (process.env.imjs_gp_backend) {
+    const urlClient = new UrlDiscoveryClient();
+    const requestContext = new ClientRequestContext();
+    const orchestratorUrl = await urlClient.discoverUrl(requestContext, "iModelJsOrchestrator.K8S", undefined);
+    rpcParams = { info: { title: "general-purpose-imodeljs-backend", version: "v2.0" }, uriPrefix: orchestratorUrl };
+  } else {
+    rpcParams = { info: { title: "ui-test-app", version: "v1.0" }, uriPrefix: "http://localhost:3001" };
+  }
+
+  const oidcConfig = getOidcConfiguration();
+  const oidcClient = await createOidcClient(new ClientRequestContext(), oidcConfig);
+
+  const opts = {
+    iModelApp: {
+      accuSnap: new SampleAppAccuSnap(),
+      toolAdmin: new FrameworkToolAdmin(),
+      notifications: new AppNotificationManager(),
+      uiAdmin: new FrameworkUiAdmin(),
+      accuDraw: new FrameworkAccuDraw(),
+      viewManager: new AppViewManager(true),  // Favorite Properties Support
+      renderSys: { displaySolarShadows: true },
+      rpcInterfaces: getSupportedRpcs(),
+      authorizationClient: oidcClient,
+    },
+    webViewerApp: { rpcParams },
+  };
+
+  // Start the app.
+  await SampleAppIModelApp.startup(opts);
+
+  // Add ApplicationInsights telemetry client
+  const iModelJsApplicationInsightsKey = Config.App.getString("imjs_telemetry_application_insights_instrumentation_key", "");
+  if (iModelJsApplicationInsightsKey) {
+    const applicationInsightsClient = new FrontendApplicationInsightsClient(iModelJsApplicationInsightsKey);
+    IModelApp.telemetry.addClient(applicationInsightsClient);
+  }
+
+  // wait for both our i18n namespaces to be read.
+  await SampleAppIModelApp.initialize();
+  ReactDOM.render(<SampleAppViewer />, document.getElementById("root") as HTMLElement);
+}
+
+// Entry point - run the main function
+main(); // eslint-disable-line @typescript-eslint/no-floating-promises