/*---------------------------------------------------------------------------------------------
* Copyright (c) Bentley Systems, Incorporated. All rights reserved.
* See LICENSE.md in the project root for license terms and full copyright notice.
*--------------------------------------------------------------------------------------------*/
// cSpell:ignore picklist

import { assert } from "@itwin/core-bentley";
import { AxisOrder, LinearSweep, Matrix3d, Point3d, Transform, Vector3d, YawPitchRollAngles } from "@itwin/core-geometry";
import { Code, ColorDef, ElementGeometry, GeometryStreamBuilder, LinePixels, PhysicalElementProps } from "@itwin/core-common";
import { editorBuiltInCmdIds } from "@itwin/editor-common";
import { basicManipulationIpc, CreateElementTool, EditTools } from "@itwin/editor-frontend";
import {
  AccuDrawHintBuilder, BeButtonEvent, ContextRotationId, CoreTools, DecorateContext, EventHandled, GraphicType, IModelApp, NotifyMessageDetails, OutputMessagePriority, ToolAssistance,
  ToolAssistanceImage, ToolAssistanceInputMethod, ToolAssistanceInstruction, ToolAssistanceSection, Viewport,
} from "@itwin/core-frontend";

export class PlaceBlockTool extends CreateElementTool {
  public static override toolId = "PlaceBlock";
  public static override iconSpec = "icon-cube-faces-bottom";
  protected _startedCmd?: string;

  protected readonly _points: Point3d[] = [];
  protected _matrix?: Matrix3d;
  protected _isComplete = false;
  public height = 2.75;
  public story = "1";

  protected async startCommand(): Promise<string> {
    if (undefined !== this._startedCmd)
      return this._startedCmd;
    return EditTools.startCommand<string>(editorBuiltInCmdIds.cmdBasicManipulation, this.iModel.key);
  }
<<<<<<< HEAD
=======

>>>>>>> 24ccb8b7
  protected allowView(vp: Viewport) { return vp.view.isSpatialView() || vp.view.isDrawingView(); }
  public override isCompatibleViewport(vp: Viewport | undefined, isSelectedViewChange: boolean): boolean { return (super.isCompatibleViewport(vp, isSelectedViewChange) && undefined !== vp && this.allowView(vp)); }

  public override async onPostInstall() {
    await super.onPostInstall();
    this.setupAndPromptForNextAction();
  }
  public override async onUnsuspend() { this.showPrompt(); }

  protected translate(prompt: string) { return IModelApp.localization.getLocalizedString(`SampleApp:tools.PlaceBlock.${prompt}`); }
  protected showPrompt(): void {
    const mainMsg = (0 === this._points.length) ? "prompts.firstPoint" : (1 === this._points.length) ? "prompts.nextPoint" : "prompts.additionalPoint";
    const mainInstruction = ToolAssistance.createInstruction(this.iconSpec, this.translate(mainMsg));
    const mouseInstructions: ToolAssistanceInstruction[] = [];
    const touchInstructions: ToolAssistanceInstruction[] = [];

    const acceptMsg = CoreTools.translate(this._isComplete ? "ElementSet.Inputs.Restart" : "ElementSet.Inputs.AcceptPoint");
    if (!ToolAssistance.createTouchCursorInstructions(touchInstructions))
      touchInstructions.push(ToolAssistance.createInstruction(ToolAssistanceImage.OneTouchTap, acceptMsg, false, ToolAssistanceInputMethod.Touch));
    mouseInstructions.push(ToolAssistance.createInstruction(ToolAssistanceImage.LeftClick, acceptMsg, false, ToolAssistanceInputMethod.Mouse));

    const resetMsg = CoreTools.translate("ElementSet.Inputs.Restart");
    touchInstructions.push(ToolAssistance.createInstruction(ToolAssistanceImage.TwoTouchTap, resetMsg, false, ToolAssistanceInputMethod.Touch));
    mouseInstructions.push(ToolAssistance.createInstruction(ToolAssistanceImage.RightClick, resetMsg, false, ToolAssistanceInputMethod.Mouse));

    if (this._points.length > 1)
      mouseInstructions.push(ToolAssistance.createModifierKeyInstruction(ToolAssistance.ctrlKey, ToolAssistanceImage.LeftClick, CoreTools.translate("ElementSet.Inputs.AdditionalPoint"), false, ToolAssistanceInputMethod.Mouse));
    if (0 !== this._points.length)
      mouseInstructions.push(ToolAssistance.createKeyboardInstruction(ToolAssistance.createKeyboardInfo([ToolAssistance.ctrlKey, "Z"]), CoreTools.translate("ElementSet.Inputs.UndoLastPoint"), false, ToolAssistanceInputMethod.Mouse));

    const sections: ToolAssistanceSection[] = [];
    sections.push(ToolAssistance.createSection(mouseInstructions, ToolAssistance.inputsLabel));
    sections.push(ToolAssistance.createSection(touchInstructions, ToolAssistance.inputsLabel));

    const instructions = ToolAssistance.createInstructions(mainInstruction, sections);
    IModelApp.notifications.setToolAssistance(instructions);
  }

  protected override setupAndPromptForNextAction(): void {
    IModelApp.accuSnap.enableSnap(true);
    this.showPrompt();

    if (this._isComplete) {
      AccuDrawHintBuilder.deactivate();
      return;
    }

    if (0 === this._points.length)
      return;

    const hints = new AccuDrawHintBuilder();
    hints.setOrigin(this._points[this._points.length - 1]);
    if (1 === this._points.length) {
      hints.setMatrix(this._matrix!);
      hints.setModeRectangular();
    } else if (this._points.length > 1 && !(this._points[this._points.length - 1].isAlmostEqual(this._points[this._points.length - 2]))) {
      const xVec = Vector3d.createStartEnd(this._points[this._points.length - 2], this._points[this._points.length - 1]);
      const zVec = this._matrix!.getColumn(2);
      const matrix = Matrix3d.createRigidFromColumns(xVec, zVec, AxisOrder.XZY);
      if (undefined !== matrix)
        hints.setMatrix(matrix); // Rotate AccuDraw x axis to last segment preserving current up vector...
    }
    hints.setLockZ = true;
    hints.sendHints();
  }

  protected getShapePoints(ev: BeButtonEvent): Point3d[] {
    const points: Point3d[] = [];
    if (undefined === this.targetView || this._points.length < 1)
      return points;
    for (const pt of this._points)
      points.push(pt.clone());

    if (this._isComplete)
      return points;

    const normal = this._matrix!.getColumn(2);
    let currentPt = AccuDrawHintBuilder.projectPointToPlaneInView(ev.point, points[0], normal, ev.viewport!, true);
    if (undefined === currentPt)
      currentPt = ev.point.clone();
    if (2 === points.length && !ev.isControlKey) {
      const xDir = Vector3d.createStartEnd(points[0], points[1]);
      const xLen = xDir.magnitude(); xDir.normalizeInPlace();
      const yDir = xDir.crossProduct(normal); yDir.normalizeInPlace();
      const cornerPt = AccuDrawHintBuilder.projectPointToLineInView(currentPt, points[1], yDir, ev.viewport!, true);
      if (undefined !== cornerPt) {
        points.push(cornerPt);
        cornerPt.plusScaled(xDir, -xLen, currentPt);
      }
    }
    points.push(currentPt);

    if (points.length > 2)
      points.push(points[0].clone());

    return points;
  }

  public override decorate(context: DecorateContext): void {
    if (context.viewport !== this.targetView)
      return;

    const ev = new BeButtonEvent();
    IModelApp.toolAdmin.fillEventFromCursorLocation(ev);
    if (undefined === ev.viewport)
      return;
    const points = this.getShapePoints(ev);
    if (points.length < 2)
      return;

    const builderAccVis = context.createGraphicBuilder(GraphicType.WorldDecoration);
    const builderAccHid = context.createGraphicBuilder(GraphicType.WorldOverlay);
    const colorAccVis = ColorDef.white.adjustedForContrast(context.viewport.view.backgroundColor);
    const colorAccHid = colorAccVis.withAlpha(100);
    const fillAccVis = context.viewport.hilite.color.withAlpha(50);

    builderAccVis.setSymbology(colorAccVis, fillAccVis, 3);
    builderAccHid.setSymbology(colorAccHid, fillAccVis, 1, LinePixels.Code2);

    if (points.length > 2)
      builderAccHid.addShape(points);

    builderAccVis.addLineString(points);
    builderAccHid.addLineString(points);

    context.addDecorationFromBuilder(builderAccVis);
    context.addDecorationFromBuilder(builderAccHid);
  }

  public override decorateSuspended(context: DecorateContext): void { if (this._isComplete) this.decorate(context); }
  public override async onMouseMotion(ev: BeButtonEvent): Promise<void> { if (this._points.length > 0 && undefined !== ev.viewport && !this._isComplete) ev.viewport.invalidateDecorations(); }

  protected async createElement(): Promise<void> {
    assert(this._matrix !== undefined, "should have defined orientation by now");
    const vp = this.targetView;
    if (undefined === vp || this._points.length < 3)
      return;

    const model = this.targetModelId;
    const category = this.targetCategory;

    const origin = this._points[0];
    const angles = new YawPitchRollAngles();
    ElementGeometry.Builder.placementAnglesFromPoints(this._points, this._matrix.getRow(2), angles);

    const localToWorld = Transform.createOriginAndMatrix(origin, angles.toMatrix3d());
    const xyPoints = localToWorld.multiplyInversePoint3dArray(this._points);
    if (undefined === xyPoints)
      return;

    const primitive = LinearSweep.createZSweep(xyPoints, 0.0, this.height, true);
    if (undefined === primitive)
      return;

    try {
      this._startedCmd = await this.startCommand();

      const builder = new GeometryStreamBuilder();
      if (!builder.appendGeometry(primitive))
        return;

      const elemProps: PhysicalElementProps = { classFullName: "Generic:PhysicalObject", model, category, code: Code.createEmpty(), placement: { origin, angles }, geom: builder.geometryStream };
      await basicManipulationIpc.insertGeometricElement(elemProps);
      await this.saveChanges();

    } catch (err: any) {
      IModelApp.notifications.outputMessage(new NotifyMessageDetails(OutputMessagePriority.Error, err.toString()));
    }
  }

  public override async onDataButtonDown(ev: BeButtonEvent): Promise<EventHandled> {
    if (undefined === this.targetView)
      return EventHandled.No;

    if (this._isComplete)
      await this.onReinitialize();

    if (this._points.length > 1 && !ev.isControlKey) {
      const points = this.getShapePoints(ev);
      if (points.length < 3)
        return EventHandled.No;

      this._isComplete = true;
      this._points.length = 0;
      for (const pt of points) this._points.push(pt);

      await this.createElement();

      await this.onReinitialize();
      return EventHandled.No;
    }

    // TODO: Get orientation from AccuDrawHintBuilder.getCurrentRotation...
    if (undefined === this._matrix && undefined === (this._matrix = AccuDrawHintBuilder.getContextRotation(ContextRotationId.Top, this.targetView)))
      return EventHandled.No;

    const currPt = ev.point.clone();
    if (this._points.length > 0) {
      const planePt = AccuDrawHintBuilder.projectPointToPlaneInView(currPt, this._points[0], this._matrix.getColumn(2), this.targetView, true);
      if (undefined !== planePt)
        currPt.setFrom(planePt);
    }

    this._points.push(currPt);
    this.setupAndPromptForNextAction();

    if (!this.isDynamicsStarted)
      this.beginDynamics();

    return EventHandled.No;
  }

  public override async onResetButtonUp(_ev: BeButtonEvent): Promise<EventHandled> {
    await this.onReinitialize();
    return EventHandled.No;
  }

  public override async onReinitialize() {
    this._isComplete = false;
    this._points.length = 0;
    this._matrix = undefined;
    AccuDrawHintBuilder.deactivate();
    this.setupAndPromptForNextAction();
  }

  public override async onUndoPreviousStep(): Promise<boolean> {
    if (0 === this._points.length || this._isComplete)
      return false;

    this._points.pop();
    this.setupAndPromptForNextAction();
    return true;
  }

  public async onRestartTool() {
    const tool = new PlaceBlockTool();
    if (!await tool.run())
      return this.exitTool();
  }
}<|MERGE_RESOLUTION|>--- conflicted
+++ resolved
@@ -30,10 +30,7 @@
       return this._startedCmd;
     return EditTools.startCommand<string>(editorBuiltInCmdIds.cmdBasicManipulation, this.iModel.key);
   }
-<<<<<<< HEAD
-=======
-
->>>>>>> 24ccb8b7
+
   protected allowView(vp: Viewport) { return vp.view.isSpatialView() || vp.view.isDrawingView(); }
   public override isCompatibleViewport(vp: Viewport | undefined, isSelectedViewChange: boolean): boolean { return (super.isCompatibleViewport(vp, isSelectedViewChange) && undefined !== vp && this.allowView(vp)); }
 
