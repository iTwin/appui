/*---------------------------------------------------------------------------------------------
| $Copyright: (c) 2018 Bentley Systems, Incorporated. All rights reserved. $
 *--------------------------------------------------------------------------------------------*/
import "@bentley/icons-webfont/dist/bentley-icons-webfont.css";

import { ConfigurableUiManager } from "@bentley/ui-framework";
import { FrontstageManager } from "@bentley/ui-framework";
import { ContentGroupProps, ViewClass } from "@bentley/ui-framework";
import { ItemPropsList, MessageDirection, GroupItemProps } from "@bentley/ui-framework";
import { TaskPropsList } from "@bentley/ui-framework";
import { WorkflowPropsList } from "@bentley/ui-framework";
import { ContentLayoutProps } from "@bentley/ui-framework";
import { GroupItemDef } from "@bentley/ui-framework";
import { ToolItemDef } from "@bentley/ui-framework";

import { Direction } from "@bentley/ui-ninezone/lib/utilities/Direction";

import { StandardViewId } from "@bentley/imodeljs-frontend";

/** Include application registered Controls in Webpack
 */
import "./contentviews/IModelViewport";   // TODO - move to ui-framework
import "./contentviews/CubeContent";
import "./contentviews/TableExampleContent";
import "./widgets/BreadcrumbDemoWidget";
<<<<<<< HEAD
import "./widgets/TreeDemoWidget";
import "./widgets/TableDemoWidget";
=======
import "./widgets/FeedbackWidget";
>>>>>>> b95a54ea
import "./widgets/NavigationTreeWidget";
import "./widgets/PropertyGridDemoWidget";
import "./tooluiproviders/Tool1UiProvider";
import "./tooluiproviders/Tool2UiProvider";
import "./statusbars/AppStatusBar";
import "./navigationaids/CubeExampleNavigationAid";

import { Frontstage1 } from "./frontstages/Frontstage1";
import { Frontstage2 } from "./frontstages/Frontstage2";
import { Frontstage3 } from "./frontstages/Frontstage3";
import { Frontstage4 } from "./frontstages/Frontstage4";

/** Example Ui Configuration for an iModelJS App
 */
export class AppUi {

  public static initialize() {
    ConfigurableUiManager.initialize();

    AppUi.defineFrontstages();
    AppUi.defineCommonItems();
    AppUi.defineContentGroups();
    AppUi.defineContentLayouts();
    AppUi.defineTasksAndWorkflows();

    if (!FrontstageManager.activeFrontstageDef) {
      const frontstageDef = FrontstageManager.findFrontstageDef("Test4");
      FrontstageManager.setActiveFrontstageDef(frontstageDef);
    }
  }

  /** Define Frontstages
   */
  private static defineFrontstages() {
    ConfigurableUiManager.loadFrontstage(new Frontstage1().defineProps());
    ConfigurableUiManager.loadFrontstage(new Frontstage2().defineProps());
    ConfigurableUiManager.loadFrontstage(new Frontstage3().defineProps());
    ConfigurableUiManager.loadFrontstage(new Frontstage4().defineProps());
  }

  /** Define Common Items used in different Frontstages.
   */
  private static defineCommonItems() {

    const myToolItem1 = new ToolItemDef({
      toolId: "tool1",
      iconClass: "icon-placeholder",
      labelKey: "SampleApp:buttons.tool1",
      applicationData: { key: "value" },
    });
    ConfigurableUiManager.addCommonItem(myToolItem1);

    const myGroupItem1 = new GroupItemDef({
      groupId: "my-group1",
      labelKey: "SampleApp:buttons.toolGroup",
      iconClass: "icon-placeholder",
      items: [myToolItem1, "tool2", "item3", "item4", "item5", "item6", "item7", "item8", "tool1", "tool2", "item3", "item4", "item5", "item6", "item7", "item8"],
      direction: Direction.Bottom,
      itemsInColumn: 7,
    });
    ConfigurableUiManager.addCommonItem(myGroupItem1);

    const myGroupItemProps2: GroupItemProps = {
      groupId: "my-group2",
      labelKey: "SampleApp:buttons.anotherGroup",
      iconClass: "icon-placeholder",
      items: ["tool1", "tool2", "item3", "item4", "item5", "item6", "item7", "item8"],
      direction: Direction.Right,
    };
    ConfigurableUiManager.addCommonItem(new GroupItemDef(myGroupItemProps2));

    const commonItemsList: ItemPropsList = {
      items: [
        {
          messageId: "my-message",
          direction: MessageDirection.UI,
        },
        {
          pageId: "my-page",
        },
        {
          toolId: "tool2",
          iconClass: "icon-placeholder",
          labelKey: "SampleApp:buttons.tool2",
        },
        {
          toolId: "SampleApp.BackstageToggle",
          iconClass: "icon-home",
        },
        {
          toolId: "item3",
          iconClass: "icon-placeholder",
          labelKey: "SampleApp:buttons.item3",
        },
        {
          toolId: "item4",
          iconClass: "icon-placeholder",
          labelKey: "SampleApp:buttons.item4",
        },
        {
          toolId: "item5",
          iconClass: "icon-placeholder",
          labelKey: "SampleApp:buttons.item5",
        },
        {
          toolId: "item6",
          iconClass: "icon-placeholder",
          labelKey: "SampleApp:buttons.item6",
        },
        {
          toolId: "item7",
          iconClass: "icon-placeholder",
          labelKey: "SampleApp:buttons.item7",
        },
        {
          toolId: "item8",
          iconClass: "icon-placeholder",
          labelKey: "SampleApp:buttons.item8",
        },
        {
          messageId: "my-navigation-aid",
          iconClass: "icon-placeholder",
        },
      ],
    };

    ConfigurableUiManager.loadCommonItems(commonItemsList);
  }

  /** Define Content Groups referenced by Frontstages.
   */
  private static defineContentGroups() {
    const one2dIModelViewport: ContentGroupProps = {
      id: "one2dIModelViewport",
      contents: [
        {
          classId: "IModelViewport",
          backgroundColor: { r: 0, g: 0, b: 0, a: 255 },
          defaultViewSpec: {
            viewDefinitionClass: ViewClass.Drawing,
            viewRotation: StandardViewId.Top,
          },
        },
      ],
    };

    const drawingAndSheetViewports: ContentGroupProps = {
      id: "DrawingAndSheetViewports",
      contents: [
        {
          classId: "IModelViewport",
          backgroundColor: { r: 0, g: 0, b: 0, a: 255 },
          defaultViewSpec: {
            viewDefinitionClass: ViewClass.Drawing,
            viewRotation: StandardViewId.Top,
          },
        },
        {
          classId: "IModelViewport",
          backgroundColor: { r: 0, g: 0, b: 0, a: 255 },
          defaultViewSpec: {
            viewDefinitionClass: ViewClass.Sheet,
            viewRotation: StandardViewId.Top,
          },
        },
      ],
    };

    const threeIModelViewportsWithItemsTable: ContentGroupProps = {
      id: "ThreeIModelViewportsWithItemsTable",
      contents: [
        {
          classId: "IModelViewport",
          backgroundColor: { r: 0, g: 0, b: 0, a: 255 },
          defaultViewSpec: {
            viewDefinitionClass: ViewClass.Camera,
            viewRotation: StandardViewId.Iso,
          },
        },
        {
          classId: "IModelViewport",
          backgroundColor: { r: 0, g: 0, b: 0, a: 255 },
          defaultViewSpec: {
            viewDefinitionClass: ViewClass.Orthographic,
            viewRotation: StandardViewId.Top,
          },
        },
        {
          classId: "TablePane",
        },
        {
          classId: "IModelViewport",
          backgroundColor: { r: 0, g: 0, b: 0, a: 255 },
          defaultViewSpec: {
            viewDefinitionClass: ViewClass.Orthographic,
            viewRotation: StandardViewId.Front,
          },
        },
      ],
    };

    const testContentGroup1: ContentGroupProps = {
      id: "TestContentGroup1",
      contents: [
        {
          classId: "IModelViewport",
          applicationData: { label: "Content 1a", bgColor: "black" },
        },
        {
          classId: "IModelViewport",
          applicationData: { label: "Content 2a", bgColor: "black" },
        },
        {
          classId: "TableExampleContent",
          applicationData: { label: "Content 3a", bgColor: "black" },
        },
        {
          classId: "TestContent",
          applicationData: { label: "Content 4a", bgColor: "black" },
        },
      ],
    };

    const testContentGroup2: ContentGroupProps = {
      id: "TestContentGroup2",
      contents: [
        {
          classId: "IModelViewport",
          applicationData: { label: "Content 1b", bgColor: "black" },
        },
        {
          classId: "IModelViewport",
          applicationData: { label: "Content 2b", bgColor: "black" },
        },
        {
          classId: "TableExampleContent",
          applicationData: { label: "Content 3b", bgColor: "black" },
        },
        {
          classId: "IModelViewport",
          applicationData: { label: "Content 4b", bgColor: "black" },
        },
      ],
    };

    const testContentGroup3: ContentGroupProps = {
      id: "TestContentGroup3",
      contents: [
        {
          classId: "IModelViewport",
          applicationData: { label: "Content 1a", bgColor: "black" },
        },
        {
          classId: "CubeContent",
          applicationData: { label: "Content 2a", bgColor: "black" },
        },
        {
          classId: "TableExampleContent",
          applicationData: { label: "Content 3a", bgColor: "black" },
        },
        {
          classId: "IModelViewport",
          applicationData: { label: "Content 4a", bgColor: "black" },
        },
      ],
    };

    const contentGroups: ContentGroupProps[] = [];
    contentGroups.push(one2dIModelViewport, drawingAndSheetViewports, threeIModelViewportsWithItemsTable, testContentGroup1, testContentGroup2, testContentGroup3);
    ConfigurableUiManager.loadContentGroups(contentGroups);
  }

  /** Define Content Layouts referenced by Frontstages.
   */
  private static defineContentLayouts() {
    const contentLayouts: ContentLayoutProps[] = AppUi.getContentLayouts();
    ConfigurableUiManager.loadContentLayouts(contentLayouts);
  }

  private static getContentLayouts(): ContentLayoutProps[] {
    const fourQuadrants: ContentLayoutProps = {
      id: "FourQuadrants",
      descriptionKey: "Protogist:ContentLayoutDef.FourQuadrants",
      priority: 1000,
      horizontalSplit: {
        id: "FourQuadrants.MainHorizontal",
        percentage: 0.50,
        top: { verticalSplit: { id: "FourQuadrants.TopVert", percentage: 0.60, left: 0, right: 1 } },
        bottom: { verticalSplit: { id: "FourQuadrants.BottomVert", percentage: 0.40, left: 2, right: 3 } },
      },
    };

    const twoHalvesVertical: ContentLayoutProps = {
      id: "TwoHalvesVertical",
      descriptionKey: "Protogist:ContentLayoutDef.TwoHalvesVertical",
      priority: 60,
      verticalSplit: { id: "TwoHalvesVertical.VerticalSplit", percentage: 0.50, left: 0, right: 1 },
    };

    const twoHalvesHorizontal: ContentLayoutProps = {
      id: "TwoHalvesHorizontal",
      descriptionKey: "Protogist:ContentLayoutDef.TwoHalvesHorizontal",
      priority: 50,
      horizontalSplit: { id: "TwoHalvesHorizontal.HorizontalSplit", percentage: 0.50, top: 0, bottom: 1 },
    };

    const singleContent: ContentLayoutProps = {
      id: "SingleContent",
      descriptionKey: "Protogist:ContentLayoutDef.SingleContent",
      priority: 100,
    };

    const threeRightStacked: ContentLayoutProps = { // Three Views, one on the left, two stacked on the right.
      id: "ThreeRightStacked",
      descriptionKey: "Protogist:ContentDef.ThreeRightStacked",
      priority: 85,
      verticalSplit: {
        id: "ThreeRightStacked.MainVertical",
        percentage: 0.50,
        left: 0,
        right: { horizontalSplit: { id: "ThreeRightStacked.Right", percentage: 0.50, top: 1, bottom: 2 } },
      },
    };

    const contentLayouts: ContentLayoutProps[] = [];
    // in order to pick out by number of views for convenience.
    contentLayouts.push(singleContent, twoHalvesVertical, threeRightStacked, fourQuadrants, singleContent, twoHalvesHorizontal);
    return contentLayouts;
  }

  public static findLayoutFromContentCount(contentCount: number): ContentLayoutProps | undefined {
    const contentLayouts: ContentLayoutProps[] = AppUi.getContentLayouts();
    if (contentCount <= 4)
      return contentLayouts[contentCount - 1];
    return undefined;
  }

  /** Define Tasks list and Workflows list.
   */
  private static defineTasksAndWorkflows() {
    const taskPropsList: TaskPropsList = {
      tasks: [
        {
          id: "Task1",
          primaryStageId: "Test1",
          iconClass: "icon-placeholder",
          labelKey: "SampleApp:backstage.task1",
        },
        {
          id: "Task2",
          primaryStageId: "Test2",
          iconClass: "icon-placeholder",
          labelKey: "SampleApp:backstage.task2",
        },
      ],
    };

    ConfigurableUiManager.loadTasks(taskPropsList);

    // Test Workflows
    const workflowPropsList: WorkflowPropsList = {
      defaultWorkflowId: "default-workflow",
      taskPicker: {
        classid: "taskpicker-class",
        iconClass: "taskpicker-icon",
        labelKey: "taskpicker-label",
      },
      workflows: [
        {
          id: "ExampleWorkflow",
          iconClass: "icon-placeholder",
          labelKey: "Protogist:Test.my-label",
          defaultTaskId: "task1",
          tasks: ["Task1", "Task2"],
        },
      ],
    };

    ConfigurableUiManager.loadWorkflows(workflowPropsList);
  }
}
<|MERGE_RESOLUTION|>--- conflicted
+++ resolved
@@ -1,412 +1,409 @@
-/*---------------------------------------------------------------------------------------------
-| $Copyright: (c) 2018 Bentley Systems, Incorporated. All rights reserved. $
- *--------------------------------------------------------------------------------------------*/
-import "@bentley/icons-webfont/dist/bentley-icons-webfont.css";
-
-import { ConfigurableUiManager } from "@bentley/ui-framework";
-import { FrontstageManager } from "@bentley/ui-framework";
-import { ContentGroupProps, ViewClass } from "@bentley/ui-framework";
-import { ItemPropsList, MessageDirection, GroupItemProps } from "@bentley/ui-framework";
-import { TaskPropsList } from "@bentley/ui-framework";
-import { WorkflowPropsList } from "@bentley/ui-framework";
-import { ContentLayoutProps } from "@bentley/ui-framework";
-import { GroupItemDef } from "@bentley/ui-framework";
-import { ToolItemDef } from "@bentley/ui-framework";
-
-import { Direction } from "@bentley/ui-ninezone/lib/utilities/Direction";
-
-import { StandardViewId } from "@bentley/imodeljs-frontend";
-
-/** Include application registered Controls in Webpack
- */
-import "./contentviews/IModelViewport";   // TODO - move to ui-framework
-import "./contentviews/CubeContent";
-import "./contentviews/TableExampleContent";
-import "./widgets/BreadcrumbDemoWidget";
-<<<<<<< HEAD
-import "./widgets/TreeDemoWidget";
-import "./widgets/TableDemoWidget";
-=======
-import "./widgets/FeedbackWidget";
->>>>>>> b95a54ea
-import "./widgets/NavigationTreeWidget";
-import "./widgets/PropertyGridDemoWidget";
-import "./tooluiproviders/Tool1UiProvider";
-import "./tooluiproviders/Tool2UiProvider";
-import "./statusbars/AppStatusBar";
-import "./navigationaids/CubeExampleNavigationAid";
-
-import { Frontstage1 } from "./frontstages/Frontstage1";
-import { Frontstage2 } from "./frontstages/Frontstage2";
-import { Frontstage3 } from "./frontstages/Frontstage3";
-import { Frontstage4 } from "./frontstages/Frontstage4";
-
-/** Example Ui Configuration for an iModelJS App
- */
-export class AppUi {
-
-  public static initialize() {
-    ConfigurableUiManager.initialize();
-
-    AppUi.defineFrontstages();
-    AppUi.defineCommonItems();
-    AppUi.defineContentGroups();
-    AppUi.defineContentLayouts();
-    AppUi.defineTasksAndWorkflows();
-
-    if (!FrontstageManager.activeFrontstageDef) {
-      const frontstageDef = FrontstageManager.findFrontstageDef("Test4");
-      FrontstageManager.setActiveFrontstageDef(frontstageDef);
-    }
-  }
-
-  /** Define Frontstages
-   */
-  private static defineFrontstages() {
-    ConfigurableUiManager.loadFrontstage(new Frontstage1().defineProps());
-    ConfigurableUiManager.loadFrontstage(new Frontstage2().defineProps());
-    ConfigurableUiManager.loadFrontstage(new Frontstage3().defineProps());
-    ConfigurableUiManager.loadFrontstage(new Frontstage4().defineProps());
-  }
-
-  /** Define Common Items used in different Frontstages.
-   */
-  private static defineCommonItems() {
-
-    const myToolItem1 = new ToolItemDef({
-      toolId: "tool1",
-      iconClass: "icon-placeholder",
-      labelKey: "SampleApp:buttons.tool1",
-      applicationData: { key: "value" },
-    });
-    ConfigurableUiManager.addCommonItem(myToolItem1);
-
-    const myGroupItem1 = new GroupItemDef({
-      groupId: "my-group1",
-      labelKey: "SampleApp:buttons.toolGroup",
-      iconClass: "icon-placeholder",
-      items: [myToolItem1, "tool2", "item3", "item4", "item5", "item6", "item7", "item8", "tool1", "tool2", "item3", "item4", "item5", "item6", "item7", "item8"],
-      direction: Direction.Bottom,
-      itemsInColumn: 7,
-    });
-    ConfigurableUiManager.addCommonItem(myGroupItem1);
-
-    const myGroupItemProps2: GroupItemProps = {
-      groupId: "my-group2",
-      labelKey: "SampleApp:buttons.anotherGroup",
-      iconClass: "icon-placeholder",
-      items: ["tool1", "tool2", "item3", "item4", "item5", "item6", "item7", "item8"],
-      direction: Direction.Right,
-    };
-    ConfigurableUiManager.addCommonItem(new GroupItemDef(myGroupItemProps2));
-
-    const commonItemsList: ItemPropsList = {
-      items: [
-        {
-          messageId: "my-message",
-          direction: MessageDirection.UI,
-        },
-        {
-          pageId: "my-page",
-        },
-        {
-          toolId: "tool2",
-          iconClass: "icon-placeholder",
-          labelKey: "SampleApp:buttons.tool2",
-        },
-        {
-          toolId: "SampleApp.BackstageToggle",
-          iconClass: "icon-home",
-        },
-        {
-          toolId: "item3",
-          iconClass: "icon-placeholder",
-          labelKey: "SampleApp:buttons.item3",
-        },
-        {
-          toolId: "item4",
-          iconClass: "icon-placeholder",
-          labelKey: "SampleApp:buttons.item4",
-        },
-        {
-          toolId: "item5",
-          iconClass: "icon-placeholder",
-          labelKey: "SampleApp:buttons.item5",
-        },
-        {
-          toolId: "item6",
-          iconClass: "icon-placeholder",
-          labelKey: "SampleApp:buttons.item6",
-        },
-        {
-          toolId: "item7",
-          iconClass: "icon-placeholder",
-          labelKey: "SampleApp:buttons.item7",
-        },
-        {
-          toolId: "item8",
-          iconClass: "icon-placeholder",
-          labelKey: "SampleApp:buttons.item8",
-        },
-        {
-          messageId: "my-navigation-aid",
-          iconClass: "icon-placeholder",
-        },
-      ],
-    };
-
-    ConfigurableUiManager.loadCommonItems(commonItemsList);
-  }
-
-  /** Define Content Groups referenced by Frontstages.
-   */
-  private static defineContentGroups() {
-    const one2dIModelViewport: ContentGroupProps = {
-      id: "one2dIModelViewport",
-      contents: [
-        {
-          classId: "IModelViewport",
-          backgroundColor: { r: 0, g: 0, b: 0, a: 255 },
-          defaultViewSpec: {
-            viewDefinitionClass: ViewClass.Drawing,
-            viewRotation: StandardViewId.Top,
-          },
-        },
-      ],
-    };
-
-    const drawingAndSheetViewports: ContentGroupProps = {
-      id: "DrawingAndSheetViewports",
-      contents: [
-        {
-          classId: "IModelViewport",
-          backgroundColor: { r: 0, g: 0, b: 0, a: 255 },
-          defaultViewSpec: {
-            viewDefinitionClass: ViewClass.Drawing,
-            viewRotation: StandardViewId.Top,
-          },
-        },
-        {
-          classId: "IModelViewport",
-          backgroundColor: { r: 0, g: 0, b: 0, a: 255 },
-          defaultViewSpec: {
-            viewDefinitionClass: ViewClass.Sheet,
-            viewRotation: StandardViewId.Top,
-          },
-        },
-      ],
-    };
-
-    const threeIModelViewportsWithItemsTable: ContentGroupProps = {
-      id: "ThreeIModelViewportsWithItemsTable",
-      contents: [
-        {
-          classId: "IModelViewport",
-          backgroundColor: { r: 0, g: 0, b: 0, a: 255 },
-          defaultViewSpec: {
-            viewDefinitionClass: ViewClass.Camera,
-            viewRotation: StandardViewId.Iso,
-          },
-        },
-        {
-          classId: "IModelViewport",
-          backgroundColor: { r: 0, g: 0, b: 0, a: 255 },
-          defaultViewSpec: {
-            viewDefinitionClass: ViewClass.Orthographic,
-            viewRotation: StandardViewId.Top,
-          },
-        },
-        {
-          classId: "TablePane",
-        },
-        {
-          classId: "IModelViewport",
-          backgroundColor: { r: 0, g: 0, b: 0, a: 255 },
-          defaultViewSpec: {
-            viewDefinitionClass: ViewClass.Orthographic,
-            viewRotation: StandardViewId.Front,
-          },
-        },
-      ],
-    };
-
-    const testContentGroup1: ContentGroupProps = {
-      id: "TestContentGroup1",
-      contents: [
-        {
-          classId: "IModelViewport",
-          applicationData: { label: "Content 1a", bgColor: "black" },
-        },
-        {
-          classId: "IModelViewport",
-          applicationData: { label: "Content 2a", bgColor: "black" },
-        },
-        {
-          classId: "TableExampleContent",
-          applicationData: { label: "Content 3a", bgColor: "black" },
-        },
-        {
-          classId: "TestContent",
-          applicationData: { label: "Content 4a", bgColor: "black" },
-        },
-      ],
-    };
-
-    const testContentGroup2: ContentGroupProps = {
-      id: "TestContentGroup2",
-      contents: [
-        {
-          classId: "IModelViewport",
-          applicationData: { label: "Content 1b", bgColor: "black" },
-        },
-        {
-          classId: "IModelViewport",
-          applicationData: { label: "Content 2b", bgColor: "black" },
-        },
-        {
-          classId: "TableExampleContent",
-          applicationData: { label: "Content 3b", bgColor: "black" },
-        },
-        {
-          classId: "IModelViewport",
-          applicationData: { label: "Content 4b", bgColor: "black" },
-        },
-      ],
-    };
-
-    const testContentGroup3: ContentGroupProps = {
-      id: "TestContentGroup3",
-      contents: [
-        {
-          classId: "IModelViewport",
-          applicationData: { label: "Content 1a", bgColor: "black" },
-        },
-        {
-          classId: "CubeContent",
-          applicationData: { label: "Content 2a", bgColor: "black" },
-        },
-        {
-          classId: "TableExampleContent",
-          applicationData: { label: "Content 3a", bgColor: "black" },
-        },
-        {
-          classId: "IModelViewport",
-          applicationData: { label: "Content 4a", bgColor: "black" },
-        },
-      ],
-    };
-
-    const contentGroups: ContentGroupProps[] = [];
-    contentGroups.push(one2dIModelViewport, drawingAndSheetViewports, threeIModelViewportsWithItemsTable, testContentGroup1, testContentGroup2, testContentGroup3);
-    ConfigurableUiManager.loadContentGroups(contentGroups);
-  }
-
-  /** Define Content Layouts referenced by Frontstages.
-   */
-  private static defineContentLayouts() {
-    const contentLayouts: ContentLayoutProps[] = AppUi.getContentLayouts();
-    ConfigurableUiManager.loadContentLayouts(contentLayouts);
-  }
-
-  private static getContentLayouts(): ContentLayoutProps[] {
-    const fourQuadrants: ContentLayoutProps = {
-      id: "FourQuadrants",
-      descriptionKey: "Protogist:ContentLayoutDef.FourQuadrants",
-      priority: 1000,
-      horizontalSplit: {
-        id: "FourQuadrants.MainHorizontal",
-        percentage: 0.50,
-        top: { verticalSplit: { id: "FourQuadrants.TopVert", percentage: 0.60, left: 0, right: 1 } },
-        bottom: { verticalSplit: { id: "FourQuadrants.BottomVert", percentage: 0.40, left: 2, right: 3 } },
-      },
-    };
-
-    const twoHalvesVertical: ContentLayoutProps = {
-      id: "TwoHalvesVertical",
-      descriptionKey: "Protogist:ContentLayoutDef.TwoHalvesVertical",
-      priority: 60,
-      verticalSplit: { id: "TwoHalvesVertical.VerticalSplit", percentage: 0.50, left: 0, right: 1 },
-    };
-
-    const twoHalvesHorizontal: ContentLayoutProps = {
-      id: "TwoHalvesHorizontal",
-      descriptionKey: "Protogist:ContentLayoutDef.TwoHalvesHorizontal",
-      priority: 50,
-      horizontalSplit: { id: "TwoHalvesHorizontal.HorizontalSplit", percentage: 0.50, top: 0, bottom: 1 },
-    };
-
-    const singleContent: ContentLayoutProps = {
-      id: "SingleContent",
-      descriptionKey: "Protogist:ContentLayoutDef.SingleContent",
-      priority: 100,
-    };
-
-    const threeRightStacked: ContentLayoutProps = { // Three Views, one on the left, two stacked on the right.
-      id: "ThreeRightStacked",
-      descriptionKey: "Protogist:ContentDef.ThreeRightStacked",
-      priority: 85,
-      verticalSplit: {
-        id: "ThreeRightStacked.MainVertical",
-        percentage: 0.50,
-        left: 0,
-        right: { horizontalSplit: { id: "ThreeRightStacked.Right", percentage: 0.50, top: 1, bottom: 2 } },
-      },
-    };
-
-    const contentLayouts: ContentLayoutProps[] = [];
-    // in order to pick out by number of views for convenience.
-    contentLayouts.push(singleContent, twoHalvesVertical, threeRightStacked, fourQuadrants, singleContent, twoHalvesHorizontal);
-    return contentLayouts;
-  }
-
-  public static findLayoutFromContentCount(contentCount: number): ContentLayoutProps | undefined {
-    const contentLayouts: ContentLayoutProps[] = AppUi.getContentLayouts();
-    if (contentCount <= 4)
-      return contentLayouts[contentCount - 1];
-    return undefined;
-  }
-
-  /** Define Tasks list and Workflows list.
-   */
-  private static defineTasksAndWorkflows() {
-    const taskPropsList: TaskPropsList = {
-      tasks: [
-        {
-          id: "Task1",
-          primaryStageId: "Test1",
-          iconClass: "icon-placeholder",
-          labelKey: "SampleApp:backstage.task1",
-        },
-        {
-          id: "Task2",
-          primaryStageId: "Test2",
-          iconClass: "icon-placeholder",
-          labelKey: "SampleApp:backstage.task2",
-        },
-      ],
-    };
-
-    ConfigurableUiManager.loadTasks(taskPropsList);
-
-    // Test Workflows
-    const workflowPropsList: WorkflowPropsList = {
-      defaultWorkflowId: "default-workflow",
-      taskPicker: {
-        classid: "taskpicker-class",
-        iconClass: "taskpicker-icon",
-        labelKey: "taskpicker-label",
-      },
-      workflows: [
-        {
-          id: "ExampleWorkflow",
-          iconClass: "icon-placeholder",
-          labelKey: "Protogist:Test.my-label",
-          defaultTaskId: "task1",
-          tasks: ["Task1", "Task2"],
-        },
-      ],
-    };
-
-    ConfigurableUiManager.loadWorkflows(workflowPropsList);
-  }
-}
+/*---------------------------------------------------------------------------------------------
+| $Copyright: (c) 2018 Bentley Systems, Incorporated. All rights reserved. $
+ *--------------------------------------------------------------------------------------------*/
+import "@bentley/icons-webfont/dist/bentley-icons-webfont.css";
+
+import { ConfigurableUiManager } from "@bentley/ui-framework";
+import { FrontstageManager } from "@bentley/ui-framework";
+import { ContentGroupProps, ViewClass } from "@bentley/ui-framework";
+import { ItemPropsList, MessageDirection, GroupItemProps } from "@bentley/ui-framework";
+import { TaskPropsList } from "@bentley/ui-framework";
+import { WorkflowPropsList } from "@bentley/ui-framework";
+import { ContentLayoutProps } from "@bentley/ui-framework";
+import { GroupItemDef } from "@bentley/ui-framework";
+import { ToolItemDef } from "@bentley/ui-framework";
+
+import { Direction } from "@bentley/ui-ninezone/lib/utilities/Direction";
+
+import { StandardViewId } from "@bentley/imodeljs-frontend";
+
+/** Include application registered Controls in Webpack
+ */
+import "./contentviews/IModelViewport";   // TODO - move to ui-framework
+import "./contentviews/CubeContent";
+import "./contentviews/TableExampleContent";
+import "./widgets/BreadcrumbDemoWidget";
+import "./widgets/TreeDemoWidget";
+import "./widgets/TableDemoWidget";
+import "./widgets/FeedbackWidget";
+import "./widgets/NavigationTreeWidget";
+import "./widgets/PropertyGridDemoWidget";
+import "./tooluiproviders/Tool1UiProvider";
+import "./tooluiproviders/Tool2UiProvider";
+import "./statusbars/AppStatusBar";
+import "./navigationaids/CubeExampleNavigationAid";
+
+import { Frontstage1 } from "./frontstages/Frontstage1";
+import { Frontstage2 } from "./frontstages/Frontstage2";
+import { Frontstage3 } from "./frontstages/Frontstage3";
+import { Frontstage4 } from "./frontstages/Frontstage4";
+
+/** Example Ui Configuration for an iModelJS App
+ */
+export class AppUi {
+
+  public static initialize() {
+    ConfigurableUiManager.initialize();
+
+    AppUi.defineFrontstages();
+    AppUi.defineCommonItems();
+    AppUi.defineContentGroups();
+    AppUi.defineContentLayouts();
+    AppUi.defineTasksAndWorkflows();
+
+    if (!FrontstageManager.activeFrontstageDef) {
+      const frontstageDef = FrontstageManager.findFrontstageDef("Test4");
+      FrontstageManager.setActiveFrontstageDef(frontstageDef);
+    }
+  }
+
+  /** Define Frontstages
+   */
+  private static defineFrontstages() {
+    ConfigurableUiManager.loadFrontstage(new Frontstage1().defineProps());
+    ConfigurableUiManager.loadFrontstage(new Frontstage2().defineProps());
+    ConfigurableUiManager.loadFrontstage(new Frontstage3().defineProps());
+    ConfigurableUiManager.loadFrontstage(new Frontstage4().defineProps());
+  }
+
+  /** Define Common Items used in different Frontstages.
+   */
+  private static defineCommonItems() {
+
+    const myToolItem1 = new ToolItemDef({
+      toolId: "tool1",
+      iconClass: "icon-placeholder",
+      labelKey: "SampleApp:buttons.tool1",
+      applicationData: { key: "value" },
+    });
+    ConfigurableUiManager.addCommonItem(myToolItem1);
+
+    const myGroupItem1 = new GroupItemDef({
+      groupId: "my-group1",
+      labelKey: "SampleApp:buttons.toolGroup",
+      iconClass: "icon-placeholder",
+      items: [myToolItem1, "tool2", "item3", "item4", "item5", "item6", "item7", "item8", "tool1", "tool2", "item3", "item4", "item5", "item6", "item7", "item8"],
+      direction: Direction.Bottom,
+      itemsInColumn: 7,
+    });
+    ConfigurableUiManager.addCommonItem(myGroupItem1);
+
+    const myGroupItemProps2: GroupItemProps = {
+      groupId: "my-group2",
+      labelKey: "SampleApp:buttons.anotherGroup",
+      iconClass: "icon-placeholder",
+      items: ["tool1", "tool2", "item3", "item4", "item5", "item6", "item7", "item8"],
+      direction: Direction.Right,
+    };
+    ConfigurableUiManager.addCommonItem(new GroupItemDef(myGroupItemProps2));
+
+    const commonItemsList: ItemPropsList = {
+      items: [
+        {
+          messageId: "my-message",
+          direction: MessageDirection.UI,
+        },
+        {
+          pageId: "my-page",
+        },
+        {
+          toolId: "tool2",
+          iconClass: "icon-placeholder",
+          labelKey: "SampleApp:buttons.tool2",
+        },
+        {
+          toolId: "SampleApp.BackstageToggle",
+          iconClass: "icon-home",
+        },
+        {
+          toolId: "item3",
+          iconClass: "icon-placeholder",
+          labelKey: "SampleApp:buttons.item3",
+        },
+        {
+          toolId: "item4",
+          iconClass: "icon-placeholder",
+          labelKey: "SampleApp:buttons.item4",
+        },
+        {
+          toolId: "item5",
+          iconClass: "icon-placeholder",
+          labelKey: "SampleApp:buttons.item5",
+        },
+        {
+          toolId: "item6",
+          iconClass: "icon-placeholder",
+          labelKey: "SampleApp:buttons.item6",
+        },
+        {
+          toolId: "item7",
+          iconClass: "icon-placeholder",
+          labelKey: "SampleApp:buttons.item7",
+        },
+        {
+          toolId: "item8",
+          iconClass: "icon-placeholder",
+          labelKey: "SampleApp:buttons.item8",
+        },
+        {
+          messageId: "my-navigation-aid",
+          iconClass: "icon-placeholder",
+        },
+      ],
+    };
+
+    ConfigurableUiManager.loadCommonItems(commonItemsList);
+  }
+
+  /** Define Content Groups referenced by Frontstages.
+   */
+  private static defineContentGroups() {
+    const one2dIModelViewport: ContentGroupProps = {
+      id: "one2dIModelViewport",
+      contents: [
+        {
+          classId: "IModelViewport",
+          backgroundColor: { r: 0, g: 0, b: 0, a: 255 },
+          defaultViewSpec: {
+            viewDefinitionClass: ViewClass.Drawing,
+            viewRotation: StandardViewId.Top,
+          },
+        },
+      ],
+    };
+
+    const drawingAndSheetViewports: ContentGroupProps = {
+      id: "DrawingAndSheetViewports",
+      contents: [
+        {
+          classId: "IModelViewport",
+          backgroundColor: { r: 0, g: 0, b: 0, a: 255 },
+          defaultViewSpec: {
+            viewDefinitionClass: ViewClass.Drawing,
+            viewRotation: StandardViewId.Top,
+          },
+        },
+        {
+          classId: "IModelViewport",
+          backgroundColor: { r: 0, g: 0, b: 0, a: 255 },
+          defaultViewSpec: {
+            viewDefinitionClass: ViewClass.Sheet,
+            viewRotation: StandardViewId.Top,
+          },
+        },
+      ],
+    };
+
+    const threeIModelViewportsWithItemsTable: ContentGroupProps = {
+      id: "ThreeIModelViewportsWithItemsTable",
+      contents: [
+        {
+          classId: "IModelViewport",
+          backgroundColor: { r: 0, g: 0, b: 0, a: 255 },
+          defaultViewSpec: {
+            viewDefinitionClass: ViewClass.Camera,
+            viewRotation: StandardViewId.Iso,
+          },
+        },
+        {
+          classId: "IModelViewport",
+          backgroundColor: { r: 0, g: 0, b: 0, a: 255 },
+          defaultViewSpec: {
+            viewDefinitionClass: ViewClass.Orthographic,
+            viewRotation: StandardViewId.Top,
+          },
+        },
+        {
+          classId: "TablePane",
+        },
+        {
+          classId: "IModelViewport",
+          backgroundColor: { r: 0, g: 0, b: 0, a: 255 },
+          defaultViewSpec: {
+            viewDefinitionClass: ViewClass.Orthographic,
+            viewRotation: StandardViewId.Front,
+          },
+        },
+      ],
+    };
+
+    const testContentGroup1: ContentGroupProps = {
+      id: "TestContentGroup1",
+      contents: [
+        {
+          classId: "IModelViewport",
+          applicationData: { label: "Content 1a", bgColor: "black" },
+        },
+        {
+          classId: "IModelViewport",
+          applicationData: { label: "Content 2a", bgColor: "black" },
+        },
+        {
+          classId: "TableExampleContent",
+          applicationData: { label: "Content 3a", bgColor: "black" },
+        },
+        {
+          classId: "TestContent",
+          applicationData: { label: "Content 4a", bgColor: "black" },
+        },
+      ],
+    };
+
+    const testContentGroup2: ContentGroupProps = {
+      id: "TestContentGroup2",
+      contents: [
+        {
+          classId: "IModelViewport",
+          applicationData: { label: "Content 1b", bgColor: "black" },
+        },
+        {
+          classId: "IModelViewport",
+          applicationData: { label: "Content 2b", bgColor: "black" },
+        },
+        {
+          classId: "TableExampleContent",
+          applicationData: { label: "Content 3b", bgColor: "black" },
+        },
+        {
+          classId: "IModelViewport",
+          applicationData: { label: "Content 4b", bgColor: "black" },
+        },
+      ],
+    };
+
+    const testContentGroup3: ContentGroupProps = {
+      id: "TestContentGroup3",
+      contents: [
+        {
+          classId: "IModelViewport",
+          applicationData: { label: "Content 1a", bgColor: "black" },
+        },
+        {
+          classId: "CubeContent",
+          applicationData: { label: "Content 2a", bgColor: "black" },
+        },
+        {
+          classId: "TableExampleContent",
+          applicationData: { label: "Content 3a", bgColor: "black" },
+        },
+        {
+          classId: "IModelViewport",
+          applicationData: { label: "Content 4a", bgColor: "black" },
+        },
+      ],
+    };
+
+    const contentGroups: ContentGroupProps[] = [];
+    contentGroups.push(one2dIModelViewport, drawingAndSheetViewports, threeIModelViewportsWithItemsTable, testContentGroup1, testContentGroup2, testContentGroup3);
+    ConfigurableUiManager.loadContentGroups(contentGroups);
+  }
+
+  /** Define Content Layouts referenced by Frontstages.
+   */
+  private static defineContentLayouts() {
+    const contentLayouts: ContentLayoutProps[] = AppUi.getContentLayouts();
+    ConfigurableUiManager.loadContentLayouts(contentLayouts);
+  }
+
+  private static getContentLayouts(): ContentLayoutProps[] {
+    const fourQuadrants: ContentLayoutProps = {
+      id: "FourQuadrants",
+      descriptionKey: "Protogist:ContentLayoutDef.FourQuadrants",
+      priority: 1000,
+      horizontalSplit: {
+        id: "FourQuadrants.MainHorizontal",
+        percentage: 0.50,
+        top: { verticalSplit: { id: "FourQuadrants.TopVert", percentage: 0.60, left: 0, right: 1 } },
+        bottom: { verticalSplit: { id: "FourQuadrants.BottomVert", percentage: 0.40, left: 2, right: 3 } },
+      },
+    };
+
+    const twoHalvesVertical: ContentLayoutProps = {
+      id: "TwoHalvesVertical",
+      descriptionKey: "Protogist:ContentLayoutDef.TwoHalvesVertical",
+      priority: 60,
+      verticalSplit: { id: "TwoHalvesVertical.VerticalSplit", percentage: 0.50, left: 0, right: 1 },
+    };
+
+    const twoHalvesHorizontal: ContentLayoutProps = {
+      id: "TwoHalvesHorizontal",
+      descriptionKey: "Protogist:ContentLayoutDef.TwoHalvesHorizontal",
+      priority: 50,
+      horizontalSplit: { id: "TwoHalvesHorizontal.HorizontalSplit", percentage: 0.50, top: 0, bottom: 1 },
+    };
+
+    const singleContent: ContentLayoutProps = {
+      id: "SingleContent",
+      descriptionKey: "Protogist:ContentLayoutDef.SingleContent",
+      priority: 100,
+    };
+
+    const threeRightStacked: ContentLayoutProps = { // Three Views, one on the left, two stacked on the right.
+      id: "ThreeRightStacked",
+      descriptionKey: "Protogist:ContentDef.ThreeRightStacked",
+      priority: 85,
+      verticalSplit: {
+        id: "ThreeRightStacked.MainVertical",
+        percentage: 0.50,
+        left: 0,
+        right: { horizontalSplit: { id: "ThreeRightStacked.Right", percentage: 0.50, top: 1, bottom: 2 } },
+      },
+    };
+
+    const contentLayouts: ContentLayoutProps[] = [];
+    // in order to pick out by number of views for convenience.
+    contentLayouts.push(singleContent, twoHalvesVertical, threeRightStacked, fourQuadrants, singleContent, twoHalvesHorizontal);
+    return contentLayouts;
+  }
+
+  public static findLayoutFromContentCount(contentCount: number): ContentLayoutProps | undefined {
+    const contentLayouts: ContentLayoutProps[] = AppUi.getContentLayouts();
+    if (contentCount <= 4)
+      return contentLayouts[contentCount - 1];
+    return undefined;
+  }
+
+  /** Define Tasks list and Workflows list.
+   */
+  private static defineTasksAndWorkflows() {
+    const taskPropsList: TaskPropsList = {
+      tasks: [
+        {
+          id: "Task1",
+          primaryStageId: "Test1",
+          iconClass: "icon-placeholder",
+          labelKey: "SampleApp:backstage.task1",
+        },
+        {
+          id: "Task2",
+          primaryStageId: "Test2",
+          iconClass: "icon-placeholder",
+          labelKey: "SampleApp:backstage.task2",
+        },
+      ],
+    };
+
+    ConfigurableUiManager.loadTasks(taskPropsList);
+
+    // Test Workflows
+    const workflowPropsList: WorkflowPropsList = {
+      defaultWorkflowId: "default-workflow",
+      taskPicker: {
+        classid: "taskpicker-class",
+        iconClass: "taskpicker-icon",
+        labelKey: "taskpicker-label",
+      },
+      workflows: [
+        {
+          id: "ExampleWorkflow",
+          iconClass: "icon-placeholder",
+          labelKey: "Protogist:Test.my-label",
+          defaultTaskId: "task1",
+          tasks: ["Task1", "Task2"],
+        },
+      ],
+    };
+
+    ConfigurableUiManager.loadWorkflows(workflowPropsList);
+  }
+}