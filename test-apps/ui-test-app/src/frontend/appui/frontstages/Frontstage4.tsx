--- conflicted
+++ resolved
@@ -156,7 +156,6 @@
       },
     );
 
-<<<<<<< HEAD
     return {
       id: this.id,
       defaultTool: CoreTools.selectElementCommand,
@@ -175,10 +174,6 @@
           start: {
             widgets: [
               { iconSpec: "icon-placeholder", labelKey: "SampleApp:widgets.NavigationTree", control: NavigationTreeWidgetControl },
-              { iconSpec: "icon-placeholder", labelKey: "SampleApp:widgets.BreadcrumbDemo", control: BreadcrumbDemoWidgetControl },
-              { iconSpec: "icon-placeholder", labelKey: "SampleApp:widgets.TreeSelectionDemo", control: TreeSelectionDemoWidgetControl },
-              { iconSpec: "icon-placeholder", labelKey: "SampleApp:widgets.NavigationTree", control: NavigationTreeWidgetControl },
-              { iconSpec: "icon-placeholder", labelKey: "SampleApp:widgets.BreadcrumbDemo", control: BreadcrumbDemoWidgetControl },
               { iconSpec: "icon-placeholder", labelKey: "SampleApp:widgets.TreeSelectionDemo", control: TreeSelectionDemoWidgetControl },
             ],
           },
@@ -186,8 +181,6 @@
             widgets: [
               { id: "VerticalPropertyGrid", defaultState: WidgetState.Hidden, iconSpec: "icon-placeholder", labelKey: "SampleApp:widgets.VerticalPropertyGrid", control: VerticalPropertyGridWidgetControl },
               { defaultState: WidgetState.Open, iconSpec: "icon-placeholder", labelKey: "SampleApp:widgets.HorizontalPropertyGrid", control: HorizontalPropertyGridWidgetControl },
-              { iconSpec: "icon-placeholder", labelKey: "SampleApp:widgets.TableDemo", control: TableDemoWidgetControl },
-              { id: "VerticalPropertyGrid", defaultState: WidgetState.Hidden, iconSpec: "icon-placeholder", labelKey: "SampleApp:widgets.VerticalPropertyGrid", control: VerticalPropertyGridWidgetControl },
               { defaultState: WidgetState.Open, iconSpec: "icon-placeholder", labelKey: "SampleApp:widgets.HorizontalPropertyGrid", control: HorizontalPropertyGridWidgetControl2 },
               { iconSpec: "icon-placeholder", labelKey: "SampleApp:widgets.TableDemo", control: TableDemoWidgetControl },
             ],
@@ -198,79 +191,6 @@
         classId: "SmallStatusBar",
       },
     };
-=======
-    return (
-      <Frontstage
-        id={this.id}
-        defaultTool={CoreTools.selectElementCommand}
-        contentGroup={myContentGroup}
-        defaultContentId="TestContent1"
-        contentManipulationTools={
-          <Zone
-            widgets={[
-              <Widget isFreeform={true} element={this.getToolWidget()} />,
-            ]}
-          />
-        }
-        toolSettings={
-          <Zone
-            widgets={[
-              <Widget isToolSettings={true} />,
-            ]}
-          />
-        }
-        viewNavigationTools={
-          <Zone
-            widgets={[
-              <Widget isFreeform={true} element={this.getNavigationWidget()} />,
-            ]}
-          />
-        }
-        centerRight={
-          <Zone defaultState={ZoneState.Minimized} allowsMerging={false}
-            widgets={[
-              <Widget iconSpec="icon-placeholder" labelKey="SampleApp:widgets.NavigationTree" control={NavigationTreeWidgetControl} />,
-              <Widget iconSpec="icon-placeholder" labelKey="SampleApp:widgets.TreeSelectionDemo" control={TreeSelectionDemoWidgetControl} />,
-            ]}
-          />
-        }
-        rightPanel={<StagePanel
-          defaultState={StagePanelState.Minimized}
-          panelZones={{
-            start: {
-              widgets: [
-                <Widget iconSpec="icon-placeholder" labelKey="SampleApp:widgets.NavigationTree" control={NavigationTreeWidgetControl} />,
-                <Widget iconSpec="icon-placeholder" labelKey="SampleApp:widgets.TreeSelectionDemo" control={TreeSelectionDemoWidgetControl} />,
-              ],
-            },
-            end: {
-              widgets: [
-                <Widget id="VerticalPropertyGrid" defaultState={WidgetState.Hidden} iconSpec="icon-placeholder" labelKey="SampleApp:widgets.VerticalPropertyGrid" control={VerticalPropertyGridWidgetControl} />,
-                <Widget defaultState={WidgetState.Open} iconSpec="icon-placeholder" labelKey="SampleApp:widgets.HorizontalPropertyGrid" control={HorizontalPropertyGridWidgetControl2} />,
-                <Widget iconSpec="icon-placeholder" labelKey="SampleApp:widgets.TableDemo" control={TableDemoWidgetControl} />,
-              ],
-            },
-          }}
-        />}
-        statusBar={
-          <Zone
-            widgets={[
-              <Widget isStatusBar={true} classId="SmallStatusBar" />,
-            ]}
-          />
-        }
-        bottomRight={
-          <Zone defaultState={ZoneState.Open} allowsMerging={true}
-            widgets={[
-              <Widget id="VerticalPropertyGrid" defaultState={WidgetState.Hidden} iconSpec="icon-placeholder" labelKey="SampleApp:widgets.VerticalPropertyGrid" control={VerticalPropertyGridWidgetControl} />,
-              <Widget defaultState={WidgetState.Open} iconSpec="icon-placeholder" labelKey="SampleApp:widgets.HorizontalPropertyGrid" control={HorizontalPropertyGridWidgetControl} />,
-              <Widget iconSpec="icon-placeholder" labelKey="SampleApp:widgets.TableDemo" control={TableDemoWidgetControl} />,
-            ]}
-          />
-        }
-      />
-    );
->>>>>>> 907a73f5
   }
 
   /** Define a ToolWidget with Buttons to display in the TopLeft zone. */
