--- conflicted
+++ resolved
@@ -144,7 +144,6 @@
             iconClass: "icon-placeholder",
             labelKey: "SampleApp:Test.my-label",
           },
-<<<<<<< HEAD
           {
             classId: "TableDemoWidget",
             defaultState: WidgetState.Open,
@@ -157,8 +156,6 @@
             iconClass: "icon-placeholder",
             labelKey: "SampleApp:Test.my-label",
           },
-=======
->>>>>>> b95a54ea
         ],
       },
     };
