--- conflicted
+++ resolved
@@ -1183,122 +1183,6 @@
     return {
       title: "Inputs",
       examples: [
-<<<<<<< HEAD
-        createComponentExample(
-          "Number Input .25 step",
-          "New Numeric Input component",
-          <NumberInput
-            value={10.5}
-            precision={2}
-            step={0.25}
-            containerClassName="uicore-full-width"
-          />
-        ),
-        createComponentExample(
-          "Disabled Number Input .25 step",
-          "New Numeric Input component",
-          <NumberInput
-            value={10.5}
-            precision={2}
-            step={0.25}
-            containerClassName="uicore-full-width"
-            disabled
-          />
-        ),
-        createComponentExample(
-          "Number Input .25 step w/snap",
-          "New Numeric Input component",
-          <NumberInput
-            value={10.5}
-            precision={2}
-            step={0.25}
-            snap
-            containerClassName="uicore-full-width"
-          />
-        ),
-        createComponentExample(
-          "Number Input .25 step w/snap custom format and parser",
-          "New Numeric Input component",
-          <NumberInput
-            value={10.5}
-            format={formatDollar}
-            parse={parseDollar}
-            precision={2}
-            step={0.25}
-            snap
-            containerClassName="uicore-full-width"
-          />
-        ),
-        createComponentExample(
-          "Number Input w/touch buttons",
-          "New Numeric Input component",
-          <NumberInput
-            value={10.5}
-            precision={2}
-            step={0.5}
-            snap
-            showTouchButtons
-            containerClassName="uicore-full-width"
-          />
-        ),
-        createComponentExample(
-          "Number Input w/snap  & custom step",
-          "New Numeric Input component",
-          <NumberInput
-            value={10.5}
-            precision={2}
-            step={exoticStep}
-            snap
-            containerClassName="uicore-full-width"
-          />
-        ),
-        createComponentExample(
-          "Number Input w/placeholder",
-          "New Numeric Input component",
-          <NumberInput
-            placeholder="Enter Input"
-            precision={2}
-            step={0.25}
-            containerClassName="uicore-full-width"
-          />
-        ),
-        createComponentExample(
-          "Icon Input",
-          "Icon Input component",
-          <IconInput
-            placeholder="Icon Input"
-            icon={<Icon iconSpec="icon-placeholder" />}
-            containerClassName="uicore-full-width"
-          />
-        ),
-
-        createComponentExample(
-          "Image Checkbox",
-          "ImageCheckbox with WebFonts",
-          <SampleImageCheckBox
-            imageOn="icon-more-circular"
-            imageOff="icon-more-vertical-circular"
-          />
-        ),
-        createComponentExample(
-          "Image Checkbox",
-          "ImageCheckbox with SVG (deprecate sprite)",
-          <SampleImageCheckBox
-            imageOn={IconSpecUtilities.createSvgIconSpec(moreSvg)}
-            imageOff={IconSpecUtilities.createSvgIconSpec(moreVerticalSvg)}
-          />
-        ),
-        createComponentExample(
-          "Image Checkbox",
-          "ImageCheckbox with SVG using web component",
-          <SampleImageCheckBox
-            imageOn={IconSpecUtilities.createWebComponentIconSpec(moreWebSvg)}
-            imageOff={IconSpecUtilities.createWebComponentIconSpec(
-              moreVerticalWebSvg
-            )}
-          />
-        ),
-=======
         createComponentExample("Number Input .25 step", "New Numeric Input component", <NumberInput value={10.5} precision={2} step={0.25} containerClassName="uicore-full-width" />),
         createComponentExample("Disabled Number Input .25 step", "New Numeric Input component", <NumberInput value={10.5} precision={2} step={0.25} containerClassName="uicore-full-width" disabled />),
         createComponentExample("Number Input .25 step w/snap", "New Numeric Input component", <NumberInput value={10.5} precision={2} step={0.25} snap containerClassName="uicore-full-width" />),
@@ -1310,7 +1194,6 @@
 
         createComponentExample("Image Checkbox", "ImageCheckbox with WebFonts", <SampleImageCheckBox imageOn="icon-more-circular" imageOff="icon-more-vertical-circular" />),
         createComponentExample("Image Checkbox", "ImageCheckbox with SVG using web component", <SampleImageCheckBox imageOn={IconSpecUtilities.createWebComponentIconSpec(moreWebSvg)} imageOff={IconSpecUtilities.createWebComponentIconSpec(moreVerticalWebSvg)} />),
->>>>>>> a69639c1
       ],
     };
   }
