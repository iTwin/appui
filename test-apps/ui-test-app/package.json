--- conflicted
+++ resolved
@@ -105,11 +105,8 @@
     "@itwin/imodels-client-authoring": "^2.2.1",
     "@itwin/imodels-client-management": "^2.2.1",
     "@itwin/itwinui-css": "0.x",
-<<<<<<< HEAD
     "@itwin/itwinui-react": "2.2.1",
-=======
     "@itwin/itwinui-variables": "^1.0.0",
->>>>>>> 38d83cc7
     "@itwin/itwinui-icons-react": "^1.8.0",
     "@itwin/map-layers": "^3.5.1",
     "@itwin/map-layers-auth": "^3.5.1",
