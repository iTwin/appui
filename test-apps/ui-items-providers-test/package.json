--- conflicted
+++ resolved
@@ -53,12 +53,9 @@
     "@itwin/presentation-frontend": "^3.5.1",
     "@itwin/presentation-components": "^3.5.1",
     "@itwin/itwinui-css": "0.x",
-<<<<<<< HEAD
     "@itwin/itwinui-react": "2.2.1",
     "@itwin/itwinui-icons-react": "^1.8.0",
-=======
     "@itwin/itwinui-variables": "^1.0.0",
->>>>>>> 38d83cc7
     "classnames": "2.3.1",
     "react": "^17.0.0",
     "react-dom": "^17.0.0",
