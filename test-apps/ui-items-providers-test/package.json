--- conflicted
+++ resolved
@@ -48,11 +48,7 @@
     "@itwin/core-react": "workspace:*",
     "@itwin/appui-react": "workspace:*",
     "@itwin/appui-layout-react": "workspace:*",
-<<<<<<< HEAD
     "@itwin/itwinui-react": "^2.2.1",
-=======
-    "@itwin/itwinui-react": "~1.42.0",
->>>>>>> cbba02a9
     "@itwin/itwinui-icons-react": "^1.8.0",
     "@itwin/itwinui-variables": "^1.0.0",
     "classnames": "2.3.1",
