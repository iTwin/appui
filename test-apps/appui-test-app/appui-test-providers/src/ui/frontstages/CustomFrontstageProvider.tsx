/*---------------------------------------------------------------------------------------------
* Copyright (c) Bentley Systems, Incorporated. All rights reserved.
* See LICENSE.md in the project root for license terms and full copyright notice.
*--------------------------------------------------------------------------------------------*/
import * as React from "react";
import {
<<<<<<< HEAD
  BackstageAppButton, BackstageManager, ConfigurableCreateInfo, ConfigurableUiManager, ContentControl, ContentGroup,
  ContentToolWidgetComposer, CoreTools, FrontstageConfig, FrontstageManager, FrontstageProvider, StagePanelState,
  StandardContentToolsUiItemsProvider, StandardNavigationToolsUiItemsProvider, StandardStatusbarUiItemsProvider,
  StatusBarComposer, UiItemsManager, ViewToolWidgetComposer,
=======
  BackstageAppButton, ConfigurableCreateInfo, ContentControl, ContentGroup,
  ContentToolWidgetComposer, CoreTools, FrontstageConfig, FrontstageProvider, StagePanelState,
  StandardContentToolsUiItemsProvider, StandardNavigationToolsUiItemsProvider, StandardStatusbarUiItemsProvider,
  StatusBarWidgetComposerControl, UiFramework, UiItemsManager, ViewToolWidgetComposer,
>>>>>>> 1da793cb
} from "@itwin/appui-react";
import { StandardContentLayouts } from "@itwin/appui-abstract";
import { CustomStageUiItemsProvider } from "../providers/CustomStageUiItemsProvider";

class CustomContentControl extends ContentControl {
  constructor(info: ConfigurableCreateInfo, options: any) {
    super(info, options);

    this.reactNode = (
      <h1 style={{
        height: "100%",
        display: "flex",
        alignItems: "center",
        justifyContent: "center",
      }}>
        Custom content!
      </h1>
    );
  }
}

export class CustomFrontstageProvider extends FrontstageProvider {
  public static readonly stageId = "appui-test-providers:CustomFrontstage";

  public get id(): string {
    return CustomFrontstageProvider.stageId;
  }

  public override frontstageConfig(): FrontstageConfig {
    const id = this.id;
    const contentGroup = new ContentGroup({
      id: "test-group",
      layout: StandardContentLayouts.singleView,
      contents: [{ id: "custom-content", classId: CustomContentControl }],
    });
    return {
      id,
      version: 1,
      contentGroup,
      contentManipulation: {
        id: `${id}-contentManipulationTools`,
        content: <ContentToolWidgetComposer
          cornerButton={
            <BackstageAppButton label="Toggle Backstage" icon="icon-bentley-systems"
              execute={() => UiFramework.backstage.getBackstageToggleCommand().execute()} />
          }
        />,
      },
      viewNavigation: {
        id: `${id}-viewNavigationTools`,
        content: <ViewToolWidgetComposer />,
      },
      toolSettings: {
        id: `${id}-toolSettings`,
      },
      statusBar: {
        id: `${id}-statusBar`,
        content: <StatusBarComposer key={FrontstageManager.activeFrontstageId} items={[]} />,
      },
      leftPanel: {
        size: 500,
        defaultState: StagePanelState.Minimized,
        sections: {
          start: [
            {
              id: "widget-1",
              label: "Widget 1",
              content: <>Frontstage provided widget: <b>widget-1</b></>,
            },
          ],
        },
      },
    };
  }

  public static register(_localizationNamespace: string) {
    // Provides standard tools for ToolWidget in stage
    UiItemsManager.register(new StandardContentToolsUiItemsProvider({
      vertical: {
        selectElement: true,
      },
      horizontal: {
        clearSelection: true,
        clearDisplayOverrides: true,
        hide: "group",
        isolate: "group",
        emphasize: "element",
      },
    }), { providerId: "widget-api-stage-standardContentTools", stageIds: [CustomFrontstageProvider.stageId] });

    // Provides standard tools for NavigationWidget in stage
    UiItemsManager.register(new StandardNavigationToolsUiItemsProvider(), { providerId: "widget-api-stage-standardNavigationTools", stageIds: [CustomFrontstageProvider.stageId] });

    // Provides standard status fields for stage
    UiItemsManager.register(new StandardStatusbarUiItemsProvider(), { providerId: "widget-api-stage-standardStatusItems", stageIds: [CustomFrontstageProvider.stageId] });

    UiFramework.frontstages.addFrontstageProvider(new CustomFrontstageProvider());
    UiFramework.frontstages.onFrontstageActivatedEvent.addListener(({ activatedFrontstageDef }) => {
      if (activatedFrontstageDef.id !== CustomFrontstageProvider.stageId)
        return;
      const defaultTool = CoreTools.selectElementCommand;
      defaultTool.execute();
    });
    CustomStageUiItemsProvider.register();
  }
}<|MERGE_RESOLUTION|>--- conflicted
+++ resolved
@@ -4,17 +4,10 @@
 *--------------------------------------------------------------------------------------------*/
 import * as React from "react";
 import {
-<<<<<<< HEAD
-  BackstageAppButton, BackstageManager, ConfigurableCreateInfo, ConfigurableUiManager, ContentControl, ContentGroup,
-  ContentToolWidgetComposer, CoreTools, FrontstageConfig, FrontstageManager, FrontstageProvider, StagePanelState,
-  StandardContentToolsUiItemsProvider, StandardNavigationToolsUiItemsProvider, StandardStatusbarUiItemsProvider,
-  StatusBarComposer, UiItemsManager, ViewToolWidgetComposer,
-=======
   BackstageAppButton, ConfigurableCreateInfo, ContentControl, ContentGroup,
   ContentToolWidgetComposer, CoreTools, FrontstageConfig, FrontstageProvider, StagePanelState,
   StandardContentToolsUiItemsProvider, StandardNavigationToolsUiItemsProvider, StandardStatusbarUiItemsProvider,
-  StatusBarWidgetComposerControl, UiFramework, UiItemsManager, ViewToolWidgetComposer,
->>>>>>> 1da793cb
+  StatusBarComposer, UiFramework, UiItemsManager, ViewToolWidgetComposer,
 } from "@itwin/appui-react";
 import { StandardContentLayouts } from "@itwin/appui-abstract";
 import { CustomStageUiItemsProvider } from "../providers/CustomStageUiItemsProvider";
@@ -72,7 +65,7 @@
       },
       statusBar: {
         id: `${id}-statusBar`,
-        content: <StatusBarComposer key={FrontstageManager.activeFrontstageId} items={[]} />,
+        content: <StatusBarComposer key={UiFramework.frontstages.activeFrontstageId} items={[]} />,
       },
       leftPanel: {
         size: 500,
