/*---------------------------------------------------------------------------------------------
* Copyright (c) Bentley Systems, Incorporated. All rights reserved.
* See LICENSE.md in the project root for license terms and full copyright notice.
*--------------------------------------------------------------------------------------------*/

import "./ViewSelectorPanel.scss";
<<<<<<< HEAD
import { IModelConnectedViewSelector } from "@itwin/appui-react";
import { CustomToolbarItem } from "@itwin/components-react";

export function getCustomViewSelectorPopupItem(itemPriority: number, groupPriority: number): CustomToolbarItem {
  return {
    isCustom: true,
    id: "appui-test-providers:viewSelector",
    itemPriority,
    icon: "icon-saved-view",
    label: "Load selected view into active content view",
    panelContentNode: <IModelConnectedViewSelector panelOnly={true} />,
    keepContentsLoaded: true,
=======
import * as React from "react";
import { getListPanel, ListItem, ListItemType, SupportsViewSelectorChange, ToolbarItemUtilities, UiFramework, useActiveViewport, ViewUtilities } from "@itwin/appui-react";
import { IModelApp, IModelConnection, Viewport } from "@itwin/core-frontend";

// eslint-disable-next-line @typescript-eslint/naming-convention
function ViewSelectorPanel() {
  const activeViewport = useActiveViewport();
  const activeImodelConnection = React.useMemo(() => activeViewport?.iModel, [activeViewport]);
  const [viewContainers, setViewContainers] = React.useState<ListItem[]>([]);
  const [activeViewId, setActiveViewId] = React.useState(activeViewport?.view.id);

  React.useEffect(() => {
    // eslint-disable-next-line no-console
    console.log("mounting ViewSelectorPanel");
    return () => {
      // eslint-disable-next-line no-console
      console.log("unmounting ViewSelectorPanel");
    };
  }, []);

  React.useEffect(() => {
    async function fetchViewData() {
      const views3d: ListItem[] = [];
      const views2d: ListItem[] = [];
      const sheets: ListItem[] = [];

      if (activeImodelConnection) {
        const query = { wantPrivate: false };
        const specs = await activeImodelConnection.views.getViewList(query);

        specs.forEach((spec: IModelConnection.ViewSpec) => {
          const viewItem: ListItem = {
            id: spec.id,
            key: spec.id,
            name: spec.name,
            enabled: undefined !== activeViewId ? activeViewId === spec.id : false,
            type: ListItemType.Item,
          };
          const className = ViewUtilities.getBisBaseClass(spec.class);
          if (ViewUtilities.isSpatial(className))
            views3d.push(viewItem);
          else if (ViewUtilities.isDrawing(className))
            views2d.push(viewItem);
          else if (ViewUtilities.isSheet(className))
            sheets.push(viewItem);
        });

        const containers: ListItem[] = [];
        if (views3d.length) {
          const views3dContainer: ListItem = {
            id: "views3dContainer",
            key: "views3dContainer",
            name:
              IModelApp.localization.getLocalizedString("viewTypes.spatialViews", { ns: UiFramework.localizationNamespace }),
            enabled: false,
            type: ListItemType.Container,
            children: views3d,
          };
          containers.push(views3dContainer);
        }

        if (views2d.length) {
          const views2dContainer: ListItem = {
            key: "views2dContainer",
            id: "views2dContainer",
            name:
              IModelApp.localization.getLocalizedString("viewTypes.drawings", { ns: UiFramework.localizationNamespace }),
            enabled: false,
            type: ListItemType.Container,
            children: views2d,
          };
          containers.push(views2dContainer);
        }

        if (sheets.length) {
          const sheetContainer: ListItem = {
            key: "sheetContainer",
            id: "sheetContainer",
            name:
              IModelApp.localization.getLocalizedString("viewTypes.sheets", { ns: UiFramework.localizationNamespace }),
            enabled: false,
            type: ListItemType.Container,
            children: sheets,
          };
          containers.push(sheetContainer);
        }
        setViewContainers(containers);
      }
    }

    fetchViewData(); // eslint-disable-line @typescript-eslint/no-floating-promises
  }, [activeImodelConnection, activeViewId]);

  React.useEffect(() => {
    const handleViewChanged = (vp: Viewport): void => {
      const newContainers = viewContainers.map((item) => {
        if (item.type !== ListItemType.Container) {
          return item;
        } else {
          const newContainer = item.children!.map((childItem) => {
            return { ...childItem, enabled: vp.view.id === childItem.id } as ListItem;
          });
          return { ...item, children: newContainer };
        }
      });
      setViewContainers(newContainers ?? []);
      setActiveViewId(vp.view.id);
    };
    if (activeViewport)
      setActiveViewId(activeViewport.view.id);

    return activeViewport?.onChangeView.addListener(handleViewChanged);
  }, [activeViewId, activeViewport, viewContainers]);

  const handleSetEnabled = React.useCallback(async (item: ListItem, enabled: boolean) => {
    if (!enabled)
      return;

    const activeContentControl = UiFramework.content.getActiveContentControl() as unknown as SupportsViewSelectorChange;
    if (activeContentControl?.supportsViewSelectorChange && item.id) {
      // Load the view state using the viewSpec's ID
      const viewState = await activeImodelConnection?.views.load(item.id);
      if (viewState)
        await activeContentControl.processViewSelectorChange(activeImodelConnection!, item.id, viewState, item.name!);
    }
  }, [activeImodelConnection]);

  const panel = React.useMemo(() => getListPanel({
    title: "Views", items: viewContainers,
    setEnabled: handleSetEnabled,
  }), [handleSetEnabled, viewContainers]);

  return (
    <div className="uitestapp-popup-view-panel-container">
      {panel}
    </div>
  );
}

export function getCustomViewSelectorPopupItem(itemPriority: number, groupPriority: number) {
  return ToolbarItemUtilities.createCustomItem("appui-test-providers:viewSelector", itemPriority, "icon-saved-view", "Load selected view into active content view", <ViewSelectorPanel />, {
    // keepContentsLoaded: true, // TODO: 4.0
>>>>>>> 08c992b5
    groupPriority,
  });
}<|MERGE_RESOLUTION|>--- conflicted
+++ resolved
@@ -4,20 +4,7 @@
 *--------------------------------------------------------------------------------------------*/
 
 import "./ViewSelectorPanel.scss";
-<<<<<<< HEAD
 import { IModelConnectedViewSelector } from "@itwin/appui-react";
-import { CustomToolbarItem } from "@itwin/components-react";
-
-export function getCustomViewSelectorPopupItem(itemPriority: number, groupPriority: number): CustomToolbarItem {
-  return {
-    isCustom: true,
-    id: "appui-test-providers:viewSelector",
-    itemPriority,
-    icon: "icon-saved-view",
-    label: "Load selected view into active content view",
-    panelContentNode: <IModelConnectedViewSelector panelOnly={true} />,
-    keepContentsLoaded: true,
-=======
 import * as React from "react";
 import { getListPanel, ListItem, ListItemType, SupportsViewSelectorChange, ToolbarItemUtilities, UiFramework, useActiveViewport, ViewUtilities } from "@itwin/appui-react";
 import { IModelApp, IModelConnection, Viewport } from "@itwin/core-frontend";
@@ -158,9 +145,8 @@
 }
 
 export function getCustomViewSelectorPopupItem(itemPriority: number, groupPriority: number) {
-  return ToolbarItemUtilities.createCustomItem("appui-test-providers:viewSelector", itemPriority, "icon-saved-view", "Load selected view into active content view", <ViewSelectorPanel />, {
+  return ToolbarItemUtilities.createCustomItem("appui-test-providers:viewSelector", itemPriority, "icon-saved-view", "Load selected view into active content view", <IModelConnectedViewSelector panelOnly={true} />, {
     // keepContentsLoaded: true, // TODO: 4.0
->>>>>>> 08c992b5
     groupPriority,
   });
 }