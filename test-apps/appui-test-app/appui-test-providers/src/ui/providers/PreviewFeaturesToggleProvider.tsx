--- conflicted
+++ resolved
@@ -33,23 +33,9 @@
   const [activeFeatureList, setActiveFeatureList] =
     React.useContext(PreviewFeatureListContext) ?? [];
 
-<<<<<<< HEAD
-  React.useEffect(() => {
-    UiFramework.setPreviewFeatures({
-      contentAlwaysMaxSize: activeFeatureList.includes("contentAlwaysMaxSize"),
-      enableMaximizedFloatingWidget: activeFeatureList.includes(
-        "enableMaximizedFloatingWidget"
-      ),
-      changeActiveTabAfterDragDrop: activeFeatureList.includes(
-        "changeActiveTabAfterDragDrop"
-      ),
-    });
-  }, [activeFeatureList]);
-=======
   if (!activeFeatureList || !setActiveFeatureList) {
     return null;
   }
->>>>>>> 152f25d9
 
   return (
     <DropdownButton
