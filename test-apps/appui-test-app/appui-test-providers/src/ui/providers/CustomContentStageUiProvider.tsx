--- conflicted
+++ resolved
@@ -2,18 +2,10 @@
 * Copyright (c) Bentley Systems, Incorporated. All rights reserved.
 * See LICENSE.md in the project root for license terms and full copyright notice.
 *--------------------------------------------------------------------------------------------*/
-
-<<<<<<< HEAD
+import * as React from "react";
 import { ConditionalBooleanValue, IconSpecUtilities, ToolbarItemUtilities } from "@itwin/appui-abstract";
-import { BackstageItem, BackstageItemUtilities, CommandItemDef, ModelessDialogManager, StagePanelLocation, StagePanelSection, StageUsage, StateManager, SyncUiEventDispatcher, ToolbarHelper, ToolbarItem, ToolbarOrientation, ToolbarUsage, UiItemsProvider, Widget, WidgetState } from "@itwin/appui-react";
-=======
-import {
-  CommonToolbarItem, ConditionalBooleanValue, IconSpecUtilities, ToolbarItemUtilities,
-} from "@itwin/appui-abstract";
-import { BackstageItem, BackstageItemUtilities, CommandItemDef, CommonWidgetProps, StagePanelLocation, StagePanelSection, StageUsage, StateManager, SyncUiEventDispatcher, ToolbarHelper, ToolbarOrientation, ToolbarUsage, UiFramework, UiItemsProvider, WidgetState } from "@itwin/appui-react";
->>>>>>> 1da793cb
+import { BackstageItem, BackstageItemUtilities, CommandItemDef, StagePanelLocation, StagePanelSection, StageUsage, StateManager, SyncUiEventDispatcher, ToolbarHelper, ToolbarItem, ToolbarOrientation, ToolbarUsage, UiFramework, UiItemsProvider, Widget, WidgetState } from "@itwin/appui-react";
 import { IModelApp, NotifyMessageDetails, OutputMessagePriority, OutputMessageType } from "@itwin/core-frontend";
-import * as React from "react";
 import { AppUiTestProviders } from "../../AppUiTestProviders";
 import { getTestProviderState, setHideCustomDialogButton } from "../../store";
 import { OpenCustomDialogTool } from "../../tools/OpenCustomDialogTool";
@@ -107,18 +99,10 @@
     return [];
   }
 
-<<<<<<< HEAD
   public provideWidgets(_stageId: string, stageUsage: string, location: StagePanelLocation, section?: StagePanelSection): ReadonlyArray<Widget> {
     const widgets: Widget[] = [];
     if (stageUsage === StageUsage.General && location === StagePanelLocation.Right && section === StagePanelSection.Start) {
       widgets.push({
-=======
-  public provideWidgets(_stageId: string, stageUsage: string, location: StagePanelLocation,
-    section?: StagePanelSection): ReadonlyArray<CommonWidgetProps> {
-    const widgets: CommonWidgetProps[] = [];
-    if (stageUsage === StageUsage.General && location === StagePanelLocation.Right && section === StagePanelSection.Start) {
-      const widget: CommonWidgetProps = {
->>>>>>> 1da793cb
         id: "appui-test-providers:elementDataListWidget",
         label: "Data",
         icon: "icon-flag-2",
