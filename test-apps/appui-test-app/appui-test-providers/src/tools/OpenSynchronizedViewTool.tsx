--- conflicted
+++ resolved
@@ -2,12 +2,7 @@
  * Copyright (c) Bentley Systems, Incorporated. All rights reserved.
  * See LICENSE.md in the project root for license terms and full copyright notice.
  *--------------------------------------------------------------------------------------------*/
-<<<<<<< HEAD
-import { ContentDialog, UiFramework } from "@itwin/appui-react";
-=======
-import { ToolbarItemUtilities } from "@itwin/appui-abstract";
 import { UiFramework } from "@itwin/appui-react";
->>>>>>> 301706c0
 import { IModelApp, Tool } from "@itwin/core-frontend";
 import * as React from "react";
 import { SynchronizedFloatingView } from "../ui/dialogs/SynchronizedFloatingViewComponent";
@@ -92,41 +87,22 @@
   title: string;
 }) {
   const [viewport] = React.useState(() => IModelApp.viewManager.selectedView);
-  const handleClose = React.useCallback(() => {
-    UiFramework.dialogs.modeless.close(id);
-  }, [id]);
+  const initialOffset =
+    x || y
+      ? {
+          left: x ?? 0,
+          top: y ?? 0,
+          transform: "none",
+        }
+      : {};
 
-<<<<<<< HEAD
   if (!viewport) return null;
-=======
-  const initialOffset = React.useMemo(() => {
-    if (x || y) {
-      return {
-        left: x ?? 0,
-        top: y ?? 0,
-        transform: "none",
-      };
-    }
-
-    return {};
-  }, [x, y]);
-
->>>>>>> 301706c0
   return (
     <Dialog
       isOpen={true}
-      onClose={handleClose}
-<<<<<<< HEAD
-      onEscape={handleClose}
-      width="40vw"
-      height="40vh"
-      dialogId={id}
-      x={x}
-      y={y}
-    >
-      <SynchronizedFloatingView contentId={id} viewport={viewport} />
-    </ContentDialog>
-=======
+      onClose={() => {
+        UiFramework.dialogs.modeless.close(id);
+      }}
       closeOnEsc
       isDraggable
       isResizable
@@ -135,10 +111,9 @@
       <Dialog.Main style={{ width: "40vw", height: "40vh", ...initialOffset }}>
         <Dialog.TitleBar titleText={title} />
         <Dialog.Content style={{ padding: 0 }}>
-          <SynchronizedFloatingView contentId={id} />
+          <SynchronizedFloatingView contentId={id} viewport={viewport} />
         </Dialog.Content>
       </Dialog.Main>
     </Dialog>
->>>>>>> 301706c0
   );
 }