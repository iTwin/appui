--- conflicted
+++ resolved
@@ -2,11 +2,7 @@
 * Copyright (c) Bentley Systems, Incorporated. All rights reserved.
 * See LICENSE.md in the project root for license terms and full copyright notice.
 *--------------------------------------------------------------------------------------------*/
-<<<<<<< HEAD
-import { FrontstageManager, WidgetState } from "@itwin/appui-react";
-=======
 import { UiFramework, WidgetState } from "@itwin/appui-react";
->>>>>>> 1da793cb
 import { Tool } from "@itwin/core-frontend";
 
 /** Tool that will set widget state of a widget. I.e. `widget setstate w1 2` where w1 is widget id and 2 is WidgetState. */
