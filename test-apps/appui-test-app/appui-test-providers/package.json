{
  "name": "@itwin/appui-test-providers",
  "version": "2.5.0-dev.2",
  "description": "Package used to exercise adding UI components and stages",
  "main": "lib/cjs/appui-test-providers.js",
  "module": "lib/esm/appui-test-providers.js",
  "typings": "lib/cjs/appui-test-providers",
  "scripts": {
    "start": "run-p -l \"pseudo:**\" \"build:** -- -w\" \"copy:** -- -w\"",
    "build": "run-p -l \"pseudo:**\" \"build:**\" \"copy:**\"",
    "copy:cjs": "cpx \"./src/**/*.{*css,json,svg}\" \"./lib/cjs\"",
    "copy:esm": "cpx \"./src/**/*.{*css,json,svg}\" \"./lib/esm\"",
    "build:cjs": "tsc 1>&2 --outDir lib/cjs",
    "build:esm": "tsc 1>&2 --module ES2020 --outDir lib/esm",
    "clean": "rimraf lib .rush/temp/package-deps*.json",
    "cover": "",
    "docs": "betools extract --fileExt=ts,tsx --extractFrom=./src --recursive --out=../../../generated-docs/extract",
    "lint": "eslint -f visualstudio \"./src/**/*.{ts,tsx}\" 1>&2",
    "pseudo:cjs": "betools pseudolocalize --englishDir=./src/public/locales/en --out=./lib/cjs/public/locales/en-PSEUDO",
    "pseudo:esm": "betools pseudolocalize --englishDir=./src/public/locales/en --out=./lib/esm/public/locales/en-PSEUDO",
    "test": ""
  },
  "keywords": [
    "iModel",
    "BIM",
    "maps",
    "UiItemsProvider"
  ],
  "author": {
    "name": "Bentley Systems, Inc.",
    "url": "http://www.bentley.com"
  },
  "license": "MIT",
  "devDependencies": {
    "@itwin/build-tools": "^3.7.0 || ^4.0.0",
    "@itwin/eslint-plugin": "^4.0.0-dev.45",
    "@types/react": "^17.0.37",
    "@types/react-redux": "^7.1.18",
    "cpx2": "^3.0.0",
    "npm-run-all": "^4.1.5",
    "rimraf": "^3.0.2",
    "eslint": "^8.44.0",
    "typescript": "~5.0.2",
    "eslint-config-prettier": "~8.8.0"
  },
  "dependencies": {
    "@bentley/icons-generic": "^1.0.34",
    "@itwin/core-bentley": "^3.7.0 || ^4.0.0",
    "@itwin/core-geometry": "^3.7.0 || ^4.0.0",
    "@itwin/core-common": "^3.7.0 || ^4.0.0",
    "@itwin/core-frontend": "^3.7.0 || ^4.0.0",
    "@itwin/core-orbitgt": "^3.7.0 || ^4.0.0",
    "@itwin/core-quantity": "^3.7.0 || ^4.0.0",
    "@itwin/appui-abstract": "^3.7.0 || ^4.0.0",
    "@itwin/components-react": "workspace:*",
    "@itwin/core-react": "workspace:*",
    "@itwin/appui-react": "workspace:*",
    "@itwin/imodel-components-react": "workspace:*",
<<<<<<< HEAD
    "@itwin/itwinui-react": "^3.2.4",
    "@itwin/itwinui-react-v2": "npm:@itwin/itwinui-react@^2.11.11",
    "@itwin/itwinui-icons-react": "^2.8.0",
    "@itwin/itwinui-variables": "^3.0.0",
    "@itwin/webgl-compatibility": "^3.7.0",
=======
    "@itwin/itwinui-react": "^2.11.11",
    "@itwin/itwinui-icons-react": "^2.1.0",
    "@itwin/itwinui-variables": "^2.0.0",
    "@itwin/webgl-compatibility": "^3.7.0 || ^4.0.0",
>>>>>>> 6bcc75ce
    "classnames": "2.3.1",
    "react": "^17.0.0",
    "react-dom": "^17.0.0",
    "react-redux": "^7.2.2",
    "@reduxjs/toolkit": "^1.5.0",
    "ts-key-enum": "~2.0.12"
  },
  "repository": {
    "type": "git",
    "url": "https://github.com/iTwin/appui.git",
    "directory": "test-apps/appui-test-app/appui-test-providers"
  }
}<|MERGE_RESOLUTION|>--- conflicted
+++ resolved
@@ -56,18 +56,11 @@
     "@itwin/core-react": "workspace:*",
     "@itwin/appui-react": "workspace:*",
     "@itwin/imodel-components-react": "workspace:*",
-<<<<<<< HEAD
     "@itwin/itwinui-react": "^3.2.4",
     "@itwin/itwinui-react-v2": "npm:@itwin/itwinui-react@^2.11.11",
     "@itwin/itwinui-icons-react": "^2.8.0",
     "@itwin/itwinui-variables": "^3.0.0",
-    "@itwin/webgl-compatibility": "^3.7.0",
-=======
-    "@itwin/itwinui-react": "^2.11.11",
-    "@itwin/itwinui-icons-react": "^2.1.0",
-    "@itwin/itwinui-variables": "^2.0.0",
     "@itwin/webgl-compatibility": "^3.7.0 || ^4.0.0",
->>>>>>> 6bcc75ce
     "classnames": "2.3.1",
     "react": "^17.0.0",
     "react-dom": "^17.0.0",
