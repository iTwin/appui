--- conflicted
+++ resolved
@@ -38,23 +38,13 @@
     "typescript": "~4.4.0"
   },
   "dependencies": {
-<<<<<<< HEAD
-    "@itwin/core-bentley": "^3.5.1",
-    "@itwin/core-geometry": "^3.5.1",
-    "@itwin/core-common": "^3.5.1",
-    "@itwin/core-frontend": "^3.5.1",
-    "@itwin/core-orbitgt": "^3.5.1",
-    "@itwin/core-quantity": "^3.5.1",
-    "@itwin/appui-abstract": "^3.5.1",
-=======
     "@itwin/core-bentley": "^3.6.0",
     "@itwin/core-geometry": "^3.6.0",
     "@itwin/core-common": "^3.6.0",
     "@itwin/core-frontend": "^3.6.0",
     "@itwin/core-orbitgt": "^3.6.0",
     "@itwin/core-quantity": "^3.6.0",
-    "@itwin/appui-abstract": "workspace:*",
->>>>>>> c4b0744d
+    "@itwin/appui-abstract": "^3.6.0",
     "@itwin/components-react": "workspace:*",
     "@itwin/core-react": "workspace:*",
     "@itwin/appui-react": "workspace:*",
