{
  "name": "@itwin/appui-test-providers",
  "version": "2.5.0-dev.2",
  "description": "Package used to exercise adding UI components and stages",
  "main": "lib/cjs/appui-test-providers.js",
  "module": "lib/esm/appui-test-providers.js",
  "typings": "lib/cjs/appui-test-providers",
  "scripts": {
<<<<<<< HEAD
    "start": "run-p -l \"build:** -- -w\" \"copy:** -- -w\"",
    "build": "run-p -l \"build:**\" \"copy:**\"",
=======
    "start": "run-p -l copy:locale \"build:** -- -w\" \"copy:** -- -w\"",
    "build": "run-p -l copy:locale \"build:**\" \"copy:**\"",
>>>>>>> 7218a7a8
    "copy:cjs": "cpx \"./src/**/*.{*css,json,svg}\" \"./lib/cjs\"",
    "copy:esm": "cpx \"./src/**/*.{*css,json,svg}\" \"./lib/esm\"",
    "copy:locale": "cpx \"./public/**/*\" ./lib/public",
    "build:cjs": "tsc 1>&2 --outDir lib/cjs",
    "build:esm": "tsc 1>&2 --module ES2020 --outDir lib/esm",
    "clean": "rimraf lib .rush/temp/package-deps*.json",
    "cover": "",
    "docs": "betools extract --fileExt=ts,tsx --extractFrom=./src --recursive --out=../../../generated-docs/extract",
    "lint": "eslint -f visualstudio \"./src/**/*.{ts,tsx}\" 1>&2",
    "test": ""
  },
  "keywords": [
    "iModel",
    "BIM",
    "maps",
    "UiItemsProvider"
  ],
  "author": {
    "name": "Bentley Systems, Inc.",
    "url": "http://www.bentley.com"
  },
  "license": "MIT",
  "devDependencies": {
    "@itwin/build-tools": "^3.7.0 || ^4.0.0",
    "@itwin/eslint-plugin": "^4.0.0-dev.52",
    "@types/react": "^17.0.37",
    "@types/react-redux": "^7.1.18",
    "cpx2": "^3.0.0",
    "npm-run-all": "^4.1.5",
    "rimraf": "^3.0.2",
    "eslint": "^8.44.0",
    "typescript": "~5.0.2",
    "eslint-config-prettier": "~8.8.0"
  },
  "dependencies": {
    "@bentley/icons-generic": "^1.0.34",
    "@itwin/core-bentley": "^3.7.0 || ^4.0.0",
    "@itwin/core-geometry": "^3.7.0 || ^4.0.0",
    "@itwin/core-common": "^3.7.0 || ^4.0.0",
    "@itwin/core-frontend": "^3.7.0 || ^4.0.0",
    "@itwin/core-orbitgt": "^3.7.0 || ^4.0.0",
    "@itwin/core-quantity": "^3.7.0 || ^4.0.0",
    "@itwin/appui-abstract": "^3.7.0 || ^4.0.0",
    "@itwin/components-react": "workspace:*",
    "@itwin/core-react": "workspace:*",
    "@itwin/appui-react": "workspace:*",
    "@itwin/imodel-components-react": "workspace:*",
    "@itwin/itwinui-react": "^3.6.0",
    "@itwin/itwinui-react-v2": "npm:@itwin/itwinui-react@^2.11.11",
    "@itwin/itwinui-icons-react": "^2.8.0",
    "@itwin/itwinui-variables": "^3.0.0",
    "@itwin/webgl-compatibility": "^3.7.0 || ^4.0.0",
    "classnames": "2.3.1",
    "react": "^17.0.0",
    "react-dom": "^17.0.0",
    "react-redux": "^7.2.2",
    "@reduxjs/toolkit": "^1.5.0",
    "ts-key-enum": "~2.0.12"
  },
  "repository": {
    "type": "git",
    "url": "https://github.com/iTwin/appui.git",
    "directory": "test-apps/appui-test-app/appui-test-providers"
  }
}<|MERGE_RESOLUTION|>--- conflicted
+++ resolved
@@ -6,13 +6,8 @@
   "module": "lib/esm/appui-test-providers.js",
   "typings": "lib/cjs/appui-test-providers",
   "scripts": {
-<<<<<<< HEAD
-    "start": "run-p -l \"build:** -- -w\" \"copy:** -- -w\"",
-    "build": "run-p -l \"build:**\" \"copy:**\"",
-=======
     "start": "run-p -l copy:locale \"build:** -- -w\" \"copy:** -- -w\"",
     "build": "run-p -l copy:locale \"build:**\" \"copy:**\"",
->>>>>>> 7218a7a8
     "copy:cjs": "cpx \"./src/**/*.{*css,json,svg}\" \"./lib/cjs\"",
     "copy:esm": "cpx \"./src/**/*.{*css,json,svg}\" \"./lib/esm\"",
     "copy:locale": "cpx \"./public/**/*\" ./lib/public",
