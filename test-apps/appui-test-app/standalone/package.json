{
  "name": "appui-standalone-app",
  "description": "AppUI Test Application",
  "private": true,
  "license": "MIT",
  "version": "0.0.0",
  "homepage": "http://localhost:3000/",
  "scripts": {
    "build": "npm run -s build:backend & tsc",
<<<<<<< HEAD
    "build:ci": "",
    "buildapp": "npm run -s build:backend & tsc",
    "build:ci:optional": "npm run -s build:backend && npm run -s build:frontend",
=======
    "build:ci": "npm run -s build:backend && npm run -s build:frontend",
>>>>>>> 9722abad
    "build:backend": "tsc -p tsconfig.backend.json",
    "build:frontend": "cross-env DISABLE_NEW_JSX_TRANSFORM=true SKIP_PREFLIGHT_CHECK=true DISABLE_ESLINT_PLUGIN=true TRANSPILE_DEPS=false USE_FAST_SASS=true react-scripts --max_old_space_size=8192 build",
    "clean": "rimraf lib build .rush/temp/package-deps*.json",
    "lint": "eslint -f visualstudio --config package.json --no-eslintrc \"./src/**/*.{ts,tsx}\" 1>&2",
    "start": "run-p start:webserver start:electron",
    "start:electron": "cross-env NODE_ENV=development electron ./lib/backend/main.js",
    "start:electron:prod": "electron ./lib/backend/main.js",
    "start:webserver": "npm run -s pseudolocalize && cross-env DISABLE_NEW_JSX_TRANSFORM=true SKIP_PREFLIGHT_CHECK=true BROWSER=none DISABLE_ESLINT_PLUGIN=true TRANSPILE_DEPS=false USE_FAST_SASS=true react-scripts start",
    "start:backend": "node --max-http-header-size=16000 lib/backend/main.js",
    "start:servers": "run-p \"start:webserver\" \"start:backend\"",
    "pseudolocalize": "betools pseudolocalize --englishDir ./public/locales/en --out ./build/public/locales/en-PSEUDO",
    "test": "",
    "cover": "",
    "docs": "",
    "copy:config": "internal-tools copy-config",
    "build:ios-backend": "npm run -s build:backend && webpack --config ./ios/backend.config --env.outdir=./lib/ios --env.entry=./lib/backend/main.js --env.bundlename=main",
    "install-ios-lib": "node ./ios/scripts/installIosNativeLib.js",
    "copy:ios-frontend": "mkdir -p ./lib/ios && rm -rf ./lib/ios/www && cp -R ./build ./lib/ios/www",
    "build:ios": "npm run -s install-ios-lib && npm run -s build:frontend && npm run -s build:ios-backend && npm run -s copy:ios-frontend"
  },
  "repository": {},
  "keywords": [
    "Bentley",
    "BIM",
    "iModel"
  ],
  "author": {
    "name": "Bentley Systems, Inc.",
    "url": "http://www.bentley.com"
  },
  "//devDependencies": [
    "NOTE: All tools used by scripts in this package must be listed as devDependencies"
  ],
  "devDependencies": {
    "@axe-core/react": "4.3.1",
    "@bentley/react-scripts": "^5.0.0",
    "@itwin/build-tools": "^3.3.0",
    "@itwin/core-webpack-tools": "^3.3.0",
    "@itwin/eslint-plugin": "^3.3.0",
    "@itwin/projects-client": "^0.6.0",
    "@types/lorem-ipsum": "^1.0.2",
    "@types/node": "16.11.59",
    "@types/react": "^17.0.37",
    "@types/react-dom": "^17.0.0",
    "@types/react-redux": "^7.1.18",
    "@types/react-router-dom": "^5.1.7",
    "@types/react-select": "3.0.26",
    "@types/react-table": "^7.0.18",
    "@types/semver": "7.3.10",
    "cpx2": "^3.0.0",
    "cross-env": "^5.1.4",
    "dotenv": "^10.0.0",
    "dotenv-expand": "^5.1.0",
    "electron": "^17.0.0",
    "eslint": "^7.11.0",
    "fs-extra": "^8.1.0",
    "internal-tools": "workspace:*",
    "npm-run-all": "^4.1.5",
    "null-loader": "^4.0.1",
    "rimraf": "^3.0.2",
    "typescript": "~4.4.0",
    "webpack": "^5.64.4"
  },
  "dependencies": {
    "@bentley/icons-generic": "^1.0.15",
    "@bentley/icons-generic-webfont": "^1.0.15",
    "@itwin/appui-abstract": "workspace:*",
    "@itwin/appui-layout-react": "workspace:*",
    "@itwin/appui-react": "workspace:*",
    "@itwin/browser-authorization": "^0.5.1",
    "@itwin/components-react": "workspace:*",
    "@itwin/core-backend": "^3.3.0",
    "@itwin/core-bentley": "^3.3.0",
    "@itwin/core-common": "^3.3.0",
    "@itwin/core-electron": "^3.3.0",
    "@itwin/core-frontend": "^3.3.0",
    "@itwin/core-geometry": "^3.3.0",
    "@itwin/core-markup": "^3.3.0",
    "@itwin/core-mobile": "^3.3.0",
    "@itwin/core-orbitgt": "^3.3.0",
    "@itwin/core-quantity": "^3.3.0",
    "@itwin/core-react": "workspace:*",
    "@itwin/ecschema-metadata": "^3.3.0",
    "@itwin/ecschema-rpcinterface-common": "^3.3.0",
    "@itwin/ecschema-rpcinterface-impl": "^3.3.0",
    "@itwin/editor-frontend": "^3.3.0",
    "@itwin/editor-backend": "^3.3.0",
    "@itwin/editor-common": "^3.3.0",
    "@itwin/electron-authorization": "^0.8.3",
    "@itwin/express-server": "^3.3.0",
    "@itwin/frontend-devtools": "^3.3.0",
    "@itwin/hypermodeling-frontend": "^3.3.0",
    "@itwin/imodel-components-react": "workspace:*",
    "@itwin/imodels-access-backend": "^1.0.1",
    "@itwin/imodels-access-frontend": "^1.0.1",
    "@itwin/imodels-client-authoring": "^1.0.1",
    "@itwin/imodels-client-management": "^1.0.1",
    "@itwin/itwinui-react": "~1.42.0",
    "@itwin/itwinui-css": "0.x",
    "@itwin/itwinui-icons-react": "^1.8.0",
    "@itwin/map-layers": "^3.3.0",
    "@itwin/map-layers-auth": "^3.3.0",
    "@itwin/presentation-backend": "^3.3.0",
    "@itwin/presentation-common": "^3.3.0",
    "@itwin/presentation-components": "^3.3.0",
    "@itwin/presentation-frontend": "^3.3.0",
    "@itwin/reality-data-client": "0.7.0",
    "@itwin/webgl-compatibility": "^3.3.0",
    "classnames": "^2.3.1",
    "lorem-ipsum": "^2.0.3",
    "react": "^17.0.0",
    "react-beautiful-dnd": "^13.0.0",
    "react-dom": "^17.0.0",
    "react-redux": "^7.2.2",
    "react-router-dom": "^5.2.0",
    "react-resize-detector": "^6.7.6",
    "react-select": "3.2.0",
    "react-table": "^7.1.0",
    "redux": "^4.1.0",
    "semver": "^7.3.5",
    "@itwin/appui-test-providers": "workspace:*"
  },
  "browserslist": [
    "last 4 chrome version",
    "last 4 firefox version",
    "last 4 safari version",
    "last 4 ios version",
    "last 4 ChromeAndroid version",
    "last 4 edge version",
    "not dead",
    "not <0.2%"
  ],
  "eslintConfig": {
    "plugins": [
      "@itwin"
    ],
    "extends": "plugin:@itwin/itwinjs-recommended",
    "parserOptions": {
      "project": [
        "tsconfig.json",
        "tsconfig.backend.json"
      ]
    },
    "rules": {
      "@typescript-eslint/naming-convention": [
        "warn",
        {
          "selector": "function",
          "format": [
            "camelCase",
            "PascalCase"
          ]
        }
      ],
      "@typescript-eslint/unbound-method": "off"
    }
  }
}<|MERGE_RESOLUTION|>--- conflicted
+++ resolved
@@ -7,13 +7,7 @@
   "homepage": "http://localhost:3000/",
   "scripts": {
     "build": "npm run -s build:backend & tsc",
-<<<<<<< HEAD
-    "build:ci": "",
-    "buildapp": "npm run -s build:backend & tsc",
-    "build:ci:optional": "npm run -s build:backend && npm run -s build:frontend",
-=======
     "build:ci": "npm run -s build:backend && npm run -s build:frontend",
->>>>>>> 9722abad
     "build:backend": "tsc -p tsconfig.backend.json",
     "build:frontend": "cross-env DISABLE_NEW_JSX_TRANSFORM=true SKIP_PREFLIGHT_CHECK=true DISABLE_ESLINT_PLUGIN=true TRANSPILE_DEPS=false USE_FAST_SASS=true react-scripts --max_old_space_size=8192 build",
     "clean": "rimraf lib build .rush/temp/package-deps*.json",
