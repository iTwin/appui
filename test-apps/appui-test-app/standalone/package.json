{
  "name": "appui-standalone-app",
  "description": "AppUI Test Application",
  "private": true,
  "license": "MIT",
  "version": "0.0.0",
  "homepage": "http://localhost:3000/",
  "scripts": {
    "build": "npm run -s build:backend && npm run -s build:frontend",
    "build:backend": "tsc -p tsconfig.backend.json",
    "build:frontend": "cross-env DISABLE_NEW_JSX_TRANSFORM=true SKIP_PREFLIGHT_CHECK=true DISABLE_ESLINT_PLUGIN=true TRANSPILE_DEPS=false USE_FAST_SASS=true react-scripts --max_old_space_size=8192 build",
    "clean": "rimraf lib build .rush/temp/package-deps*.json",
    "lint": "eslint -f visualstudio \"./src/**/*.{ts,tsx}\" 1>&2",
    "start": "run-p start:webserver start:electron",
    "start:electron": "cross-env NODE_ENV=development electron ./lib/backend/main.js",
    "start:electron:prod": "electron ./lib/backend/main.js",
    "start:webserver": "npm run -s pseudolocalize && cross-env DISABLE_NEW_JSX_TRANSFORM=true SKIP_PREFLIGHT_CHECK=true BROWSER=none DISABLE_ESLINT_PLUGIN=true TRANSPILE_DEPS=false USE_FAST_SASS=true react-scripts start",
    "start:backend": "node --max-http-header-size=16000 lib/backend/main.js",
    "start:servers": "run-p \"start:webserver\" \"start:backend\"",
    "serve": "serve -s build",
    "pseudolocalize": "betools pseudolocalize --englishDir ./public/locales/en --out ./build/public/locales/en-PSEUDO",
    "docs:extract": "betools extract --fileExt=ts,tsx --extractFrom=./src --recursive --out=../../../generated-docs/extract",
    "test": "",
    "cover": "",
    "docs": "npm run -s docs:extract",
    "copy:config": "internal-tools copy-config",
    "build:ios-backend": "npm run -s build:backend && webpack --config ./ios/backend.config --env.outdir=./lib/ios --env.entry=./lib/backend/main.js --env.bundlename=main",
    "install-ios-lib": "node ./ios/scripts/installIosNativeLib.js",
    "copy:ios-frontend": "mkdir -p ./lib/ios && rm -rf ./lib/ios/www && cp -R ./build ./lib/ios/www",
    "build:ios": "npm run -s install-ios-lib && npm run -s build:frontend && npm run -s build:ios-backend && npm run -s copy:ios-frontend"
  },
  "keywords": [
    "Bentley",
    "BIM",
    "iModel"
  ],
  "author": {
    "name": "Bentley Systems, Inc.",
    "url": "http://www.bentley.com"
  },
  "//devDependencies": [
    "NOTE: All tools used by scripts in this package must be listed as devDependencies"
  ],
  "devDependencies": {
    "@axe-core/react": "4.3.1",
    "@bentley/react-scripts": "^5.0.3",
    "@itwin/build-tools": "^3.7.0 || ^4.0.0",
    "@itwin/eslint-plugin": "^4.0.0-dev.45",
    "@types/node": "18.11.5",
    "@types/react": "^17.0.37",
    "@types/react-dom": "^17.0.0",
    "@types/react-redux": "^7.1.18",
    "@typescript-eslint/parser": "^6.1.0",
    "cpx2": "^3.0.0",
    "cross-env": "^5.1.4",
    "dotenv": "^10.0.0",
    "dotenv-expand": "^5.1.0",
    "electron": "^22.0.0",
    "eslint": "^8.44.0",
    "eslint-config-prettier": "~8.8.0",
    "internal-tools": "workspace:*",
    "npm-run-all": "^4.1.5",
    "null-loader": "^4.0.1",
    "rimraf": "^3.0.2",
    "serve": "^14.1.2",
    "typescript": "~5.0.2",
    "webpack": "^5.76.0"
  },
  "dependencies": {
    "@bentley/icons-generic": "^1.0.34",
    "@bentley/icons-generic-webfont": "^1.0.34",
    "@itwin/appui-abstract": "^3.7.0 || ^4.0.0",
    "@itwin/appui-react": "workspace:*",
    "@itwin/components-react": "workspace:*",
    "@itwin/core-backend": "^3.7.0 || ^4.0.0",
    "@itwin/core-bentley": "^3.7.0 || ^4.0.0",
    "@itwin/core-common": "^3.7.0 || ^4.0.0",
    "@itwin/core-electron": "^3.7.0 || ^4.0.0",
    "@itwin/core-frontend": "^3.7.0 || ^4.0.0",
    "@itwin/core-geometry": "^3.7.0 || ^4.0.0",
    "@itwin/core-mobile": "^3.7.0 || ^4.0.0",
    "@itwin/core-orbitgt": "^3.7.0 || ^4.0.0",
    "@itwin/core-quantity": "^3.7.0 || ^4.0.0",
    "@itwin/core-react": "workspace:*",
    "@itwin/ecschema-rpcinterface-common": "^3.7.0 || ^4.0.0",
    "@itwin/ecschema-rpcinterface-impl": "^3.7.0 || ^4.0.0",
    "@itwin/editor-backend": "^3.7.0 || ^4.0.0",
    "@itwin/express-server": "^3.7.0 || ^4.0.0",
    "@itwin/frontend-devtools": "^3.7.0 || ^4.0.0",
    "@itwin/hypermodeling-frontend": "^3.7.0 || ^4.0.0",
    "@itwin/imodel-components-react": "workspace:*",
<<<<<<< HEAD
    "@itwin/itwinui-react": "^3.2.4",
    "@itwin/itwinui-variables": "^3.0.0",
    "@itwin/itwinui-icons-react": "^2.8.0",
    "@itwin/map-layers": "^3.7.0",
    "@itwin/presentation-common": "^3.7.0",
=======
    "@itwin/itwinui-react": "^2.11.11",
    "@itwin/itwinui-variables": "^2.0.0",
    "@itwin/itwinui-icons-react": "^2.1.0",
    "@itwin/presentation-common": "^3.7.0 || ^4.0.0",
>>>>>>> 6bcc75ce
    "@itwin/reality-data-client": "0.9.0",
    "@itwin/webgl-compatibility": "^3.7.0 || ^4.0.0",
    "classnames": "2.3.1",
    "react": "^17.0.0",
    "react-dom": "^17.0.0",
    "react-redux": "^7.2.2",
    "redux": "^4.1.0",
    "@itwin/appui-test-providers": "workspace:*",
    "ts-key-enum": "~2.0.12"
  },
  "browserslist": [
    "last 4 chrome version",
    "last 4 firefox version",
    "last 4 safari version",
    "last 4 ios version",
    "last 4 ChromeAndroid version",
    "last 4 edge version",
    "not dead",
    "not <0.2%"
  ],
  "repository": {
    "type": "git",
    "url": "https://github.com/iTwin/appui.git",
    "directory": "test-apps/appui-test-app/standalone"
  }
}<|MERGE_RESOLUTION|>--- conflicted
+++ resolved
@@ -89,18 +89,10 @@
     "@itwin/frontend-devtools": "^3.7.0 || ^4.0.0",
     "@itwin/hypermodeling-frontend": "^3.7.0 || ^4.0.0",
     "@itwin/imodel-components-react": "workspace:*",
-<<<<<<< HEAD
     "@itwin/itwinui-react": "^3.2.4",
     "@itwin/itwinui-variables": "^3.0.0",
     "@itwin/itwinui-icons-react": "^2.8.0",
-    "@itwin/map-layers": "^3.7.0",
-    "@itwin/presentation-common": "^3.7.0",
-=======
-    "@itwin/itwinui-react": "^2.11.11",
-    "@itwin/itwinui-variables": "^2.0.0",
-    "@itwin/itwinui-icons-react": "^2.1.0",
     "@itwin/presentation-common": "^3.7.0 || ^4.0.0",
->>>>>>> 6bcc75ce
     "@itwin/reality-data-client": "0.9.0",
     "@itwin/webgl-compatibility": "^3.7.0 || ^4.0.0",
     "classnames": "2.3.1",
