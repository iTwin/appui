--- conflicted
+++ resolved
@@ -96,15 +96,9 @@
     "@itwin/editor-backend": "^3.6.0",
     "@itwin/editor-common": "^3.6.0",
     "@itwin/electron-authorization": "^0.8.5",
-<<<<<<< HEAD
-    "@itwin/express-server": "^3.5.1",
-    "@itwin/frontend-devtools": "^3.5.1",
-    "@itwin/hypermodeling-frontend": "^3.5.1",
-=======
     "@itwin/express-server": "^3.6.0",
     "@itwin/frontend-devtools": "^3.6.0",
     "@itwin/hypermodeling-frontend": "^3.6.0",
->>>>>>> cbba02a9
     "@itwin/imodel-browser-react": "0.12.2",
     "@itwin/imodel-components-react": "workspace:*",
     "@itwin/imodels-access-backend": "^2.2.1",
@@ -115,19 +109,11 @@
     "@itwin/itwinui-css": "0.x",
     "@itwin/itwinui-variables": "^1.0.0",
     "@itwin/itwinui-icons-react": "^1.8.0",
-<<<<<<< HEAD
-    "@itwin/map-layers": "^3.5.1",
-    "@itwin/map-layers-auth": "^3.5.1",
-    "@itwin/presentation-common": "^3.5.1",
-    "@itwin/reality-data-client": "0.9.0",
-    "@itwin/webgl-compatibility": "^3.5.1",
-=======
     "@itwin/map-layers": "^3.6.0",
     "@itwin/map-layers-auth": "^3.6.0",
     "@itwin/presentation-common": "^3.6.0",
     "@itwin/reality-data-client": "0.9.0",
     "@itwin/webgl-compatibility": "^3.6.0",
->>>>>>> cbba02a9
     "classnames": "2.3.1",
     "lorem-ipsum": "^2.0.3",
     "react": "^17.0.0",
