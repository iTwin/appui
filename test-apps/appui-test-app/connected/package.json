--- conflicted
+++ resolved
@@ -49,12 +49,9 @@
     "@types/react": "^17.0.37",
     "@types/react-dom": "^17.0.0",
     "@types/react-redux": "^7.1.18",
-<<<<<<< HEAD
     "@types/react-router-dom": "^5.1.7",
     "@types/react-table": "^7.7.0",
     "@types/semver": "7.3.10",
-=======
->>>>>>> 139b61e0
     "cpx2": "^3.0.0",
     "cross-env": "^5.1.4",
     "dotenv": "^10.0.0",
@@ -112,12 +109,9 @@
     "react": "^17.0.0",
     "react-dom": "^17.0.0",
     "react-redux": "^7.2.2",
-<<<<<<< HEAD
     "react-router-dom": "^5.2.0",
     "react-resize-detector": "^6.7.6",
     "react-table": "^7.7.0",
-=======
->>>>>>> 139b61e0
     "redux": "^4.1.0",
     "@itwin/appui-test-providers": "workspace:*"
   },
