--- conflicted
+++ resolved
@@ -93,11 +93,7 @@
       if (args.animationTime && args.animationTime < 0) {
         this._vp.synchWithView(true);
       }
-<<<<<<< HEAD
       const rotMatrix = args.rotMatrix;
-=======
-      const rotMatrix = this._rotationMatrixFromYawPitchRoll(args.rotation); // TODO - switch to internal function after custom rotation order is implemented
->>>>>>> 3caeb9e0
       if (this._vp.rotMatrix !== rotMatrix) {
         const center = this._vp.view.getTargetPoint(); // Don't try to locate geometry using depth buffer...
         const inverse = rotMatrix.clone().inverse(); // rotation is from current nav cube state...
@@ -125,73 +121,14 @@
     }
   }
 
-<<<<<<< HEAD
-  private handleViewChanged = (vp: Viewport) => {
+  private _handleViewChanged = (vp: Viewport) => {
     const rotMatrix = ViewportComponent.getViewportRotMatrix(vp);
     if (rotMatrix)
       ViewportManager.setViewRotMatrix(vp, rotMatrix);
   }
 
   public static getViewportRotMatrix(vp: Viewport): RotMatrix | undefined {
-    console.log(vp, vp.rotMatrix);
     return vp.rotMatrix;
-=======
-  private _handleViewChanged = (vp: Viewport) => {
-    const yawPitchRoll = ViewportComponent.getViewportYawPitchRoll(vp);
-    if (yawPitchRoll && !yawPitchRoll.isAlmostEqual(ViewportManager.getViewRotation()))
-      ViewportManager.setViewRotation(vp, yawPitchRoll);
-  }
-
-  /** Pulled from three.js, "ZXY" intrinsic Tait-Bryan angles for right-handed coordinates (rotations reversed from left-handed)
-   */
-  private _rotationMatrixFromYawPitchRoll = (angle: YawPitchRollAngles) => {
-    const x = angle.pitch.radians, y = angle.roll.radians, z = angle.yaw.radians;
-    const cx = Math.cos(x), sx = Math.sin(x);
-    const cy = Math.cos(y), sy = Math.sin(y);
-    const cz = Math.cos(z), sz = Math.sin(z);
-
-    const rotX = RotMatrix.createRowValues(
-      1, 0, 0,
-      0, cx, sx,
-      0, -sx, cx,
-    );
-    const rotY = RotMatrix.createRowValues(
-      cy, 0, -sy,
-      0, 1, 0,
-      sy, 0, cy,
-    );
-    const rotZ = RotMatrix.createRowValues(
-      cz, sz, 0,
-      -sz, cz, 0,
-      0, 0, 1,
-    );
-    return rotX.multiplyMatrixMatrix(rotY).multiplyMatrixMatrix(rotZ);
-  }
-  private static _yawPitchRollFromRotationMatrix = (m: RotMatrix) => {
-    const clamp = (v: number, min: number, max: number) => {
-      return Math.max(min, Math.min(max, v));
-    };
-
-    // assumes m is a pure rotation matrix (i.e, unscaled)
-    const m11 = m.at(0, 0); // , m12 = m.at(1, 0), m13 = m.at(2, 0);
-    const m21 = m.at(0, 1), m22 = m.at(1, 1), m23 = m.at(2, 1);
-    const m31 = m.at(0, 2), m32 = m.at(1, 2), m33 = m.at(2, 2);
-    let x, y, z;
-    y = Math.asin(-clamp(m31, -1, 1));
-
-    if (Math.abs(m31) < 0.99999) {
-      x = Math.atan2(-m32, m33);
-      z = Math.atan2(-m21, m11);
-    } else {
-      x = Math.atan2(m23, m22);
-      z = 0;
-    }
-
-    return YawPitchRollAngles.createRadians(-z, x, y);
-  }
-  public static getViewportYawPitchRoll(vp: Viewport): YawPitchRollAngles | undefined {
-    return this._yawPitchRollFromRotationMatrix(vp.rotMatrix);
->>>>>>> 3caeb9e0
   }
 
   public render() {
