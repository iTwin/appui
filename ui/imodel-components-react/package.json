{
  "name": "@itwin/imodel-components-react",
  "version": "4.0.0-dev.1",
  "description": "iTwin.js UI IModel Components",
  "main": "lib/cjs/imodel-components-react.js",
  "module": "lib/esm/imodel-components-react.js",
  "typings": "lib/cjs/imodel-components-react",
  "license": "MIT",
  "repository": {
    "type": "git",
    "url": "https://github.com/iTwin/appui/tree/master/ui/imodel-components-react"
  },
  "scripts": {
    "build": "npm run -s copy:locale && npm run -s build:cjs",
    "build:ci": "npm run -s build && npm run -s build:esm",
    "build:cjs": "tsc 1>&2 --outDir lib/cjs && npm run -s copy:cjs",
    "build:esm": "tsc 1>&2 --module ES2020 --outDir lib/esm && npm run -s copy:esm",
    "copy:locale": "cpx \"./public/**/*\" ./lib/public",
    "copy:cjs": "cpx \"./src/**/*.*css\" ./lib/cjs",
    "copy:esm": "cpx \"./src/**/*.*css\" ./lib/esm",
    "pseudolocalize": "betools pseudolocalize --englishDir ./public/locales/en --out ./public/locales/en-PSEUDO",
    "clean": "rimraf lib .rush/temp/package-deps*.json",
    "cover": "nyc npm -s test",
    "docs": "betools docs --includes=../../generated-docs/extract --json=../../generated-docs/ui/imodel-components-react/file.json --tsIndexFile=./imodel-components-react.ts --onlyJson",
    "lint": "eslint -f visualstudio \"./src/**/*.{ts,tsx}\" 1>&2",
    "extract-api": "betools extract-api --entry=imodel-components-react",
    "test": "mocha --config ../.mocharc.json \"./lib/cjs/test/**/*.test.js\"",
    "test:watch": "npm -s test -- --reporter min --watch-extensions ts,tsx --watch"
  },
  "keywords": [
    "Bentley",
    "BIM",
    "iModel"
  ],
  "author": {
    "name": "Bentley Systems, Inc.",
    "url": "http://www.bentley.com"
  },
  "peerDependencies": {
    "@itwin/appui-abstract": "workspace:^4.0.0-dev.1",
    "@itwin/components-react": "workspace:^4.0.0-dev.1",
<<<<<<< HEAD
    "@itwin/core-bentley": "workspace:^3.4.0-dev.14",
    "@itwin/core-common": "workspace:^3.4.0-dev.14",
    "@itwin/core-frontend": "workspace:^3.4.0-dev.14",
    "@itwin/core-geometry": "workspace:^3.4.0-dev.14",
    "@itwin/core-quantity": "workspace:^3.4.0-dev.14",
=======
    "@itwin/core-bentley": "^3.3.0",
    "@itwin/core-common": "^3.3.0",
    "@itwin/core-frontend": "^3.3.0",
    "@itwin/core-geometry": "^3.3.0",
    "@itwin/core-quantity": "^3.3.0",
>>>>>>> 9722abad
    "@itwin/core-react": "workspace:^4.0.0-dev.1",
    "react": "^17.0.0",
    "react-dom": "^17.0.0"
  },
  "//devDependencies": [
    "NOTE: All peerDependencies should also be listed as devDependencies since peerDependencies are not considered by npm install",
    "NOTE: All tools used by scripts in this package must be listed as devDependencies"
  ],
  "devDependencies": {
    "@itwin/appui-abstract": "workspace:*",
    "@itwin/build-tools": "^3.3.0",
    "@itwin/components-react": "workspace:*",
    "@itwin/core-bentley": "^3.3.0",
    "@itwin/core-common": "^3.3.0",
    "@itwin/core-frontend": "^3.3.0",
    "@itwin/core-geometry": "^3.3.0",
    "@itwin/core-orbitgt": "^3.3.0",
    "@itwin/core-quantity": "^3.3.0",
    "@itwin/core-react": "workspace:*",
    "@itwin/eslint-plugin": "^3.3.0",
    "@itwin/webgl-compatibility": "^3.3.0",
    "@testing-library/dom": "^8.11.2",
    "@testing-library/react": "^12.0.0",
    "@testing-library/react-hooks": "^7.0.2",
    "@testing-library/user-event": "^14.4.2",
    "@types/chai": "4.3.1",
    "@types/chai-as-promised": "^7",
    "@types/chai-jest-snapshot": "^1.3.0",
    "@types/chai-spies": "^1.0.0",
    "@types/chai-string": "^1.4.1",
    "@types/enzyme": "3.9.3",
    "@types/faker": "^4.1.0",
    "@types/lodash": "^4.14.0",
    "@types/mocha": "^8.2.2",
    "@types/node": "16.11.59",
    "@types/react": "^17.0.37",
    "@types/react-dom": "^17.0.0",
    "@types/sinon": "^9.0.0",
    "@types/sinon-chai": "^3.2.0",
    "chai": "^4.1.2",
    "chai-as-promised": "^7",
    "chai-jest-snapshot": "^2.0.0",
    "chai-spies": "1.0.0",
    "chai-string": "^1.5.0",
    "cpx2": "^3.0.0",
    "enzyme": "3.10.0",
    "@wojtekmaj/enzyme-adapter-react-17": "^0.6.3",
    "enzyme-to-json": "^3.3.4",
    "eslint": "^7.11.0",
    "faker": "^4.1.0",
    "ignore-styles": "^5.0.1",
    "jsdom": "^19.0.0",
    "jsdom-global": "3.0.2",
    "mocha": "^10.0.0",
    "nyc": "^15.1.0",
    "raf": "^3.4.0",
    "react": "^17.0.0",
    "react-dom": "^17.0.0",
    "react-test-renderer": "^17.0.0",
    "rimraf": "^3.0.2",
    "sinon": "^9.0.2",
    "sinon-chai": "^3.2.0",
    "ts-node": "^10.8.2",
    "typemoq": "^2.1.0",
    "typescript": "~4.4.0",
    "xmlhttprequest": "^1.8.0"
  },
  "//dependencies": [
    "NOTE: these dependencies should be only for things that DO NOT APPEAR IN THE API",
    "NOTE: core-frontend should remain UI technology agnostic, so no react/angular dependencies are allowed"
  ],
  "dependencies": {
    "@bentley/icons-generic-webfont": "^1.0.15",
    "@itwin/itwinui-css": "0.x",
    "@itwin/itwinui-react": "~1.42.0",
    "callable-instance2": "1.0.0",
    "classnames": "^2.3.1",
    "eventemitter2": "^5.0.1",
    "immer": "9.0.6",
    "immutable": "^3.8.2",
    "ts-key-enum": "^2.0.0"
  },
  "nyc": {
    "extends": "./node_modules/@itwin/build-tools/.nycrc",
    "require": [
      "ignore-styles",
      "jsdom-global/register",
      "source-map-support/register",
      "ts-node/register"
    ],
    "check-coverage": true,
    "statements": 99.9,
    "branches": 99.9,
    "functions": 100,
    "lines": 99.9
  },
  "eslintConfig": {
    "plugins": [
      "@itwin"
    ],
    "extends": [
      "plugin:@itwin/ui",
      "plugin:@itwin/jsdoc"
    ]
  }
}<|MERGE_RESOLUTION|>--- conflicted
+++ resolved
@@ -39,19 +39,11 @@
   "peerDependencies": {
     "@itwin/appui-abstract": "workspace:^4.0.0-dev.1",
     "@itwin/components-react": "workspace:^4.0.0-dev.1",
-<<<<<<< HEAD
-    "@itwin/core-bentley": "workspace:^3.4.0-dev.14",
-    "@itwin/core-common": "workspace:^3.4.0-dev.14",
-    "@itwin/core-frontend": "workspace:^3.4.0-dev.14",
-    "@itwin/core-geometry": "workspace:^3.4.0-dev.14",
-    "@itwin/core-quantity": "workspace:^3.4.0-dev.14",
-=======
     "@itwin/core-bentley": "^3.3.0",
     "@itwin/core-common": "^3.3.0",
     "@itwin/core-frontend": "^3.3.0",
     "@itwin/core-geometry": "^3.3.0",
     "@itwin/core-quantity": "^3.3.0",
->>>>>>> 9722abad
     "@itwin/core-react": "workspace:^4.0.0-dev.1",
     "react": "^17.0.0",
     "react-dom": "^17.0.0"
