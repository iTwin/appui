{
  "name": "@itwin/imodel-components-react",
  "version": "4.0.0-dev.11",
  "description": "iTwin.js UI IModel Components",
  "main": "lib/cjs/imodel-components-react.js",
  "module": "lib/esm/imodel-components-react.js",
  "typings": "lib/cjs/imodel-components-react",
  "license": "MIT",
  "repository": {
    "type": "git",
    "url": "https://github.com/iTwin/appui/tree/master/ui/imodel-components-react"
  },
  "scripts": {
    "build": "npm run -s copy:locale && npm run -s build:cjs && npm run -s build:esm",
    "build:cjs": "tsc 1>&2 --outDir lib/cjs && npm run -s copy:cjs",
    "build:esm": "tsc 1>&2 --module ES2020 --outDir lib/esm && npm run -s copy:esm",
    "copy:locale": "cpx \"./public/**/*\" ./lib/public",
    "copy:cjs": "cpx \"./src/**/*.*css\" ./lib/cjs",
    "copy:esm": "cpx \"./src/**/*.*css\" ./lib/esm",
    "pseudolocalize": "betools pseudolocalize --englishDir ./public/locales/en --out ./public/locales/en-PSEUDO",
    "clean": "rimraf lib .rush/temp/package-deps*.json",
    "cover": "nyc npm -s test",
    "lint": "eslint -f visualstudio \"./src/**/*.{ts,tsx}\" 1>&2",
    "extract-api": "betools extract-api --entry=imodel-components-react",
    "test": "mocha --config ../.mocharc.json \"./lib/cjs/test/**/*.test.js\"",
    "test:watch": "npm -s test -- --reporter min --watch-extensions ts,tsx --watch",
    "docs": "npm run -s docs:reference && npm run -s docs:changelog",
    "docs:changelog": "cpx ./CHANGELOG.md ../../generated-docs/ui/imodel-components-react",
    "docs:reference": "betools docs --includes=../../generated-docs/extract --json=../../generated-docs/ui/imodel-components-react/file.json --tsIndexFile=./imodel-components-react.ts --onlyJson"
  },
  "keywords": [
    "Bentley",
    "BIM",
    "iModel"
  ],
  "author": {
    "name": "Bentley Systems, Inc.",
    "url": "http://www.bentley.com"
  },
  "peerDependencies": {
    "@itwin/appui-abstract": "^3.6.0",
    "@itwin/components-react": "workspace:^4.0.0-dev.11",
    "@itwin/core-bentley": "^3.6.0",
    "@itwin/core-common": "^3.6.0",
    "@itwin/core-frontend": "^3.6.0",
    "@itwin/core-geometry": "^3.6.0",
    "@itwin/core-quantity": "^3.6.0",
    "@itwin/core-react": "workspace:^4.0.0-dev.11",
    "react": "^17.0.0 || ^18.0.0",
    "react-dom": "^17.0.0 || ^18.0.0"
  },
  "//devDependencies": [
    "NOTE: All peerDependencies should also be listed as devDependencies since peerDependencies are not considered by npm install",
    "NOTE: All tools used by scripts in this package must be listed as devDependencies"
  ],
  "devDependencies": {
    "@itwin/appui-abstract": "^3.6.0",
    "@itwin/build-tools": "^3.6.0",
    "@itwin/components-react": "workspace:*",
    "@itwin/core-bentley": "^3.6.0",
    "@itwin/core-common": "^3.6.0",
    "@itwin/core-frontend": "^3.6.0",
    "@itwin/core-geometry": "^3.6.0",
    "@itwin/core-orbitgt": "^3.6.0",
    "@itwin/core-quantity": "^3.6.0",
    "@itwin/core-react": "workspace:*",
    "@itwin/eslint-plugin": "^3.6.0",
    "@itwin/webgl-compatibility": "^3.6.0",
    "@testing-library/dom": "^8.11.2",
    "@testing-library/react": "^12.0.0",
    "@testing-library/react-hooks": "^7.0.2",
    "@testing-library/user-event": "^14.4.2",
    "@types/chai": "4.3.1",
    "@types/chai-as-promised": "^7",
    "@types/chai-string": "^1.4.1",
    "@types/faker": "^4.1.0",
    "@types/mocha": "^8.2.2",
    "@types/node": "18.11.5",
    "@types/react": "^17.0.37",
    "@types/react-dom": "^17.0.0",
    "@types/sinon": "^9.0.0",
    "@types/sinon-chai": "^3.2.0",
    "chai": "^4.1.2",
    "chai-as-promised": "^7",
    "chai-string": "^1.5.0",
    "cpx2": "^3.0.0",
    "eslint": "^7.11.0",
    "faker": "^4.1.0",
    "ignore-styles": "^5.0.1",
    "jsdom": "^19.0.0",
    "jsdom-global": "3.0.2",
    "mocha": "^10.0.0",
    "nyc": "^15.1.0",
    "raf": "^3.4.0",
    "react": "^17.0.0",
    "react-dom": "^17.0.0",
    "react-test-renderer": "^17.0.0",
    "rimraf": "^3.0.2",
    "sinon": "^9.0.2",
    "sinon-chai": "^3.2.0",
    "ts-node": "^10.8.2",
    "typemoq": "^2.1.0",
    "typescript": "~4.4.0"
  },
  "//dependencies": [
    "NOTE: these dependencies should be only for things that DO NOT APPEAR IN THE API",
    "NOTE: core-frontend should remain UI technology agnostic, so no react/angular dependencies are allowed"
  ],
  "dependencies": {
    "@bentley/icons-generic": "^1.0.34",
<<<<<<< HEAD
    "@itwin/itwinui-css": "0.x",
    "@itwin/itwinui-variables": "^1.0.0",
    "@itwin/itwinui-react": "~1.42.0",
    "@itwin/itwinui-icons-react": "^1.8.0",
    "classnames": "2.3.1"
=======
    "@itwin/itwinui-react": "^2.5.0",
    "@itwin/itwinui-variables": "^2.0.0",
    "@itwin/itwinui-icons-react": "^2.1.0",
    "classnames": "2.3.1",
    "immer": "9.0.6"
>>>>>>> b93ade29
  },
  "nyc": {
    "extends": "./node_modules/@itwin/build-tools/.nycrc",
    "require": [
      "ignore-styles",
      "jsdom-global/register",
      "source-map-support/register",
      "ts-node/register"
    ],
    "check-coverage": true,
    "statements": 99.9,
    "branches": 99.9,
    "functions": 100,
    "lines": 99.9
  },
  "eslintConfig": {
    "plugins": [
      "@itwin"
    ],
    "extends": [
      "plugin:@itwin/ui",
      "plugin:@itwin/jsdoc"
    ]
  }
}<|MERGE_RESOLUTION|>--- conflicted
+++ resolved
@@ -108,19 +108,10 @@
   ],
   "dependencies": {
     "@bentley/icons-generic": "^1.0.34",
-<<<<<<< HEAD
-    "@itwin/itwinui-css": "0.x",
-    "@itwin/itwinui-variables": "^1.0.0",
-    "@itwin/itwinui-react": "~1.42.0",
-    "@itwin/itwinui-icons-react": "^1.8.0",
-    "classnames": "2.3.1"
-=======
     "@itwin/itwinui-react": "^2.5.0",
     "@itwin/itwinui-variables": "^2.0.0",
     "@itwin/itwinui-icons-react": "^2.1.0",
-    "classnames": "2.3.1",
-    "immer": "9.0.6"
->>>>>>> b93ade29
+    "classnames": "2.3.1"
   },
   "nyc": {
     "extends": "./node_modules/@itwin/build-tools/.nycrc",
