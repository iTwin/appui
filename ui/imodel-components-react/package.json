{
  "name": "@itwin/imodel-components-react",
<<<<<<< HEAD
  "version": "4.0.0-dev.9",
=======
  "version": "4.0.0-dev.10",
>>>>>>> 9ebee468
  "description": "iTwin.js UI IModel Components",
  "main": "lib/cjs/imodel-components-react.js",
  "module": "lib/esm/imodel-components-react.js",
  "typings": "lib/cjs/imodel-components-react",
  "license": "MIT",
  "repository": {
    "type": "git",
    "url": "https://github.com/iTwin/appui/tree/master/ui/imodel-components-react"
  },
  "scripts": {
    "build": "npm run -s copy:locale && npm run -s build:cjs && npm run -s build:esm",
    "build:cjs": "tsc 1>&2 --outDir lib/cjs && npm run -s copy:cjs",
    "build:esm": "tsc 1>&2 --module ES2020 --outDir lib/esm && npm run -s copy:esm",
    "copy:locale": "cpx \"./public/**/*\" ./lib/public",
    "copy:cjs": "cpx \"./src/**/*.*css\" ./lib/cjs",
    "copy:esm": "cpx \"./src/**/*.*css\" ./lib/esm",
    "pseudolocalize": "betools pseudolocalize --englishDir ./public/locales/en --out ./public/locales/en-PSEUDO",
    "clean": "rimraf lib .rush/temp/package-deps*.json",
    "cover": "nyc npm -s test",
    "lint": "eslint -f visualstudio \"./src/**/*.{ts,tsx}\" 1>&2",
    "extract-api": "betools extract-api --entry=imodel-components-react",
    "test": "mocha --config ../.mocharc.json \"./lib/cjs/test/**/*.test.js\"",
    "test:watch": "npm -s test -- --reporter min --watch-extensions ts,tsx --watch",
    "docs": "npm run -s docs:reference && npm run -s docs:changelog",
    "docs:changelog": "cpx ./CHANGELOG.md ../../generated-docs/ui/imodel-components-react",
    "docs:reference": "betools docs --includes=../../generated-docs/extract --json=../../generated-docs/ui/imodel-components-react/file.json --tsIndexFile=./imodel-components-react.ts --onlyJson"
  },
  "keywords": [
    "Bentley",
    "BIM",
    "iModel"
  ],
  "author": {
    "name": "Bentley Systems, Inc.",
    "url": "http://www.bentley.com"
  },
  "peerDependencies": {
<<<<<<< HEAD
    "@itwin/appui-abstract": "workspace:^4.0.0-dev.9",
    "@itwin/components-react": "workspace:^4.0.0-dev.9",
    "@itwin/core-bentley": "^3.5.1",
    "@itwin/core-common": "^3.5.1",
    "@itwin/core-frontend": "^3.5.1",
    "@itwin/core-geometry": "^3.5.1",
    "@itwin/core-quantity": "^3.5.1",
    "@itwin/core-react": "workspace:^4.0.0-dev.9",
=======
    "@itwin/appui-abstract": "workspace:^4.0.0-dev.10",
    "@itwin/components-react": "workspace:^4.0.0-dev.10",
    "@itwin/core-bentley": "^3.6.0",
    "@itwin/core-common": "^3.6.0",
    "@itwin/core-frontend": "^3.6.0",
    "@itwin/core-geometry": "^3.6.0",
    "@itwin/core-quantity": "^3.6.0",
    "@itwin/core-react": "workspace:^4.0.0-dev.10",
>>>>>>> 9ebee468
    "react": "^17.0.0",
    "react-dom": "^17.0.0"
  },
  "//devDependencies": [
    "NOTE: All peerDependencies should also be listed as devDependencies since peerDependencies are not considered by npm install",
    "NOTE: All tools used by scripts in this package must be listed as devDependencies"
  ],
  "devDependencies": {
    "@itwin/appui-abstract": "workspace:*",
    "@itwin/build-tools": "^3.6.0",
    "@itwin/components-react": "workspace:*",
    "@itwin/core-bentley": "^3.6.0",
    "@itwin/core-common": "^3.6.0",
    "@itwin/core-frontend": "^3.6.0",
    "@itwin/core-geometry": "^3.6.0",
    "@itwin/core-orbitgt": "^3.6.0",
    "@itwin/core-quantity": "^3.6.0",
    "@itwin/core-react": "workspace:*",
    "@itwin/eslint-plugin": "^3.6.0",
    "@itwin/webgl-compatibility": "^3.6.0",
    "@testing-library/dom": "^8.11.2",
    "@testing-library/react": "^12.0.0",
    "@testing-library/react-hooks": "^7.0.2",
    "@testing-library/user-event": "^14.4.2",
    "@types/chai": "4.3.1",
    "@types/chai-as-promised": "^7",
    "@types/chai-spies": "^1.0.0",
    "@types/chai-string": "^1.4.1",
    "@types/faker": "^4.1.0",
    "@types/mocha": "^8.2.2",
    "@types/node": "18.11.5",
    "@types/react": "^17.0.37",
    "@types/react-dom": "^17.0.0",
    "@types/sinon": "^9.0.0",
    "@types/sinon-chai": "^3.2.0",
    "chai": "^4.1.2",
    "chai-as-promised": "^7",
    "chai-spies": "1.0.0",
    "chai-string": "^1.5.0",
    "cpx2": "^3.0.0",
    "eslint": "^7.11.0",
    "faker": "^4.1.0",
    "ignore-styles": "^5.0.1",
    "jsdom": "^19.0.0",
    "jsdom-global": "3.0.2",
    "mocha": "^10.0.0",
    "nyc": "^15.1.0",
    "raf": "^3.4.0",
    "react": "^17.0.0",
    "react-dom": "^17.0.0",
    "react-test-renderer": "^17.0.0",
    "rimraf": "^3.0.2",
    "sinon": "^9.0.2",
    "sinon-chai": "^3.2.0",
    "ts-node": "^10.8.2",
    "typemoq": "^2.1.0",
    "typescript": "~4.4.0",
    "xmlhttprequest": "^1.8.0"
  },
  "//dependencies": [
    "NOTE: these dependencies should be only for things that DO NOT APPEAR IN THE API",
    "NOTE: core-frontend should remain UI technology agnostic, so no react/angular dependencies are allowed"
  ],
  "dependencies": {
    "@bentley/icons-generic-webfont": "^1.0.15",
    "@itwin/itwinui-css": "0.x",
    "@itwin/itwinui-variables": "^1.0.0",
    "@itwin/itwinui-react": "~1.42.0",
    "classnames": "2.3.1",
    "immer": "9.0.6"
  },
  "nyc": {
    "extends": "./node_modules/@itwin/build-tools/.nycrc",
    "require": [
      "ignore-styles",
      "jsdom-global/register",
      "source-map-support/register",
      "ts-node/register"
    ],
    "check-coverage": true,
    "statements": 99.9,
    "branches": 99.9,
    "functions": 100,
    "lines": 99.9
  },
  "eslintConfig": {
    "plugins": [
      "@itwin"
    ],
    "extends": [
      "plugin:@itwin/ui",
      "plugin:@itwin/jsdoc"
    ]
  }
}<|MERGE_RESOLUTION|>--- conflicted
+++ resolved
@@ -1,10 +1,6 @@
 {
   "name": "@itwin/imodel-components-react",
-<<<<<<< HEAD
-  "version": "4.0.0-dev.9",
-=======
   "version": "4.0.0-dev.10",
->>>>>>> 9ebee468
   "description": "iTwin.js UI IModel Components",
   "main": "lib/cjs/imodel-components-react.js",
   "module": "lib/esm/imodel-components-react.js",
@@ -42,16 +38,6 @@
     "url": "http://www.bentley.com"
   },
   "peerDependencies": {
-<<<<<<< HEAD
-    "@itwin/appui-abstract": "workspace:^4.0.0-dev.9",
-    "@itwin/components-react": "workspace:^4.0.0-dev.9",
-    "@itwin/core-bentley": "^3.5.1",
-    "@itwin/core-common": "^3.5.1",
-    "@itwin/core-frontend": "^3.5.1",
-    "@itwin/core-geometry": "^3.5.1",
-    "@itwin/core-quantity": "^3.5.1",
-    "@itwin/core-react": "workspace:^4.0.0-dev.9",
-=======
     "@itwin/appui-abstract": "workspace:^4.0.0-dev.10",
     "@itwin/components-react": "workspace:^4.0.0-dev.10",
     "@itwin/core-bentley": "^3.6.0",
@@ -60,7 +46,6 @@
     "@itwin/core-geometry": "^3.6.0",
     "@itwin/core-quantity": "^3.6.0",
     "@itwin/core-react": "workspace:^4.0.0-dev.10",
->>>>>>> 9ebee468
     "react": "^17.0.0",
     "react-dom": "^17.0.0"
   },
