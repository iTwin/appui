/*---------------------------------------------------------------------------------------------
 * Copyright (c) Bentley Systems, Incorporated. All rights reserved.
 * See LICENSE.md in the project root for license terms and full copyright notice.
 *--------------------------------------------------------------------------------------------*/
/** @packageDocumentation
 * @module Color
 */

import "./ColorPickerButton.scss";
import classnames from "classnames";
import * as React from "react";
import { ColorByName, ColorDef } from "@itwin/core-common";
import { RelativePosition } from "@itwin/appui-abstract";
import type { CommonProps } from "@itwin/core-react";
import { Icon, Popup, useRefs } from "@itwin/core-react";
import { ColorSwatch } from "./Swatch";
import { getCSSColorFromDef } from "./getCSSColorFromDef";
import { SvgCaretDownSmall, SvgCaretUpSmall } from "@itwin/itwinui-icons-react";

// cSpell:ignore colorpicker

function ColorOptions({
  handleColorPicked,
  options,
  numColumns,
  round,
  title,
}: {
  handleColorPicked: (color: ColorDef) => void;
  options: ColorDef[];
  numColumns: number;
  round: boolean;
  title?: string;
}) {
  const containerStyle: React.CSSProperties = {
    gridTemplateColumns: `repeat(${numColumns}, 1fr)`,
  };
  return (
    <div className="components-colorpicker-popup-container">
      {title && <h4>{title}</h4>}
      <div
        data-testid="components-colorpicker-popup-colors"
        className="components-colorpicker-popup-colors"
        style={containerStyle}
      >
        {options.map((color, index) => (
          <ColorSwatch
            className="components-colorpicker-swatch"
            key={index}
            colorDef={color}
            onColorPick={handleColorPicked}
            round={round}
          />
        ))}
      </div>
    </div>
  );
}

/** Properties for the [[ColorPickerButton]] React component
 * @beta
 */
export interface ColorPickerProps
  extends React.ButtonHTMLAttributes<HTMLButtonElement>,
    CommonProps {
  /** Active color */
  initialColor: ColorDef;
  /** Available colors */
  colorDefs?: ColorDef[];
  /** Function to run when user selects color swatch */
  onColorPick?: ((color: ColorDef) => void) | undefined;
  /** Show swatches as squares unless round is set to true */
  round?: boolean;
  /** Disabled or not */
  disabled?: boolean;
  /** Readonly or not */
  readonly?: boolean;
  /** Title to show at top of DropDown */
  dropDownTitle?: string;
  /** Number of columns */
  numColumns?: number;
  /** Provides ability to return reference to HTMLButtonElement */
  ref?: React.Ref<HTMLButtonElement>;
  /** If true show up/down caret next to color  */
  showCaret?: boolean;
}

// Defined using following pattern (const ColorPickerButton at bottom) to ensure useful API documentation is extracted
const ForwardRefColorPickerButton = React.forwardRef<
  HTMLButtonElement,
  ColorPickerProps
>(function ForwardRefColorPickerButton(
  {
    className,
    colorDefs,
    disabled,
    dropDownTitle,
    initialColor,
    numColumns,
    onColorPick,
    readonly,
    round,
    showCaret,
    style,
  },
  ref
) {
  const target = React.useRef<HTMLButtonElement>(null);
  const refs = useRefs(target, ref); // combine ref needed for target with the forwardRef needed by the Parent when parent is a Type Editor.
  const [showPopup, setShowPopup] = React.useState(false);
  const [colorDef, setColorDef] = React.useState(initialColor);

  // See if new initialColor props have changed since component mounted
  React.useEffect(() => {
    setColorDef(initialColor);
  }, [initialColor]);

  const defaultColors = React.useRef([
    ColorDef.create(ColorByName.red),
    ColorDef.create(ColorByName.orange),
    ColorDef.create(ColorByName.yellow),
    ColorDef.create(ColorByName.green),
    ColorDef.create(ColorByName.blue),
    ColorDef.create(ColorByName.indigo),
    ColorDef.create(ColorByName.violet),
    ColorDef.create(ColorByName.black),
    ColorDef.create(ColorByName.white),
    ColorDef.create(ColorByName.cyan),
    ColorDef.create(ColorByName.fuchsia),
    ColorDef.create(ColorByName.tan),
    ColorDef.create(ColorByName.gray),
    ColorDef.create(ColorByName.brown),
    ColorDef.create(ColorByName.purple),
    ColorDef.create(ColorByName.olive),
  ]);

  const closePopup = React.useCallback(() => {
    setShowPopup(false);
  }, []);

  const togglePopup = React.useCallback(() => {
    setShowPopup(!showPopup);
  }, [showPopup]);

  const handleColorPicked = React.useCallback(
    (color: ColorDef) => {
      closePopup();

      // istanbul ignore else
      if (!color.equals(colorDef)) {
        setColorDef(color);
        onColorPick && onColorPick(color);
      }
    },
    [closePopup, colorDef, onColorPick]
  );

  const rgbaString = getCSSColorFromDef(colorDef);

  const buttonStyle = { ...style } as React.CSSProperties;
  const swatchStyle = { backgroundColor: rgbaString } as React.CSSProperties;

  const buttonClassNames = classnames(
    "components-colorpicker-button",
    round && "round",
    readonly && "readonly",
    className
  );

  const colorOptions =
    colorDefs && colorDefs.length ? colorDefs : defaultColors.current;
  return (
    <>
      <button
        data-testid="components-colorpicker-button"
        data-value={rgbaString}
        onClick={togglePopup}
        className={buttonClassNames}
        style={buttonStyle}
        disabled={disabled}
        ref={refs}
      >
        <div className="components-colorpicker-button-container">
          <div
            className="components-colorpicker-button-color-swatch"
            style={swatchStyle}
            data-testid={showPopup ? "caret-up" : "caret-down"}
          />
          {showCaret && (
            <Icon
              className="components-caret"
              iconSpec={showPopup ? <SvgCaretUpSmall /> : <SvgCaretDownSmall />}
            />
          )}
        </div>
      </button>
      <Popup
        className="components-colorpicker-popup"
        isOpen={showPopup}
        position={RelativePosition.BottomLeft}
        onClose={closePopup}
        target={target.current}
        closeOnNestedPopupOutsideClick
      >
        <ColorOptions
          handleColorPicked={handleColorPicked}
          options={colorOptions}
          numColumns={numColumns ?? 4}
          round={!!round}
          title={dropDownTitle}
        />
      </Popup>
    </>
  );
});

/** ColorPickerButton component
 * @note Using forwardRef so the ColorEditor (Type Editor) can access the ref of the button element inside this component.
 * @beta
 */
<<<<<<< HEAD
export const ColorPickerButton: (props: ColorPickerProps) => React.JSX.Element | null = ForwardRefColorPickerButton;
=======
export const ColorPickerButton: (
  props: ColorPickerProps
) => JSX.Element | null = ForwardRefColorPickerButton;
>>>>>>> 0fb31c4b
<|MERGE_RESOLUTION|>--- conflicted
+++ resolved
@@ -218,10 +218,6 @@
  * @note Using forwardRef so the ColorEditor (Type Editor) can access the ref of the button element inside this component.
  * @beta
  */
-<<<<<<< HEAD
-export const ColorPickerButton: (props: ColorPickerProps) => React.JSX.Element | null = ForwardRefColorPickerButton;
-=======
 export const ColorPickerButton: (
   props: ColorPickerProps
-) => JSX.Element | null = ForwardRefColorPickerButton;
->>>>>>> 0fb31c4b
+) => JSX.Element | null = ForwardRefColorPickerButton;