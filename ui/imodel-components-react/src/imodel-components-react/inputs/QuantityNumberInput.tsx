--- conflicted
+++ resolved
@@ -487,10 +487,6 @@
  * units that can be stored in the iModel.
  * @beta
  */
-<<<<<<< HEAD
-export const QuantityNumberInput: (props: QuantityNumberInputProps) => React.JSX.Element | null = ForwardRefQuantityNumberInput;
-=======
 export const QuantityNumberInput: (
   props: QuantityNumberInputProps
-) => JSX.Element | null = ForwardRefQuantityNumberInput;
->>>>>>> 0fb31c4b
+) => JSX.Element | null = ForwardRefQuantityNumberInput;