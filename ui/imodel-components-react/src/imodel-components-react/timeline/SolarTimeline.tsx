/*---------------------------------------------------------------------------------------------
* Copyright (c) Bentley Systems, Incorporated. All rights reserved.
* See LICENSE.md in the project root for license terms and full copyright notice.
*--------------------------------------------------------------------------------------------*/
/** @packageDocumentation
 * @module Timeline
 */

// component is in alpha state - it may change after usability testing - test coverage not complete
/* istanbul ignore file */

import "./SolarTimeline.scss";
import classnames from "classnames";
import * as React from "react";
import { Slider, Text, Tooltip } from "@itwin/itwinui-react";

import { ColorByName, ColorDef, HSVColor } from "@itwin/core-common";
import { RelativePosition, TimeDisplay } from "@itwin/appui-abstract";
<<<<<<< HEAD
import { CommonProps, Popup } from "@itwin/core-react";
=======
import { BodyText, CommonProps, Icon, Popup } from "@itwin/core-react";
>>>>>>> 0436c365
import { adjustDateToTimezone, DatePicker, TimeField, TimeSpec, UiComponents } from "@itwin/components-react";
import { HueSlider } from "../color/HueSlider";
import { SaturationPicker } from "../color/SaturationPicker";
import { ColorSwatch } from "../color/Swatch";
import { SolarDataProvider } from "./interfaces";
import { PlayButton } from "./PlayerButton";
import { SpeedTimeline } from "./SpeedTimeline";
import { CustomThumb, getPercentageOfRectangle, RailMarkers, useFocusedThumb } from "./Scrubber";
import { UiIModelComponents } from "../UiIModelComponents";
import { SvgCalendar, SvgLoop, SvgSettings } from "@itwin/itwinui-icons-react";

// cSpell:ignore millisec solarsettings showticks shadowcolor solartimeline datepicker millisecs

const millisecPerMinute = 1000 * 60;
const millisecPerHour = millisecPerMinute * 60;
// const millisecPerDay = millisecPerHour * 24;
const defaultPlaybackDuration = 40 * 1000; // 40 seconds
const addZero = (i: number) => {
  return (i < 10) ? `0${i}` : i;
};

interface TimelineProps extends CommonProps {
  dayStartMs: number;
  sunRiseOffsetMs: number;
  sunSetOffsetMs: number;
  currentTimeOffsetMs: number;
  isPlaying: boolean;
  formatTick?: (millisec: number) => string;
  formatTime: (millisec: number) => string;
  onChange?: (values: ReadonlyArray<number>) => void;
  onUpdate?: (values: ReadonlyArray<number>) => void;
}
function Timeline(props: TimelineProps) {
  const sliderRef = React.useRef<HTMLDivElement>(null);
  const [sliderContainer, setSliderContainer] = React.useState<HTMLDivElement>();
  const [pointerPercent, setPointerPercent] = React.useState(0);

  React.useLayoutEffect(() => {
    // istanbul ignore else
    if (sliderRef.current) {
      const container = sliderRef.current.querySelector(".iui-slider-container");
      if (container && sliderContainer !== container) {
        setSliderContainer(container as HTMLDivElement);
      }
    }
  }, [sliderContainer]);

  const thumbProps = () => {
    return {
      className: "components-timeline-thumb",
      children: <CustomThumb />,
    };
  };

  const tooltipProps = React.useCallback(() => {
    return { visible: false };
  }, []);

  const [showRailTooltip, setShowRailTooltip] = React.useState(false);

  const handlePointerEnter = React.useCallback(() => {
    setShowRailTooltip(true);
  }, []);

  const handlePointerLeave = React.useCallback(() => {
    setShowRailTooltip(false);
  }, []);

  const handlePointerMove = React.useCallback((event: React.PointerEvent) => {
    sliderContainer &&
      setPointerPercent(getPercentageOfRectangle(sliderContainer.getBoundingClientRect(), event.clientX));
  }, [sliderContainer]);

  const { formatTick, formatTime, onChange, onUpdate, dayStartMs, sunSetOffsetMs, sunRiseOffsetMs, currentTimeOffsetMs, isPlaying } = props;

  const thumbHasFocus = useFocusedThumb(sliderContainer);

  const tickLabel = React.useMemo(() => {
    const showTip = isPlaying || showRailTooltip || thumbHasFocus;
    const totalDuration = sunSetOffsetMs - sunRiseOffsetMs;
    const percent = (isPlaying || thumbHasFocus) ? (currentTimeOffsetMs - sunRiseOffsetMs) / totalDuration : pointerPercent;
    const tooltipText = formatTime((isPlaying || thumbHasFocus) ? (dayStartMs + currentTimeOffsetMs) : (dayStartMs + (sunRiseOffsetMs + (pointerPercent * totalDuration))));
    return (<RailMarkers showToolTip={showTip} percent={percent} tooltipText={tooltipText} />);
  }, [isPlaying, showRailTooltip, thumbHasFocus, sunSetOffsetMs, sunRiseOffsetMs, currentTimeOffsetMs, pointerPercent, formatTime, dayStartMs]);

  const className = classnames("solar-slider", props.className, formatTick && "showticks");
  const sunRiseFormat = formatTime(dayStartMs + sunRiseOffsetMs);
  const sunSetFormat = formatTime(dayStartMs + sunSetOffsetMs);
  return (
    <div className={className}>
      <Tooltip content={sunRiseFormat}>
        <span className="sunrise">
          &#x2600;
        </span>
      </Tooltip>
      <Slider ref={sliderRef}
        className={className}
        step={millisecPerMinute}
        min={sunRiseOffsetMs}
        max={sunSetOffsetMs}
        minLabel=""
        maxLabel=""
        onUpdate={onUpdate}
        onChange={onChange}
        values={[currentTimeOffsetMs]}
        tooltipProps={tooltipProps}
        thumbProps={thumbProps}
        tickLabels={tickLabel}
        railContainerProps={{
          onPointerEnter: handlePointerEnter,
          onPointerMove: handlePointerMove,
          onPointerLeave: handlePointerLeave,
        }}
      />
      <Tooltip content={sunSetFormat}>
        <span className="sunset">
          &#x263D;
        </span>
      </Tooltip>
    </div>
  );
}

interface SolarTimelineComponentProps {
  dataProvider: SolarDataProvider;  // provides date, sunrise, sunset in millisecs, also contains timezone offset from UTC, and updates the display style to current time.
  onPlayPause?: (playing: boolean) => void; // callback triggered when play/pause button is pressed
  duration?: number;  // playback duration in milliseconds
  speed?: number;
}

interface SolarTimelineComponentState {
  isPlaying: boolean;     // timeline is currently playing or paused
  isDateOpened: boolean;  // date picker is opened
  isSettingsOpened: boolean;  // settings popup is opened
  dayStartMs: number;
  sunRiseOffsetMs: number;
  sunSetOffsetMs: number;
  sunDeltaMs: number;
  currentTimeOffsetMs: number;
  speed: number;
  loop: boolean;
  shadowColor: ColorDef;
  duration: number;  // playback duration in milliseconds
  adjustedDuration: number;  // playback duration in milliseconds/ speed
}

/** Solar Timeline
 * @alpha
 */
export class SolarTimeline extends React.PureComponent<SolarTimelineComponentProps, SolarTimelineComponentState> {
  private _datePicker: HTMLElement | null = null;
  private _settings: HTMLElement | null = null;
  private _requestFrame = 0;
  private _unmounted = false;
  private _timeLastCycle = 0;
  private _totalPlayTime = 0;
  private _settingsPopupTitle = UiIModelComponents.translate("solarsettings.shadowcolor");
  private _playLabel = UiIModelComponents.translate("solartimeline.play");
  private _settingLabel = UiIModelComponents.translate("solartimeline.settings");
  private _loopLabel = UiIModelComponents.translate("timeline.repeat");
  private _speedLabel = UiIModelComponents.translate("solartimeline.speed");
  private _dateTimeLabel = UiIModelComponents.translate("solartimeline.dateTime");

  private _months = [
    UiComponents.translate("month.short.january"),
    UiComponents.translate("month.short.february"),
    UiComponents.translate("month.short.march"),
    UiComponents.translate("month.short.april"),
    UiComponents.translate("month.short.may"),
    UiComponents.translate("month.short.june"),
    UiComponents.translate("month.short.july"),
    UiComponents.translate("month.short.august"),
    UiComponents.translate("month.short.september"),
    UiComponents.translate("month.short.october"),
    UiComponents.translate("month.short.november"),
    UiComponents.translate("month.short.december"),
  ];

  private _timeLabel = UiComponents.translate("datepicker.time");
  private _amLabel = UiComponents.translate("time.am");
  private _pmLabel = UiComponents.translate("time.pm");
  private readonly _presetColors = [
    ColorDef.create(ColorByName.grey),
    ColorDef.create(ColorByName.lightGrey),
    ColorDef.create(ColorByName.darkGrey),
    ColorDef.create(ColorByName.lightBlue),
    ColorDef.create(ColorByName.lightGreen),
    ColorDef.create(ColorByName.darkGreen),
    ColorDef.create(ColorByName.tan),
    ColorDef.create(ColorByName.darkBrown),
  ];

  constructor(props: SolarTimelineComponentProps) {
    super(props);

    const dayStartMs = this.props.dataProvider.dayStartMs;
    const sunRiseOffsetMs = this.props.dataProvider.sunrise.getTime() - dayStartMs;
    const sunSetOffsetMs = this.props.dataProvider.sunset.getTime() - dayStartMs;
    const sunDeltaMs = sunSetOffsetMs - sunRiseOffsetMs;
    const sunOffsetMs = this.props.dataProvider.timeOfDay.getTime() - dayStartMs;
    const currentTimeOffsetMs = this.ensureRange(sunOffsetMs, sunRiseOffsetMs, sunSetOffsetMs);
    const shadowColor = this.props.dataProvider.shadowColor;
    const duration = this.props.duration ? this.props.duration : defaultPlaybackDuration;
    const speed = this.props.speed ? this.props.speed : 2;
    const adjustedDuration = duration / speed;
    this.setPlaybackTimeBySunTime(currentTimeOffsetMs, sunRiseOffsetMs, sunDeltaMs, adjustedDuration);

    this.state = {
      isDateOpened: false,
      isSettingsOpened: false,
      isPlaying: false,
      dayStartMs,
      sunRiseOffsetMs,
      sunSetOffsetMs,
      sunDeltaMs,
      currentTimeOffsetMs,
      speed,
      loop: false,
      shadowColor,
      duration,
      adjustedDuration,
    };
  }

  public override componentWillUnmount() {
    window.cancelAnimationFrame(this._requestFrame);
    this._unmounted = true;
  }

  // recursively update the animation until we hit the end or the pause button is clicked
  private _updateAnimation = (_timestamp: number) => {
    // istanbul ignore else
    if (!this.state.isPlaying || this._unmounted) {
      window.cancelAnimationFrame(this._requestFrame);
      return;
    }

    const currentTime = new Date().getTime();
    this._totalPlayTime += (currentTime - this._timeLastCycle);
    this._timeLastCycle = currentTime;
    let percentComplete = this._totalPlayTime / this.state.adjustedDuration;
    if (percentComplete > 1)
      percentComplete = 1;

    let newPlayingState = true;

    // calculate the next sun time base on the percentage playback complete - should be int value as that is step amount for slider
    let nextSunOffset = Math.floor(this.state.sunRiseOffsetMs + (percentComplete * this.state.sunDeltaMs));

    if (percentComplete > 0.99) {
      if (!this.state.loop) {
        newPlayingState = false;
        nextSunOffset = this.state.sunSetOffsetMs;
        window.cancelAnimationFrame(this._requestFrame);
      } else {
        nextSunOffset = this.state.sunRiseOffsetMs;
        this._totalPlayTime = 0;
      }
    }

    if (this.props.dataProvider.onTimeChanged) {
      const currentSunTime = new Date(this.state.dayStartMs + nextSunOffset);
      this.props.dataProvider.onTimeChanged(currentSunTime);
    }

    this.setState({ isPlaying: newPlayingState, currentTimeOffsetMs: nextSunOffset }, () => {
      if (newPlayingState)
        this._requestFrame = window.requestAnimationFrame(this._updateAnimation);
    });
  };

  private _play(sunTimeMs: number) {
    this._timeLastCycle = new Date().getTime();

    // start playing
    this.setState({ isPlaying: true, currentTimeOffsetMs: sunTimeMs }, () => {
      this._requestFrame = window.requestAnimationFrame(this._updateAnimation);
      // istanbul ignore else
      if (this.props.onPlayPause)
        this.props.onPlayPause(true);
    });
  }

  // user clicked pause button
  private _onPause = () => {
    // istanbul ignore if
    if (!this.state.isPlaying)
      return;

    const currentTime = new Date().getTime();
    this._totalPlayTime += (currentTime - this._timeLastCycle);

    // stop requesting frames
    window.cancelAnimationFrame(this._requestFrame);

    // stop playing
    this.setState({ isPlaying: false });

    // istanbul ignore else
    if (this.props.onPlayPause)
      this.props.onPlayPause(false);
  };

  // user clicked play button
  private _onPlay = () => {
    // istanbul ignore if
    if (this.state.isPlaying)
      return;

    if (this.state.currentTimeOffsetMs >= this.state.sunSetOffsetMs || this.state.currentTimeOffsetMs <= this.state.sunRiseOffsetMs) {
      this._totalPlayTime = 0;
      this._play(this.state.sunRiseOffsetMs);
    } else {
      this._play(this.state.currentTimeOffsetMs);
    }
  };

  private setPlaybackTimeBySunTime(sunOffsetMs: number, sunRiseOffsetMs: number, sunDeltaMs: number, adjustedDuration?: number) {
    this._totalPlayTime = ((sunOffsetMs - sunRiseOffsetMs) / (sunDeltaMs)) * ((adjustedDuration) ? adjustedDuration : this.state.adjustedDuration);
  }

  /** note the day passed in is in the time of the current user not in project time because the date picker works in
   * local time  */
  private _onDayClick = (day: Date) => {
    const selectedDate = new Date(day.getTime() + this.state.currentTimeOffsetMs);
    this.props.dataProvider.setDateAndTime(selectedDate);
    const dayStartMs = this.props.dataProvider.dayStartMs;
    const sunRiseOffsetMs = this.props.dataProvider.sunrise.getTime() - dayStartMs;
    const sunSetOffsetMs = this.props.dataProvider.sunset.getTime() - dayStartMs;
    const sunDeltaMs = sunSetOffsetMs - sunRiseOffsetMs;

    const sunOffsetMs = this.ensureRange(this.state.currentTimeOffsetMs, sunRiseOffsetMs, sunSetOffsetMs);
    this.setPlaybackTimeBySunTime(sunOffsetMs, sunRiseOffsetMs, sunDeltaMs);

    /** call dataProvider to update display style */
    if (this.props.dataProvider.onTimeChanged)
      this.props.dataProvider.onTimeChanged(this.props.dataProvider.timeOfDay);

    this.setState({ dayStartMs, sunRiseOffsetMs, sunSetOffsetMs, currentTimeOffsetMs: sunOffsetMs, sunDeltaMs, isDateOpened: false }, () => {
      this._timeLastCycle = new Date().getTime();
    });
  };

  private _onTimeChanged = (time: TimeSpec) => {
    // compute the current date (with time)
    const dayStartMs = this.props.dataProvider.dayStartMs;
    const sunTime = (time.hours * millisecPerHour) + (time.minutes * millisecPerMinute);
    const dateWithNewTime = new Date(dayStartMs + sunTime);
    this.props.dataProvider.setDateAndTime(dateWithNewTime, true);

    // notify the provider to update style
    if (this.props.dataProvider.onTimeChanged)
      this.props.dataProvider.onTimeChanged(dateWithNewTime);

    const currentTimeOffsetMs = this.ensureRange(sunTime, this.state.sunRiseOffsetMs, this.state.sunSetOffsetMs);

    this.setPlaybackTimeBySunTime(currentTimeOffsetMs, this.state.sunRiseOffsetMs, this.state.sunDeltaMs);
    this._timeLastCycle = new Date().getTime();

    // update the timeline
    this.setState({ currentTimeOffsetMs });
  };

  private _onCloseDayPicker = () => {
    this.setState({ isDateOpened: false });
  };

  private _onOpenDayPicker = () => {
    this.setState((prevState) => ({ isDateOpened: !prevState.isDateOpened }));
  };

  private _onCloseSettingsPopup = () => {
    this.setState({ isSettingsOpened: false });
  };

  private _onOpenSettingsPopup = () => {
    this.setState((prevState) => ({ isSettingsOpened: !prevState.isSettingsOpened }));
  };

  private ensureRange(value: number, min: number, max: number): number {
    return Math.max(Math.min(value, max), min);
  }

  private processSunTimeChange(sunTime: number) {
    if (sunTime === this.state.currentTimeOffsetMs)
      return;

    const currentTimeOffsetMs = this.ensureRange(sunTime, this.state.sunRiseOffsetMs, this.state.sunSetOffsetMs);

    if (this.props.dataProvider.onTimeChanged) {
      const currentSunTime = new Date(this.state.dayStartMs + currentTimeOffsetMs);
      this.props.dataProvider.onTimeChanged(currentSunTime);
    }

    this.setState({ currentTimeOffsetMs }, () => {
      const currentTime = new Date().getTime();
      this._timeLastCycle = currentTime;
      const percentComplete = (currentTimeOffsetMs - this.state.sunRiseOffsetMs) / this.state.sunDeltaMs;
      this._totalPlayTime = percentComplete * this.state.adjustedDuration;
    });
  }

  private _onUpdate = (values: ReadonlyArray<number>) => {
    if (!this.state.isPlaying)
      this.processSunTimeChange(values[0]);
  };

  private _onChange = (values: ReadonlyArray<number>) => {
    if (!this.state.isPlaying)
      this.processSunTimeChange(values[0]);
  };

  private _onSpeedChange = (value: number) => {
    const adjustedDuration = this.state.duration / value;
    this.setState({ speed: value, adjustedDuration });
  };

  private _onToggleLoop = () => {
    this.setState((prevState) => ({ loop: !prevState.loop }));
  };

  private _formatTime = (millisec: number) => {
    const date = new Date(millisec);
    // convert project date to browser locale date
    const localTime = adjustDateToTimezone(date, this.props.dataProvider.timeZoneOffset * 60);
    let hours = localTime.getHours();
    const minutes = addZero(date.getMinutes());
    const abbrev = (hours < 12) ? this._amLabel : (hours === 24) ? this._amLabel : this._pmLabel;
    hours = (hours > 12) ? hours - 12 : hours;
    return `${hours}:${minutes} ${abbrev}`;
  };

  private _onPresetColorPick = (shadowColor: ColorDef) => {
    this.setState({ shadowColor }, () => this.props.dataProvider.shadowColor = shadowColor);
  };

  private _handleHueOrSaturationChange = (hueOrSaturation: HSVColor) => {
    if (hueOrSaturation.s === 0)  // for a ColorDef to be created from hsv s can't be 0
      hueOrSaturation = hueOrSaturation.clone(undefined, 0.5);

    const shadowColor = hueOrSaturation.toColorDef();
    this.setState({ shadowColor }, () => this.props.dataProvider.shadowColor = shadowColor);
  };

  public getLocalTime(ticks: number): Date {
    const projectTime = new Date(ticks);
    // convert project date to browser locale date
    return adjustDateToTimezone(projectTime, this.props.dataProvider.timeZoneOffset * 60);
  }

  public override render() {
    const { dataProvider } = this.props;
    const { speed, loop, currentTimeOffsetMs,
      sunRiseOffsetMs, sunSetOffsetMs } = this.state;
    const localTime = this.getLocalTime(this.state.dayStartMs + this.state.currentTimeOffsetMs);
    const formattedTime = this._formatTime(dataProvider.dayStartMs + currentTimeOffsetMs);
    const formattedDate = `${this._months[localTime.getMonth()]}, ${localTime.getDate()}`;

    const colorSwatchStyle: React.CSSProperties = {
      width: `100%`,
      height: `100%`,
    };

    return (
      <div className={"solar-timeline-wrapper"} >
        <div className="header">
          <PlayButton tooltip={this._playLabel} className="play-button" isPlaying={this.state.isPlaying} onPlay={this._onPlay} onPause={this._onPause} />
          <button data-testid="solar-date-time-button" title={this._dateTimeLabel} className="current-date" ref={(element) => this._datePicker = element} onClick={this._onOpenDayPicker}>
            <span>{formattedDate}</span>
            <span>/</span>
            <span>{formattedTime}</span>
            <span className="icon"><Icon iconSpec={<SvgCalendar />} /></span>
          </button>
          <Popup style={{ border: "none" }} offset={11} target={this._datePicker} isOpen={this.state.isDateOpened} onClose={this._onCloseDayPicker} position={RelativePosition.Top}>
            <div className="components-date-picker-calendar-popup-panel" data-testid="components-date-picker-calendar-popup-panel">
              <DatePicker selected={localTime} onDateChange={this._onDayClick} showFocusOutline={false} />
              <div className="time-container">
                <Text variant="body" className="time-label">{this._timeLabel}</Text>
                <TimeField time={{ hours: localTime.getHours(), minutes: localTime.getMinutes(), seconds: 0 }} timeDisplay={TimeDisplay.H12MC} onTimeChange={this._onTimeChanged} />
              </div>
            </div>
          </Popup>
          <Timeline className="solar-timeline"
            dayStartMs={dataProvider.dayStartMs}
            sunSetOffsetMs={sunSetOffsetMs}
            sunRiseOffsetMs={sunRiseOffsetMs}
            currentTimeOffsetMs={currentTimeOffsetMs}
            onChange={this._onChange}
            onUpdate={this._onUpdate}
            formatTime={this._formatTime}
            isPlaying={this.state.isPlaying}
          />
          <div className="speed-container">
            <span title={this._speedLabel}>{speed}x</span>
            <SpeedTimeline className="speed" onChange={this._onSpeedChange} speed={this.state.speed} />
          </div>
          {/* eslint-disable-next-line jsx-a11y/click-events-have-key-events */}
          <span title={this._loopLabel}
            className={classnames("icon", !loop && "no-loop-playback", loop && "loop-playback")} onClick={this._onToggleLoop}
            role="button" tabIndex={-1}
          ><Icon iconSpec={<SvgLoop />} /></span>
          <button data-testid="shadow-settings-button" title={this._settingLabel} className="shadow-settings-button" ref={(element) => this._settings = element} onClick={this._onOpenSettingsPopup}>
            <span className="icon"><Icon iconSpec={<SvgSettings />} /></span>
          </button>
          <Popup className="shadow-settings-popup" target={this._settings} offset={11} isOpen={this.state.isSettingsOpened} onClose={this._onCloseSettingsPopup} position={RelativePosition.Top}>
            <div className="shadow-settings-popup-container" >
              <div className="shadow-settings-header">{this._settingsPopupTitle}</div>
              <div className="shadow-settings-color">
                <div className="shadow-settings-color-top">
                  <SaturationPicker hsv={this.state.shadowColor.toHSV()} onSaturationChange={this._handleHueOrSaturationChange} />
                </div>
                <div className="shadow-settings-color-bottom">
                  <div className="shadow-settings-color-bottom-left">
                    <HueSlider hsv={this.state.shadowColor.toHSV()} onHueChange={this._handleHueOrSaturationChange} isHorizontal={true} />
                  </div>
                  <div className="shadow-settings-color-bottom-right">
                    <ColorSwatch style={colorSwatchStyle} colorDef={this.state.shadowColor} round={false} />
                  </div>
                </div>
              </div>
              <div className="shadow-settings-color-presets">
                <ColorSwatch colorDef={this._presetColors[0]} round={false} onColorPick={this._onPresetColorPick} />
                <ColorSwatch colorDef={this._presetColors[1]} round={false} onColorPick={this._onPresetColorPick} />
                <ColorSwatch colorDef={this._presetColors[2]} round={false} onColorPick={this._onPresetColorPick} />
                <ColorSwatch colorDef={this._presetColors[3]} round={false} onColorPick={this._onPresetColorPick} />
                <ColorSwatch colorDef={this._presetColors[4]} round={false} onColorPick={this._onPresetColorPick} />
                <ColorSwatch colorDef={this._presetColors[5]} round={false} onColorPick={this._onPresetColorPick} />
                <ColorSwatch colorDef={this._presetColors[6]} round={false} onColorPick={this._onPresetColorPick} />
                <ColorSwatch colorDef={this._presetColors[7]} round={false} onColorPick={this._onPresetColorPick} />
              </div>
            </div>
          </Popup>
        </div>
      </div>
    );
  }
}<|MERGE_RESOLUTION|>--- conflicted
+++ resolved
@@ -16,11 +16,7 @@
 
 import { ColorByName, ColorDef, HSVColor } from "@itwin/core-common";
 import { RelativePosition, TimeDisplay } from "@itwin/appui-abstract";
-<<<<<<< HEAD
-import { CommonProps, Popup } from "@itwin/core-react";
-=======
-import { BodyText, CommonProps, Icon, Popup } from "@itwin/core-react";
->>>>>>> 0436c365
+import { CommonProps, Icon, Popup } from "@itwin/core-react";
 import { adjustDateToTimezone, DatePicker, TimeField, TimeSpec, UiComponents } from "@itwin/components-react";
 import { HueSlider } from "../color/HueSlider";
 import { SaturationPicker } from "../color/SaturationPicker";
