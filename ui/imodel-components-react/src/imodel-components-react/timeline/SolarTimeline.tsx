/*---------------------------------------------------------------------------------------------
 * Copyright (c) Bentley Systems, Incorporated. All rights reserved.
 * See LICENSE.md in the project root for license terms and full copyright notice.
 *--------------------------------------------------------------------------------------------*/
/** @packageDocumentation
 * @module Timeline
 */

// component is in alpha state - it may change after usability testing - test coverage not complete
/* istanbul ignore file */

import "./SolarTimeline.scss";
import classnames from "classnames";
import * as React from "react";
import {
  Button,
  Flex,
  IconButton,
  Label,
  Slider,
  Text,
  Tooltip,
  VisuallyHidden,
} from "@itwin/itwinui-react";

import type { HSVColor } from "@itwin/core-common";
import { ColorByName, ColorDef } from "@itwin/core-common";
import { RelativePosition, TimeDisplay } from "@itwin/appui-abstract";
import type { CommonProps } from "@itwin/core-react";
import { Popup } from "@itwin/core-react";
import type { TimeSpec } from "@itwin/components-react";
import {
  adjustDateToTimezone,
  DatePicker,
  TimeField,
  UiComponents,
} from "@itwin/components-react";
import { HueSlider } from "../color/HueSlider";
import { SaturationPicker } from "../color/SaturationPicker";
import { ColorSwatch } from "../color/Swatch";
import type { SolarDataProvider } from "./interfaces";
<<<<<<< HEAD
=======
import { PlayButton } from "./PlayButton";
import { SpeedTimeline } from "./SpeedTimeline";
>>>>>>> bb3f30f8
import {
  CustomThumb,
  getPercentageOfRectangle,
  RailMarkers,
  useFocusedThumb,
} from "./Scrubber";
import { UiIModelComponents } from "../UiIModelComponents";
import {
  SvgCalendar,
  SvgLoop,
  SvgMoon,
  SvgPlay,
  SvgSettings,
  SvgSun,
} from "@itwin/itwinui-icons-react";

// cSpell:ignore millisec solarsettings showticks shadowcolor solartimeline datepicker millisecs

const millisecPerMinute = 1000 * 60;
const millisecPerHour = millisecPerMinute * 60;
// const millisecPerDay = millisecPerHour * 24;
const defaultPlaybackDuration = 40 * 1000; // 40 seconds
const addZero = (i: number) => {
  return i < 10 ? `0${i}` : i;
};

interface TimelineProps extends CommonProps {
  dayStartMs: number;
  sunRiseOffsetMs: number;
  sunSetOffsetMs: number;
  currentTimeOffsetMs: number;
  isPlaying: boolean;
  formatTick?: (millisec: number) => string;
  formatTime: (millisec: number) => string;
  onChange?: (values: ReadonlyArray<number>) => void;
  onUpdate?: (values: ReadonlyArray<number>) => void;
}

function Timeline(props: TimelineProps) {
  const [sliderContainer, setSliderContainer] =
    React.useState<HTMLDivElement | null>(null);
  const [pointerPercent, setPointerPercent] = React.useState(0);

  const tooltipProps = React.useCallback(() => {
    return { visible: false };
  }, []);

  const [showRailTooltip, setShowRailTooltip] = React.useState(false);

  const handlePointerEnter = React.useCallback(() => {
    setShowRailTooltip(true);
  }, []);

  const handlePointerLeave = React.useCallback(() => {
    setShowRailTooltip(false);
  }, []);

  const handlePointerMove = React.useCallback(
    (event: React.PointerEvent) => {
      sliderContainer &&
        setPointerPercent(
          getPercentageOfRectangle(
            sliderContainer.getBoundingClientRect(),
            event.clientX
          )
        );
    },
    [sliderContainer]
  );

  const {
    formatTick,
    formatTime,
    onChange,
    onUpdate,
    dayStartMs,
    sunSetOffsetMs,
    sunRiseOffsetMs,
    currentTimeOffsetMs,
    isPlaying,
  } = props;

  const thumbHasFocus = useFocusedThumb(sliderContainer ?? undefined);

  const tickLabel = React.useMemo(() => {
    const showTip = isPlaying || showRailTooltip || thumbHasFocus;
    const totalDuration = sunSetOffsetMs - sunRiseOffsetMs;
    const percent =
      isPlaying || thumbHasFocus
        ? (currentTimeOffsetMs - sunRiseOffsetMs) / totalDuration
        : pointerPercent;
    const tooltipText = formatTime(
      isPlaying || thumbHasFocus
        ? dayStartMs + currentTimeOffsetMs
        : dayStartMs + (sunRiseOffsetMs + pointerPercent * totalDuration)
    );
    return (
      <RailMarkers
        showToolTip={showTip}
        percent={percent}
        tooltipText={tooltipText}
      />
    );
  }, [
    isPlaying,
    showRailTooltip,
    thumbHasFocus,
    sunSetOffsetMs,
    sunRiseOffsetMs,
    currentTimeOffsetMs,
    pointerPercent,
    formatTime,
    dayStartMs,
  ]);

  const className = classnames(
    "solar-timeline",
    props.className,
    formatTick && "showticks"
  );
  const sunRiseFormat = formatTime(dayStartMs + sunRiseOffsetMs);
  const sunSetFormat = formatTime(dayStartMs + sunSetOffsetMs);
  return (
    <div className={className}>
      <VisuallyHidden>
        <Label id="timeline" as="div">
          Solar timeline
        </Label>
      </VisuallyHidden>
      <Slider
<<<<<<< HEAD
        thumbProps={() => ({ "aria-labelledby": "timeline" })}
        ref={sliderRef}
        className={className}
=======
        ref={setSliderContainer}
        className="solar-slider"
>>>>>>> bb3f30f8
        step={millisecPerMinute}
        min={sunRiseOffsetMs}
        max={sunSetOffsetMs}
        minLabel={<SvgSun />}
        maxLabel={<SvgMoon />}
        onUpdate={onUpdate}
        onChange={onChange}
        values={[currentTimeOffsetMs]}
        tooltipProps={tooltipProps}
<<<<<<< HEAD
=======
        thumbProps={() => ({
          className: "components-timeline-thumb",
          children: <CustomThumb />,
        })}
>>>>>>> bb3f30f8
        tickLabels={tickLabel}
        onPointerEnter={handlePointerEnter}
        onPointerMove={handlePointerMove}
        onPointerLeave={handlePointerLeave}
      />
    </div>
  );
}

interface SolarTimelineComponentProps {
  dataProvider: SolarDataProvider; // provides date, sunrise, sunset in millisecs, also contains timezone offset from UTC, and updates the display style to current time.
  onPlayPause?: (playing: boolean) => void; // callback triggered when play/pause button is pressed
  duration?: number; // playback duration in milliseconds
  speed?: number;
}

interface SolarTimelineComponentState {
  isPlaying: boolean; // timeline is currently playing or paused
  isDateOpened: boolean; // date picker is opened
  isSettingsOpened: boolean; // settings popup is opened
  dayStartMs: number;
  sunRiseOffsetMs: number;
  sunSetOffsetMs: number;
  sunDeltaMs: number;
  currentTimeOffsetMs: number;
  speed: number;
  loop: boolean;
  shadowColor: ColorDef;
  duration: number; // playback duration in milliseconds
  adjustedDuration: number; // playback duration in milliseconds/ speed
}

/** Solar Timeline
 * @alpha
 */
export class SolarTimeline extends React.PureComponent<
  SolarTimelineComponentProps,
  SolarTimelineComponentState
> {
  private _datePicker: HTMLElement | null = null;
  private _settings: HTMLElement | null = null;
  private _requestFrame = 0;
  private _unmounted = false;
  private _timeLastCycle = 0;
  private _totalPlayTime = 0;
  private _settingsPopupTitle = UiIModelComponents.translate(
    "solarsettings.shadowcolor"
  );
  private _playLabel = UiIModelComponents.translate("solartimeline.play");
  private _settingLabel = UiIModelComponents.translate(
    "solartimeline.settings"
  );
  private _loopLabel = UiIModelComponents.translate("timeline.repeat");
  private _speedLabel = UiIModelComponents.translate("solartimeline.speed");
  private _dateTimeLabel = UiIModelComponents.translate(
    "solartimeline.dateTime"
  );

  private _months = [
    UiComponents.translate("month.short.january"),
    UiComponents.translate("month.short.february"),
    UiComponents.translate("month.short.march"),
    UiComponents.translate("month.short.april"),
    UiComponents.translate("month.short.may"),
    UiComponents.translate("month.short.june"),
    UiComponents.translate("month.short.july"),
    UiComponents.translate("month.short.august"),
    UiComponents.translate("month.short.september"),
    UiComponents.translate("month.short.october"),
    UiComponents.translate("month.short.november"),
    UiComponents.translate("month.short.december"),
  ];

  private _timeLabel = UiComponents.translate("datepicker.time");
  private _amLabel = UiComponents.translate("time.am");
  private _pmLabel = UiComponents.translate("time.pm");
  private readonly _presetColors = [
    ColorDef.create(ColorByName.grey),
    ColorDef.create(ColorByName.lightGrey),
    ColorDef.create(ColorByName.darkGrey),
    ColorDef.create(ColorByName.lightBlue),
    ColorDef.create(ColorByName.lightGreen),
    ColorDef.create(ColorByName.darkGreen),
    ColorDef.create(ColorByName.tan),
    ColorDef.create(ColorByName.darkBrown),
  ];

  constructor(props: SolarTimelineComponentProps) {
    super(props);

    const dayStartMs = this.props.dataProvider.dayStartMs;
    const sunRiseOffsetMs =
      this.props.dataProvider.sunrise.getTime() - dayStartMs;
    const sunSetOffsetMs =
      this.props.dataProvider.sunset.getTime() - dayStartMs;
    const sunDeltaMs = sunSetOffsetMs - sunRiseOffsetMs;
    const sunOffsetMs =
      this.props.dataProvider.timeOfDay.getTime() - dayStartMs;
    const currentTimeOffsetMs = this.ensureRange(
      sunOffsetMs,
      sunRiseOffsetMs,
      sunSetOffsetMs
    );
    const shadowColor = this.props.dataProvider.shadowColor;
    const duration = this.props.duration
      ? this.props.duration
      : defaultPlaybackDuration;
    const speed = this.props.speed ? this.props.speed : 2;
    const adjustedDuration = duration / speed;
    this.setPlaybackTimeBySunTime(
      currentTimeOffsetMs,
      sunRiseOffsetMs,
      sunDeltaMs,
      adjustedDuration
    );

    this.state = {
      isDateOpened: false,
      isSettingsOpened: false,
      isPlaying: false,
      dayStartMs,
      sunRiseOffsetMs,
      sunSetOffsetMs,
      sunDeltaMs,
      currentTimeOffsetMs,
      speed,
      loop: false,
      shadowColor,
      duration,
      adjustedDuration,
    };
  }

  public override componentWillUnmount() {
    window.cancelAnimationFrame(this._requestFrame);
    this._unmounted = true;
  }

  // recursively update the animation until we hit the end or the pause button is clicked
  private _updateAnimation = (_timestamp: number) => {
    // istanbul ignore else
    if (!this.state.isPlaying || this._unmounted) {
      window.cancelAnimationFrame(this._requestFrame);
      return;
    }

    const currentTime = new Date().getTime();
    this._totalPlayTime += currentTime - this._timeLastCycle;
    this._timeLastCycle = currentTime;
    let percentComplete = this._totalPlayTime / this.state.adjustedDuration;
    if (percentComplete > 1) percentComplete = 1;

    let newPlayingState = true;

    // calculate the next sun time base on the percentage playback complete - should be int value as that is step amount for slider
    let nextSunOffset = Math.floor(
      this.state.sunRiseOffsetMs + percentComplete * this.state.sunDeltaMs
    );

    if (percentComplete > 0.99) {
      if (!this.state.loop) {
        newPlayingState = false;
        nextSunOffset = this.state.sunSetOffsetMs;
        window.cancelAnimationFrame(this._requestFrame);
      } else {
        nextSunOffset = this.state.sunRiseOffsetMs;
        this._totalPlayTime = 0;
      }
    }

    if (this.props.dataProvider.onTimeChanged) {
      const currentSunTime = new Date(this.state.dayStartMs + nextSunOffset);
      this.props.dataProvider.onTimeChanged(currentSunTime);
    }

    this.setState(
      { isPlaying: newPlayingState, currentTimeOffsetMs: nextSunOffset },
      () => {
        if (newPlayingState)
          this._requestFrame = window.requestAnimationFrame(
            this._updateAnimation
          );
      }
    );
  };

  private _play(sunTimeMs: number) {
    this._timeLastCycle = new Date().getTime();

    // start playing
    this.setState({ isPlaying: true, currentTimeOffsetMs: sunTimeMs }, () => {
      this._requestFrame = window.requestAnimationFrame(this._updateAnimation);
      // istanbul ignore else
      if (this.props.onPlayPause) this.props.onPlayPause(true);
    });
  }

  // user clicked pause button
  private _onPause = () => {
    // istanbul ignore if
    if (!this.state.isPlaying) return;

    const currentTime = new Date().getTime();
    this._totalPlayTime += currentTime - this._timeLastCycle;

    // stop requesting frames
    window.cancelAnimationFrame(this._requestFrame);

    // stop playing
    this.setState({ isPlaying: false });

    // istanbul ignore else
    if (this.props.onPlayPause) this.props.onPlayPause(false);
  };

  // user clicked play button
  private _onPlay = () => {
    // istanbul ignore if
    if (this.state.isPlaying) return;

    if (
      this.state.currentTimeOffsetMs >= this.state.sunSetOffsetMs ||
      this.state.currentTimeOffsetMs <= this.state.sunRiseOffsetMs
    ) {
      this._totalPlayTime = 0;
      this._play(this.state.sunRiseOffsetMs);
    } else {
      this._play(this.state.currentTimeOffsetMs);
    }
  };

  private setPlaybackTimeBySunTime(
    sunOffsetMs: number,
    sunRiseOffsetMs: number,
    sunDeltaMs: number,
    adjustedDuration?: number
  ) {
    this._totalPlayTime =
      ((sunOffsetMs - sunRiseOffsetMs) / sunDeltaMs) *
      (adjustedDuration ? adjustedDuration : this.state.adjustedDuration);
  }

  /** note the day passed in is in the time of the current user not in project time because the date picker works in
   * local time  */
  private _onDayClick = (day: Date) => {
    const selectedDate = new Date(
      day.getTime() + this.state.currentTimeOffsetMs
    );
    this.props.dataProvider.setDateAndTime(selectedDate);
    const dayStartMs = this.props.dataProvider.dayStartMs;
    const sunRiseOffsetMs =
      this.props.dataProvider.sunrise.getTime() - dayStartMs;
    const sunSetOffsetMs =
      this.props.dataProvider.sunset.getTime() - dayStartMs;
    const sunDeltaMs = sunSetOffsetMs - sunRiseOffsetMs;

    const sunOffsetMs = this.ensureRange(
      this.state.currentTimeOffsetMs,
      sunRiseOffsetMs,
      sunSetOffsetMs
    );
    this.setPlaybackTimeBySunTime(sunOffsetMs, sunRiseOffsetMs, sunDeltaMs);

    /** call dataProvider to update display style */
    if (this.props.dataProvider.onTimeChanged)
      this.props.dataProvider.onTimeChanged(this.props.dataProvider.timeOfDay);

    this.setState(
      {
        dayStartMs,
        sunRiseOffsetMs,
        sunSetOffsetMs,
        currentTimeOffsetMs: sunOffsetMs,
        sunDeltaMs,
        isDateOpened: false,
      },
      () => {
        this._timeLastCycle = new Date().getTime();
      }
    );
  };

  private _onTimeChanged = (time: TimeSpec) => {
    // compute the current date (with time)
    const dayStartMs = this.props.dataProvider.dayStartMs;
    const sunTime =
      time.hours * millisecPerHour + time.minutes * millisecPerMinute;
    const dateWithNewTime = new Date(dayStartMs + sunTime);
    this.props.dataProvider.setDateAndTime(dateWithNewTime, true);

    // notify the provider to update style
    if (this.props.dataProvider.onTimeChanged)
      this.props.dataProvider.onTimeChanged(dateWithNewTime);

    const currentTimeOffsetMs = this.ensureRange(
      sunTime,
      this.state.sunRiseOffsetMs,
      this.state.sunSetOffsetMs
    );

    this.setPlaybackTimeBySunTime(
      currentTimeOffsetMs,
      this.state.sunRiseOffsetMs,
      this.state.sunDeltaMs
    );
    this._timeLastCycle = new Date().getTime();

    // update the timeline
    this.setState({ currentTimeOffsetMs });
  };

  private _onCloseDayPicker = () => {
    this.setState({ isDateOpened: false });
  };

  private _onOpenDayPicker = () => {
    this.setState((prevState) => ({ isDateOpened: !prevState.isDateOpened }));
  };

  private _onCloseSettingsPopup = () => {
    this.setState({ isSettingsOpened: false });
  };

  private _onOpenSettingsPopup = () => {
    this.setState((prevState) => ({
      isSettingsOpened: !prevState.isSettingsOpened,
    }));
  };

  private ensureRange(value: number, min: number, max: number): number {
    return Math.max(Math.min(value, max), min);
  }

  private processSunTimeChange(sunTime: number) {
    if (sunTime === this.state.currentTimeOffsetMs) return;

    const currentTimeOffsetMs = this.ensureRange(
      sunTime,
      this.state.sunRiseOffsetMs,
      this.state.sunSetOffsetMs
    );

    if (this.props.dataProvider.onTimeChanged) {
      const currentSunTime = new Date(
        this.state.dayStartMs + currentTimeOffsetMs
      );
      this.props.dataProvider.onTimeChanged(currentSunTime);
    }

    this.setState({ currentTimeOffsetMs }, () => {
      const currentTime = new Date().getTime();
      this._timeLastCycle = currentTime;
      const percentComplete =
        (currentTimeOffsetMs - this.state.sunRiseOffsetMs) /
        this.state.sunDeltaMs;
      this._totalPlayTime = percentComplete * this.state.adjustedDuration;
    });
  }

  private _onUpdate = (values: ReadonlyArray<number>) => {
    if (!this.state.isPlaying) this.processSunTimeChange(values[0]);
  };

  private _onChange = (values: ReadonlyArray<number>) => {
    if (!this.state.isPlaying) this.processSunTimeChange(values[0]);
  };

  private _onSpeedChange = (value: number) => {
    const adjustedDuration = this.state.duration / value;
    this.setState({ speed: value, adjustedDuration });
  };

  private _onToggleLoop = () => {
    this.setState((prevState) => ({ loop: !prevState.loop }));
  };

  private _formatTime = (millisec: number) => {
    const date = new Date(millisec);
    // convert project date to browser locale date
    const localTime = adjustDateToTimezone(
      date,
      this.props.dataProvider.timeZoneOffset * 60
    );
    let hours = localTime.getHours();
    const minutes = addZero(date.getMinutes());
    const abbrev =
      hours < 12 ? this._amLabel : hours === 24 ? this._amLabel : this._pmLabel;
    hours = hours > 12 ? hours - 12 : hours;
    return `${hours}:${minutes} ${abbrev}`;
  };

  private _onPresetColorPick = (shadowColor: ColorDef) => {
    this.setState(
      { shadowColor },
      () => (this.props.dataProvider.shadowColor = shadowColor)
    );
  };

  private _handleHueOrSaturationChange = (hueOrSaturation: HSVColor) => {
    if (hueOrSaturation.s === 0)
      // for a ColorDef to be created from hsv s can't be 0
      hueOrSaturation = hueOrSaturation.clone(undefined, 0.5);

    const shadowColor = hueOrSaturation.toColorDef();
    this.setState(
      { shadowColor },
      () => (this.props.dataProvider.shadowColor = shadowColor)
    );
  };

  public getLocalTime(ticks: number): Date {
    const projectTime = new Date(ticks);
    // convert project date to browser locale date
    return adjustDateToTimezone(
      projectTime,
      this.props.dataProvider.timeZoneOffset * 60
    );
  }

  public override render() {
    const { dataProvider } = this.props;
    const {
      speed,
      loop,
      currentTimeOffsetMs,
      sunRiseOffsetMs,
      sunSetOffsetMs,
    } = this.state;
    const localTime = this.getLocalTime(
      this.state.dayStartMs + this.state.currentTimeOffsetMs
    );
    const formattedTime = this._formatTime(
      dataProvider.dayStartMs + currentTimeOffsetMs
    );
    const formattedDate = `${
      this._months[localTime.getMonth()]
    }, ${localTime.getDate()}`;

    const colorSwatchStyle: React.CSSProperties = {
      width: `100%`,
      height: `100%`,
    };

    return (
      <div className={"solar-timeline-wrapper"}>
        <Flex flexWrap="wrap" gap="none" className="solar-timeline-start">
          <IconButton
            styleType="borderless"
            label={this._playLabel}
            // isPlaying={this.state.isPlaying} // TODO: icon and label should change based on `isPlaying` prop.
            onPlay={this._onPlay}
            onPause={this._onPause}
          >
            <SvgPlay />
          </IconButton>

          <Tooltip content={this._dateTimeLabel}>
            <Button
              styleType="borderless"
              startIcon={<SvgCalendar />}
              data-testid="solar-date-time-button"
              title={this._dateTimeLabel}
              ref={(element) => (this._datePicker = element)}
              onClick={this._onOpenDayPicker}
            >
              <span className="solar-timeline-date-time">
                {formattedDate} @ {formattedTime}
              </span>
            </Button>
          </Tooltip>

          <Popup
            style={{ border: "none" }}
            offset={11}
            target={this._datePicker}
            isOpen={this.state.isDateOpened}
            onClose={this._onCloseDayPicker}
            position={RelativePosition.Top}
          >
            <div
              className="components-date-picker-calendar-popup-panel"
              data-testid="components-date-picker-calendar-popup-panel"
            >
              <DatePicker
                selected={localTime}
                onDateChange={this._onDayClick}
                showFocusOutline={false}
              />
              <div className="time-container">
                <Text variant="body" className="time-label">
                  {this._timeLabel}
                </Text>
                <TimeField
                  time={{
                    hours: localTime.getHours(),
                    minutes: localTime.getMinutes(),
                    seconds: 0,
                  }}
                  timeDisplay={TimeDisplay.H12MC}
                  onTimeChange={this._onTimeChanged}
                />
              </div>
            </div>
          </Popup>
<<<<<<< HEAD
        </Flex>

        <Timeline
          className="solar-timeline"
          dayStartMs={dataProvider.dayStartMs}
          sunSetOffsetMs={sunSetOffsetMs}
          sunRiseOffsetMs={sunRiseOffsetMs}
          currentTimeOffsetMs={currentTimeOffsetMs}
          onChange={this._onChange}
          onUpdate={this._onUpdate}
          formatTime={this._formatTime}
          isPlaying={this.state.isPlaying}
        />

        <Flex
          justifyContent="flex-end"
          flexWrap="wrap"
          gap="none"
          className="solar-timeline-end"
        >
          <VisuallyHidden>
            <Label htmlFor="speed">Timeline speed</Label>
          </VisuallyHidden>
          <Tooltip content={this._speedLabel}>
            <select className="xyz" name="speed" id="speed">
              <option value="1x" selected>
                1x
              </option>
              <option value="2x">2x</option>
              <option value="3x">3x</option>
              <option value="4x">4x</option>
              <option value="5x">5x</option>
              <option value="6x">6x</option>
            </select>
          </Tooltip>

          <IconButton
            styleType="borderless"
            label={this._loopLabel}
=======
          <Timeline
            dayStartMs={dataProvider.dayStartMs}
            sunSetOffsetMs={sunSetOffsetMs}
            sunRiseOffsetMs={sunRiseOffsetMs}
            currentTimeOffsetMs={currentTimeOffsetMs}
            onChange={this._onChange}
            onUpdate={this._onUpdate}
            formatTime={this._formatTime}
            isPlaying={this.state.isPlaying}
          />
          <div className="speed-container">
            <span title={this._speedLabel}>{speed}x</span>
            <SpeedTimeline
              className="speed"
              onChange={this._onSpeedChange}
              speed={this.state.speed}
            />
          </div>
          {/* eslint-disable-next-line jsx-a11y/click-events-have-key-events */}
          <span
            title={this._loopLabel}
            className={classnames(
              "icon",
              !loop && "no-loop-playback",
              loop && "loop-playback"
            )}
>>>>>>> bb3f30f8
            onClick={this._onToggleLoop}
            isActive={loop}
          >
            <SvgLoop />
          </IconButton>

          <IconButton
            styleType="borderless"
            data-testid="shadow-settings-button"
            label={this._settingLabel}
            ref={(element) => (this._settings = element)}
            onClick={this._onOpenSettingsPopup}
          >
            <SvgSettings />
          </IconButton>

          <Popup
            className="shadow-settings-popup"
            target={this._settings}
            offset={11}
            isOpen={this.state.isSettingsOpened}
            onClose={this._onCloseSettingsPopup}
            position={RelativePosition.Top}
          >
            <div className="shadow-settings-popup-container">
              <div className="shadow-settings-header">
                {this._settingsPopupTitle}
              </div>
              <div className="shadow-settings-color">
                <div className="shadow-settings-color-top">
                  <SaturationPicker
                    hsv={this.state.shadowColor.toHSV()}
                    onSaturationChange={this._handleHueOrSaturationChange}
                  />
                </div>
                <div className="shadow-settings-color-bottom">
                  <div className="shadow-settings-color-bottom-left">
                    <HueSlider
                      hsv={this.state.shadowColor.toHSV()}
                      onHueChange={this._handleHueOrSaturationChange}
                      isHorizontal={true}
                    />
                  </div>
                  <div className="shadow-settings-color-bottom-right">
                    <ColorSwatch
                      style={colorSwatchStyle}
                      colorDef={this.state.shadowColor}
                      round={false}
                    />
                  </div>
                </div>
              </div>
              <div className="shadow-settings-color-presets">
                <ColorSwatch
                  colorDef={this._presetColors[0]}
                  round={false}
                  onColorPick={this._onPresetColorPick}
                />
                <ColorSwatch
                  colorDef={this._presetColors[1]}
                  round={false}
                  onColorPick={this._onPresetColorPick}
                />
                <ColorSwatch
                  colorDef={this._presetColors[2]}
                  round={false}
                  onColorPick={this._onPresetColorPick}
                />
                <ColorSwatch
                  colorDef={this._presetColors[3]}
                  round={false}
                  onColorPick={this._onPresetColorPick}
                />
                <ColorSwatch
                  colorDef={this._presetColors[4]}
                  round={false}
                  onColorPick={this._onPresetColorPick}
                />
                <ColorSwatch
                  colorDef={this._presetColors[5]}
                  round={false}
                  onColorPick={this._onPresetColorPick}
                />
                <ColorSwatch
                  colorDef={this._presetColors[6]}
                  round={false}
                  onColorPick={this._onPresetColorPick}
                />
                <ColorSwatch
                  colorDef={this._presetColors[7]}
                  round={false}
                  onColorPick={this._onPresetColorPick}
                />
              </div>
            </div>
          </Popup>
        </Flex>
      </div>
    );
  }
}<|MERGE_RESOLUTION|>--- conflicted
+++ resolved
@@ -39,11 +39,6 @@
 import { SaturationPicker } from "../color/SaturationPicker";
 import { ColorSwatch } from "../color/Swatch";
 import type { SolarDataProvider } from "./interfaces";
-<<<<<<< HEAD
-=======
-import { PlayButton } from "./PlayButton";
-import { SpeedTimeline } from "./SpeedTimeline";
->>>>>>> bb3f30f8
 import {
   CustomThumb,
   getPercentageOfRectangle,
@@ -174,14 +169,9 @@
         </Label>
       </VisuallyHidden>
       <Slider
-<<<<<<< HEAD
         thumbProps={() => ({ "aria-labelledby": "timeline" })}
         ref={sliderRef}
         className={className}
-=======
-        ref={setSliderContainer}
-        className="solar-slider"
->>>>>>> bb3f30f8
         step={millisecPerMinute}
         min={sunRiseOffsetMs}
         max={sunSetOffsetMs}
@@ -191,13 +181,6 @@
         onChange={onChange}
         values={[currentTimeOffsetMs]}
         tooltipProps={tooltipProps}
-<<<<<<< HEAD
-=======
-        thumbProps={() => ({
-          className: "components-timeline-thumb",
-          children: <CustomThumb />,
-        })}
->>>>>>> bb3f30f8
         tickLabels={tickLabel}
         onPointerEnter={handlePointerEnter}
         onPointerMove={handlePointerMove}
@@ -702,7 +685,6 @@
               </div>
             </div>
           </Popup>
-<<<<<<< HEAD
         </Flex>
 
         <Timeline
@@ -742,34 +724,6 @@
           <IconButton
             styleType="borderless"
             label={this._loopLabel}
-=======
-          <Timeline
-            dayStartMs={dataProvider.dayStartMs}
-            sunSetOffsetMs={sunSetOffsetMs}
-            sunRiseOffsetMs={sunRiseOffsetMs}
-            currentTimeOffsetMs={currentTimeOffsetMs}
-            onChange={this._onChange}
-            onUpdate={this._onUpdate}
-            formatTime={this._formatTime}
-            isPlaying={this.state.isPlaying}
-          />
-          <div className="speed-container">
-            <span title={this._speedLabel}>{speed}x</span>
-            <SpeedTimeline
-              className="speed"
-              onChange={this._onSpeedChange}
-              speed={this.state.speed}
-            />
-          </div>
-          {/* eslint-disable-next-line jsx-a11y/click-events-have-key-events */}
-          <span
-            title={this._loopLabel}
-            className={classnames(
-              "icon",
-              !loop && "no-loop-playback",
-              loop && "loop-playback"
-            )}
->>>>>>> bb3f30f8
             onClick={this._onToggleLoop}
             isActive={loop}
           >
