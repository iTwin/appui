/*---------------------------------------------------------------------------------------------
 * Copyright (c) Bentley Systems, Incorporated. All rights reserved.
 * See LICENSE.md in the project root for license terms and full copyright notice.
 *--------------------------------------------------------------------------------------------*/
/** @packageDocumentation
 * @module Timeline
 */
import "./TimelineComponent.scss";
import * as React from "react";
import { UiAdmin } from "@itwin/appui-abstract";
import type { DateFormatOptions } from "@itwin/components-react";
import {
  toDateString,
  toTimeString,
  UiComponents,
} from "@itwin/components-react";
import { SvgCheckmark, SvgMoreVertical } from "@itwin/itwinui-icons-react";
import {
  DropdownMenu,
  IconButton,
  MenuDivider,
  MenuItem,
} from "@itwin/itwinui-react";
import { UiIModelComponents } from "../UiIModelComponents";
import { InlineEdit } from "./InlineEdit";
import type { PlaybackSettings, TimelinePausePlayArgs } from "./interfaces";
import { TimelinePausePlayAction } from "./interfaces";
import { PlayButton } from "./PlayButton";
import { Scrubber } from "./Scrubber";

const slowSpeed = 60 * 1000;
const mediumSpeed = 20 * 1000;
const fastSpeed = 10 * 1000;

/** [[TimelineMenuItemOption]]: specifies how the app wants the timeline speeds to be installed on the TimelineComponent's ContextMenu
 * "replace" : use the app-supplied items in place of the standard items
 * "append" : add the app-supplied items following the standard items
 * "prefix" : add the app-supplied items before the standard items
 *
 * @public
 */
export type TimelineMenuItemOption = "replace" | "append" | "prefix";

/** [[TimelineMenuItemProps]] specifies playback speed entries in the Timeline's ContextMenu
 * @public
 */
export interface TimelineMenuItemProps {
  /** localized label for menu item */
  label: string;

  /** duration for the entire timeline to play */
  timelineDuration: number;
}

/** TimelineDateMarkerProps: Mark a date on the timeline with an indicator
 * @public
 */
export interface TimelineDateMarkerProps {
  /** Date to mark. If undefined, today's date will be used. */
  date?: Date;
  /** ReactNode to use as the marker on the timeline. If undefined, a short vertical bar will mark the date. */
  dateMarker?: React.ReactNode;
}

/** [[TimelineComponentProps]] configure the timeline
 * @public
 */
export interface TimelineComponentProps {
  /** Start date: beginning of the date range of a date-based timeline. */
  startDate?: Date;
  /** End date: end of the date range of a date-based timeline. */
  endDate?: Date;
  /** Total duration: range of the timeline in milliseconds.
   * @note This can be changed by user interaction. See {@link TimelineComponentProps.appMenuItems}.
   */
  totalDuration: number;
  /** Initial value for the current duration (the location of the thumb) in milliseconds */
  initialDuration?: number;
  /** Show in minimized mode (For future use. This prop will always be treated as true.)
   * @deprecated in 4.10.x. Has no effect.
   */
  minimized?: boolean;
  /** When playing, repeat indefinitely. Defaults to `false`.
   * @note This can be changed by user interaction. See {@link TimelineComponentProps.includeRepeat}.
   */
  repeat?: boolean;
  /** Show duration instead of time */
  showDuration?: boolean;
  /** Callback with current duration value (as a fraction) */
  onChange?: (duration: number) => void;
  /** Callback triggered when play/pause button is pressed */
  onPlayPause?: (playing: boolean) => void;
  /** Callback triggered when backward/forward buttons are pressed.
   * @deprecated in 4.10.x. Has no effect.
   */
  onJump?: (forward: boolean) => void;
  /** Callback triggered when a setting is changed */
  onSettingsChange?: (arg: PlaybackSettings) => void;
  /** Always display in miniMode with no expand menu (For future use. This prop will always be treated as true)
   * @deprecated in 4.10.x. Has no effect.
   */
  alwaysMinimized?: boolean;
  /** ComponentId -- must be set to use TimelineComponentEvents */
  componentId?: string;
  /** Include the repeat option on the Timeline Context Menu. Defaults to `true`. */
  includeRepeat?: boolean;
  /** App-supplied speed entries in the Timeline Context Menu. Defaults to `[Slow, Medium, Fast]` items. */
  appMenuItems?: TimelineMenuItemProps[];
  /** How to include the supplied app menu items in the Timeline Context Menu (prefix, append or replace). Defaults to `replace`. */
  appMenuItemOption?: TimelineMenuItemOption;
  /** Display date and time offset by the number of minutes specified. When undefined - local timezone will be used */
  timeZoneOffset?: number;
  /** Display a marker on the timeline rail to indicate current date - will only work if starDate and endDate are defined */
  markDate?: TimelineDateMarkerProps;
  /** Options used to format date string. If not defined it will user browser default locale settings. */
  dateFormatOptions?: DateFormatOptions;
  /** Options used to format time string. If not defined it will user browser default locale settings. */
  timeFormatOptions?: DateFormatOptions;
  /** Used to control the play/pause state of the Timeline. Replaces the deprecated method of UiAdmin.sendUiEvent. Note, these two tactics are mutually exclusive - please use one or the other.*/
  isPlaying?: boolean;
}

/** [[TimelineComponent]] is used to playback timeline data
 * @public
 */
<<<<<<< HEAD
export class TimelineComponent extends React.Component<
  TimelineComponentProps,
  TimelineComponentState
> {
  private _timeLastCycle = 0;
  private _requestFrame = 0;
  private _unmounted = false;
  private _repeatLabel: string;
  private _removeDeprecatedUiAdminListener?: () => void;
  private _removeListener?: () => void;
  private _standardTimelineMenuItems: TimelineMenuItemProps[] = [
    {
      label: UiIModelComponents.translate("timeline.slow"),
      timelineDuration: slowSpeed,
    },
    {
      label: UiIModelComponents.translate("timeline.medium"),
      timelineDuration: mediumSpeed,
    },
    {
      label: UiIModelComponents.translate("timeline.fast"),
      timelineDuration: fastSpeed,
    },
  ];

  constructor(props: TimelineComponentProps) {
    super(props);

    this.state = {
      isPlaying: !!props.isPlaying,
      minimized: true,
      currentDuration: props.initialDuration
        ? props.initialDuration
        : /* istanbul ignore next */ 0,
      totalDuration: this.props.totalDuration,
      repeat: this.props.repeat ? true : false,
      includeRepeat:
        this.props.includeRepeat || this.props.includeRepeat === undefined
          ? true
          : false,
    };

    this._repeatLabel = UiIModelComponents.translate("timeline.repeat");
    // istanbul ignore else
    if (this.props.componentId) {
      // can't handle an event if we have no id
      this._removeListener = UiAdmin.onGenericUiEvent.addListener(
        this._handleTimelinePausePlayEvent
      );
    }
  }

  public override componentWillUnmount() {
    if (this._removeDeprecatedUiAdminListener)
      this._removeDeprecatedUiAdminListener();
    if (this._removeListener) this._removeListener();
    window.cancelAnimationFrame(this._requestFrame);
    this._unmounted = true;
  }

  public override shouldComponentUpdate(
    nextProps: TimelineComponentProps,
    nextState: TimelineComponentState
  ) {
    let result = false;

    // istanbul ignore next
    if (
      nextState !== this.state ||
      nextProps !== this.props ||
      nextProps.startDate !== this.props.startDate ||
      nextProps.endDate !== this.props.endDate ||
      nextProps.initialDuration !== this.props.initialDuration ||
      nextProps.repeat !== this.props.repeat ||
      nextProps.isPlaying !== this.props.isPlaying
    )
      result = true;

    return result;
  }

  public override componentDidUpdate(prevProps: TimelineComponentProps) {
    // istanbul ignore else
    if (this.props.initialDuration !== prevProps.initialDuration) {
      this._setDuration(
        this.props.initialDuration
          ? this.props.initialDuration
          : /* istanbul ignore next */ 0,
        this.props.totalDuration !== prevProps.totalDuration
          ? this.props.totalDuration
          : undefined
      );
    }

    // istanbul ignore else
    if (this.props.repeat !== prevProps.repeat) {
      this._changeRepeatSetting(this.props.repeat);
    }

    // istanbul ignore else
    if (this.props.totalDuration !== prevProps.totalDuration) {
      this._onSetTotalDuration(this.props.totalDuration);
    }

    if (this.props.isPlaying !== prevProps.isPlaying) {
      if (this.props.isPlaying) this._onPlay();
      else this._onPause();
    }
  }

  private _handleTimelinePausePlayEvent = (args: GenericUiEventArgs): void => {
    const timelineArgs = args as TimelinePausePlayArgs;
    // istanbul ignore else
    if (
      !timelineArgs ||
      this.props.componentId !== timelineArgs.uiComponentId ||
      timelineArgs.timelineAction === undefined
    )
      return;

    let startPlaying: boolean;
    switch (timelineArgs.timelineAction) {
      case TimelinePausePlayAction.Play:
        startPlaying = true;
        break;
      case TimelinePausePlayAction.Pause:
        startPlaying = false;
        break;
      case TimelinePausePlayAction.Toggle:
        startPlaying = !this.state.isPlaying;
        break;
      // istanbul ignore next
      default:
        return; // throw error?
    }
    if (startPlaying) this._onPlay();
    else this._onPause();
=======
export function TimelineComponent(props: TimelineComponentProps) {
  const {
    appMenuItemOption = "replace",
    startDate,
    endDate,
    showDuration,
    timeZoneOffset,
    dateFormatOptions,
    timeFormatOptions,
    includeRepeat = true,
    onSettingsChange,
    onChange,
    onPlayPause,
  } = props;
  const [isPlaying, setIsPlaying] = React.useState(false);
  const [currentDuration, setCurrentDuration] = React.useState(
    props.initialDuration ?? 0
  );
  const [totalDuration, setTotalDuration] = React.useState(props.totalDuration);
  const [repeat, setRepeat] = React.useState(props.repeat ?? false);

  const playOrReplay = React.useCallback(() => {
    if (isPlaying) return;

    if (currentDuration >= totalDuration) {
      setCurrentDuration(0);
    }

    setIsPlaying(true);
    onPlayPause?.(true);
  }, [isPlaying, onPlayPause, currentDuration, totalDuration]);
  const pause = React.useCallback(() => {
    if (!isPlaying) return;
    setIsPlaying(false);
    onPlayPause?.(false);
  }, [isPlaying, onPlayPause]);
  const updateTotalDuration = (newTotalDuration: number) => {
    if (newTotalDuration === totalDuration) return;

    const fraction = currentDuration / totalDuration;
    const newCurrentDuration = fraction * newTotalDuration;

    setTotalDuration(newTotalDuration);
    setCurrentDuration(newCurrentDuration);
    onSettingsChange?.({ duration: newTotalDuration });
>>>>>>> 27b8d5be
  };
  const updateDuration = (
    newDuration: number,
    currentTotalDuration = totalDuration
  ) => {
    newDuration = Math.max(newDuration, 0);
    newDuration = Math.min(newDuration, currentTotalDuration);

    if (newDuration === currentDuration) return;
    setCurrentDuration(newDuration);

    const fraction = newDuration / currentTotalDuration;
    onChange?.(fraction);
  };
  const updateRepeat = (newRepeat: boolean) => {
    if (newRepeat === repeat) return;

    setRepeat(newRepeat);
    onSettingsChange?.({ loop: newRepeat });
  };

  const [prevTotalDuration, setPrevTotalDuration] = React.useState(
    props.totalDuration
  );
  if (prevTotalDuration !== props.totalDuration) {
    setPrevTotalDuration(props.totalDuration);
    updateTotalDuration(props.totalDuration);
  }

  const [prevInitialDuration, setPrevInitialDuration] = React.useState(
    props.initialDuration
  );
  if (prevInitialDuration !== props.initialDuration) {
    setPrevInitialDuration(props.initialDuration);
    updateDuration(props.initialDuration ?? 0, props.totalDuration);
  }

  const [prevRepeat, setPrevRepeat] = React.useState(props.repeat);
  if (prevRepeat !== props.repeat) {
    setPrevRepeat(props.repeat);
    updateRepeat(props.repeat ?? repeat);
  }

  React.useEffect(() => {
    if (!props.componentId) return;
    return UiAdmin.onGenericUiEvent.addListener((args) => {
      const timelineArgs = args as TimelinePausePlayArgs;
      if (
        !timelineArgs ||
        props.componentId !== timelineArgs.uiComponentId ||
        timelineArgs.timelineAction === undefined
      )
        return;

      switch (timelineArgs.timelineAction) {
        case TimelinePausePlayAction.Play:
          playOrReplay();
          break;
        case TimelinePausePlayAction.Pause:
          pause();
          break;
        case TimelinePausePlayAction.Toggle:
          if (isPlaying) {
            pause();
          } else {
            playOrReplay();
          }
          break;
      }
    });
  }, [isPlaying, pause, playOrReplay, props.componentId]);
  useAnimation(({ delta }) => {
    const duration = currentDuration + delta;
    updateDuration(duration);

    if (duration >= totalDuration) {
      if (repeat) {
        setCurrentDuration(0);
        return;
      }

      pause();
    }
  }, isPlaying);

  const onTimelineChange = (values: ReadonlyArray<number>) => {
    const newDuration = values[0];
    updateDuration(newDuration);
  };

  const currentDurationStr = toDisplayTime(currentDuration);
  const totalDurationStr = toDisplayTime(totalDuration);
  const hasDates = !!startDate && !!endDate;
  return (
    <div data-testid="timeline-component" className="timeline-component">
      <PlayButton isPlaying={isPlaying} onPlay={playOrReplay} onPause={pause} />
      <div className="time-container">
        {hasDates && (
          <span data-testid="test-start-date" className="timeline-date">
            {toDateString(startDate, timeZoneOffset, dateFormatOptions)}
          </span>
        )}
        {hasDates && !showDuration && (
          <span data-testid="test-start-time" className="timeline-time">
            {toTimeString(startDate, timeZoneOffset, timeFormatOptions)}
          </span>
        )}
        {showDuration && (
          <span className="timeline-duration-time">{currentDurationStr}</span>
        )}
      </div>
      <Scrubber
        className="slider"
        currentDuration={currentDuration}
        totalDuration={totalDuration}
        startDate={startDate}
        endDate={endDate}
        isPlaying={isPlaying}
        showTime={!showDuration}
        onChange={onTimelineChange}
        onUpdate={onTimelineChange}
        timeZoneOffset={props.timeZoneOffset}
        markDate={props.markDate}
      />
      <div className="time-container">
        {hasDates && (
          <span data-testid="test-end-date" className="timeline-date">
            {toDateString(endDate, timeZoneOffset)}
          </span>
        )}
        {hasDates && !showDuration && (
          <span className="timeline-time">
            {toTimeString(endDate, timeZoneOffset, timeFormatOptions)}
          </span>
        )}
        {showDuration && (
          <InlineEdit
            className="timeline-duration-time"
            defaultValue={totalDurationStr}
            onChange={(value) => {
              const newTotalDuration = timeToMs(value);
              updateTotalDuration(newTotalDuration);
            }}
          />
        )}
      </div>
      <SettingsMenu
        appMenuItems={props.appMenuItems}
        appMenuItemOption={appMenuItemOption}
        includeRepeat={includeRepeat}
        repeat={repeat}
        totalDuration={totalDuration}
        onRepeatClick={() => {
          updateRepeat(!repeat);
        }}
        onTotalDurationChange={(newTotalDuration) => {
          updateTotalDuration(newTotalDuration);
        }}
      />
    </div>
  );
}

type SettingsMenuProps = Pick<
  TimelineComponentProps,
  "appMenuItems" | "totalDuration"
> &
  Pick<
    Required<TimelineComponentProps>,
    "appMenuItemOption" | "includeRepeat" | "repeat"
  > & {
    onRepeatClick: () => void;
    onTotalDurationChange: (totalDuration: number) => void;
  };

function SettingsMenu({
  appMenuItems,
  appMenuItemOption,
  includeRepeat,
  repeat,
  totalDuration,
  onRepeatClick,
  onTotalDurationChange,
}: SettingsMenuProps) {
  const settingsLabel = React.useMemo(
    () => UiComponents.translate("button.label.settings"),
    []
  );
  const repeatLabel = React.useMemo(
    () => UiIModelComponents.translate("timeline.repeat"),
    []
  );
  const standardItems: TimelineMenuItemProps[] = React.useMemo(
    () => [
      {
        label: UiIModelComponents.translate("timeline.slow"),
        timelineDuration: slowSpeed,
      },
      {
        label: UiIModelComponents.translate("timeline.medium"),
        timelineDuration: mediumSpeed,
      },
      {
        label: UiIModelComponents.translate("timeline.fast"),
        timelineDuration: fastSpeed,
      },
    ],
    []
  );

  const menuItems = React.useMemo(() => {
    if (!appMenuItems) {
      return standardItems;
    }

    if (appMenuItemOption === "append") {
      return [...standardItems, ...appMenuItems];
    }
    if (appMenuItemOption === "prefix") {
      return [...appMenuItems, ...standardItems];
    }
    // Replace
    return appMenuItems;
  }, [appMenuItemOption, appMenuItems, standardItems]);

  return (
    <DropdownMenu
      menuItems={(close) => {
        return [
          ...(includeRepeat
            ? [
                <MenuItem
                  key="repeat"
                  onClick={() => {
                    onRepeatClick();
                    close();
                  }}
                  startIcon={repeat ? <SvgCheckmark /> : <></>}
                >
                  {repeatLabel}
                </MenuItem>,
                <MenuDivider key="divider" />,
              ]
            : []),
          ...menuItems.map((item, index) => {
            const checked = totalDuration === item.timelineDuration;
            return (
              <MenuItem
                key={index}
                startIcon={checked ? <SvgCheckmark /> : <></>}
                onClick={() => {
                  onTotalDurationChange(item.timelineDuration);
                  close();
                }}
              >
                {item.label}
              </MenuItem>
            );
          }),
        ];
      }}
      placement="top-start"
    >
      <IconButton
        data-testid="timeline-settings"
        title={settingsLabel}
        styleType="borderless"
      >
        <SvgMoreVertical />
      </IconButton>
    </DropdownMenu>
  );
}

function useAnimation(
  onAnimate: (args: { delta: number }) => void,
  playing = true
) {
  const onAnimateRef = React.useRef(onAnimate);
  onAnimateRef.current = onAnimate;

  const lastTimeRef = React.useRef<number | undefined>();

  React.useEffect(() => {
    if (!playing) return;

    let handle = 0;
    let didCancel = false;

    const animate = (time: number) => {
      if (lastTimeRef.current === undefined) {
        lastTimeRef.current = time;
      }

      const delta = time - lastTimeRef.current;
      lastTimeRef.current = time;

      onAnimateRef.current({
        delta,
      });

      if (didCancel) return;

      handle = window.requestAnimationFrame(animate);
    };

    handle = window.requestAnimationFrame(animate);
    return () => {
      didCancel = true;
      lastTimeRef.current = undefined;
      window.cancelAnimationFrame(handle);
    };
  }, [playing]);
}

function timeToMs(time: string) {
  if (time.indexOf(":") !== -1) {
    return (
      (Number(time.split(":")[0]) * 60 + Number(time.split(":")[1])) * 1000
    );
  } else {
    return Number(time) * 1000;
  }
}

function toDisplayTime(ms: number) {
  const addZero = (i: number) => {
    return i < 10 ? `0${i}` : i;
  };

  const date = new Date(ms);
  // const hours = date.getUTCHours();
  const minutes = date.getUTCMinutes();
  const seconds = date.getUTCSeconds();
  return `${addZero(minutes)}:${addZero(seconds)}`;
}<|MERGE_RESOLUTION|>--- conflicted
+++ resolved
@@ -123,145 +123,6 @@
 /** [[TimelineComponent]] is used to playback timeline data
  * @public
  */
-<<<<<<< HEAD
-export class TimelineComponent extends React.Component<
-  TimelineComponentProps,
-  TimelineComponentState
-> {
-  private _timeLastCycle = 0;
-  private _requestFrame = 0;
-  private _unmounted = false;
-  private _repeatLabel: string;
-  private _removeDeprecatedUiAdminListener?: () => void;
-  private _removeListener?: () => void;
-  private _standardTimelineMenuItems: TimelineMenuItemProps[] = [
-    {
-      label: UiIModelComponents.translate("timeline.slow"),
-      timelineDuration: slowSpeed,
-    },
-    {
-      label: UiIModelComponents.translate("timeline.medium"),
-      timelineDuration: mediumSpeed,
-    },
-    {
-      label: UiIModelComponents.translate("timeline.fast"),
-      timelineDuration: fastSpeed,
-    },
-  ];
-
-  constructor(props: TimelineComponentProps) {
-    super(props);
-
-    this.state = {
-      isPlaying: !!props.isPlaying,
-      minimized: true,
-      currentDuration: props.initialDuration
-        ? props.initialDuration
-        : /* istanbul ignore next */ 0,
-      totalDuration: this.props.totalDuration,
-      repeat: this.props.repeat ? true : false,
-      includeRepeat:
-        this.props.includeRepeat || this.props.includeRepeat === undefined
-          ? true
-          : false,
-    };
-
-    this._repeatLabel = UiIModelComponents.translate("timeline.repeat");
-    // istanbul ignore else
-    if (this.props.componentId) {
-      // can't handle an event if we have no id
-      this._removeListener = UiAdmin.onGenericUiEvent.addListener(
-        this._handleTimelinePausePlayEvent
-      );
-    }
-  }
-
-  public override componentWillUnmount() {
-    if (this._removeDeprecatedUiAdminListener)
-      this._removeDeprecatedUiAdminListener();
-    if (this._removeListener) this._removeListener();
-    window.cancelAnimationFrame(this._requestFrame);
-    this._unmounted = true;
-  }
-
-  public override shouldComponentUpdate(
-    nextProps: TimelineComponentProps,
-    nextState: TimelineComponentState
-  ) {
-    let result = false;
-
-    // istanbul ignore next
-    if (
-      nextState !== this.state ||
-      nextProps !== this.props ||
-      nextProps.startDate !== this.props.startDate ||
-      nextProps.endDate !== this.props.endDate ||
-      nextProps.initialDuration !== this.props.initialDuration ||
-      nextProps.repeat !== this.props.repeat ||
-      nextProps.isPlaying !== this.props.isPlaying
-    )
-      result = true;
-
-    return result;
-  }
-
-  public override componentDidUpdate(prevProps: TimelineComponentProps) {
-    // istanbul ignore else
-    if (this.props.initialDuration !== prevProps.initialDuration) {
-      this._setDuration(
-        this.props.initialDuration
-          ? this.props.initialDuration
-          : /* istanbul ignore next */ 0,
-        this.props.totalDuration !== prevProps.totalDuration
-          ? this.props.totalDuration
-          : undefined
-      );
-    }
-
-    // istanbul ignore else
-    if (this.props.repeat !== prevProps.repeat) {
-      this._changeRepeatSetting(this.props.repeat);
-    }
-
-    // istanbul ignore else
-    if (this.props.totalDuration !== prevProps.totalDuration) {
-      this._onSetTotalDuration(this.props.totalDuration);
-    }
-
-    if (this.props.isPlaying !== prevProps.isPlaying) {
-      if (this.props.isPlaying) this._onPlay();
-      else this._onPause();
-    }
-  }
-
-  private _handleTimelinePausePlayEvent = (args: GenericUiEventArgs): void => {
-    const timelineArgs = args as TimelinePausePlayArgs;
-    // istanbul ignore else
-    if (
-      !timelineArgs ||
-      this.props.componentId !== timelineArgs.uiComponentId ||
-      timelineArgs.timelineAction === undefined
-    )
-      return;
-
-    let startPlaying: boolean;
-    switch (timelineArgs.timelineAction) {
-      case TimelinePausePlayAction.Play:
-        startPlaying = true;
-        break;
-      case TimelinePausePlayAction.Pause:
-        startPlaying = false;
-        break;
-      case TimelinePausePlayAction.Toggle:
-        startPlaying = !this.state.isPlaying;
-        break;
-      // istanbul ignore next
-      default:
-        return; // throw error?
-    }
-    if (startPlaying) this._onPlay();
-    else this._onPause();
-=======
 export function TimelineComponent(props: TimelineComponentProps) {
   const {
     appMenuItemOption = "replace",
@@ -276,7 +137,7 @@
     onChange,
     onPlayPause,
   } = props;
-  const [isPlaying, setIsPlaying] = React.useState(false);
+  const [isPlaying, setIsPlaying] = React.useState(!!props.isPlaying);
   const [currentDuration, setCurrentDuration] = React.useState(
     props.initialDuration ?? 0
   );
@@ -307,7 +168,6 @@
     setTotalDuration(newTotalDuration);
     setCurrentDuration(newCurrentDuration);
     onSettingsChange?.({ duration: newTotalDuration });
->>>>>>> 27b8d5be
   };
   const updateDuration = (
     newDuration: number,
