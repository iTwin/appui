/*---------------------------------------------------------------------------------------------
 * Copyright (c) Bentley Systems, Incorporated. All rights reserved.
 * See LICENSE.md in the project root for license terms and full copyright notice.
 *--------------------------------------------------------------------------------------------*/
import { expect } from "chai";
import * as sinon from "sinon";
import * as React from "react";
import { render, waitFor } from "@testing-library/react";
<<<<<<< HEAD
import { IModelApp, NoRenderApp } from "@itwin/core-frontend";
import type { FormatProps, UnitProps, UnitsProvider } from "@itwin/core-quantity";
import { Format, FormatterSpec, FormatTraits, getTraitString } from "@itwin/core-quantity";
=======
import { IModelApp, MockRender } from "@itwin/core-frontend";
import type {
  FormatProps,
  UnitProps,
  UnitsProvider,
} from "@itwin/core-quantity";
import {
  Format,
  FormatterSpec,
  FormatTraits,
  getTraitString,
} from "@itwin/core-quantity";
>>>>>>> 0fb31c4b
import { Checkbox } from "@itwin/itwinui-react";
import { TestUtils } from "../TestUtils";
import { FormatPanel } from "../../imodel-components-react/quantityformat/FormatPanel";
import { FormatSample } from "../../imodel-components-react/quantityformat/FormatSample";
import { FormatPrecision } from "../../imodel-components-react/quantityformat/FormatPrecision";

function setFormatTrait(
  formatProps: FormatProps,
  trait: FormatTraits,
  setActive: boolean
) {
  const traitStr = getTraitString(trait);
  if (undefined === traitStr) return;
  let formatTraits: string[] | undefined;
  if (setActive) {
    // setting trait
    if (!formatProps.formatTraits) {
      formatTraits = [traitStr];
    } else {
      const traits = Array.isArray(formatProps.formatTraits)
        ? formatProps.formatTraits
        : formatProps.formatTraits.split(/,|;|\|/);
      if (!traits.find((traitEntry) => traitStr === traitEntry)) {
        formatTraits = [...traits, traitStr];
      }
    }
  } else {
    // clearing trait
    if (!formatProps.formatTraits) return;
    const traits = Array.isArray(formatProps.formatTraits)
      ? formatProps.formatTraits
      : formatProps.formatTraits.split(/,|;|\|/);
    formatTraits = traits.filter((traitEntry) => traitEntry !== traitStr);
  }
  return { ...formatProps, formatTraits };
}

function provideSecondaryChildren(
  formatProps: FormatProps,
  fireFormatChange: (newProps: FormatProps) => void
) {
  const inProps = formatProps;
  const onChange = fireFormatChange;
  const handleUseThousandsSeparatorChange = (
    e: React.ChangeEvent<HTMLInputElement>
  ) => {
    const newProps = setFormatTrait(
      inProps,
      FormatTraits.Use1000Separator,
      e.target.checked
    );
    if (newProps) onChange(newProps);
  };

  return (
    <>
      <span className={"uicore-label"}>Secondary (1000 sep)</span>
      <Checkbox
        checked={Format.isFormatTraitSetInProps(
          formatProps,
          FormatTraits.Use1000Separator
        )}
        onChange={handleUseThousandsSeparatorChange}
      />
    </>
  );
}

function providePrimaryChildren(
  formatProps: FormatProps,
  fireFormatChange: (newProps: FormatProps) => void
) {
  const inProps = formatProps;
  const onChange = fireFormatChange;
  const handleUseThousandsSeparatorChange = (
    e: React.ChangeEvent<HTMLInputElement>
  ) => {
    const newProps = setFormatTrait(
      inProps,
      FormatTraits.Use1000Separator,
      e.target.checked
    );
    if (newProps) onChange(newProps);
  };

  return (
    <>
      <span className={"uicore-label"}>Primary (1000 sep)</span>
      <Checkbox
        checked={Format.isFormatTraitSetInProps(
          formatProps,
          FormatTraits.Use1000Separator
        )}
        onChange={handleUseThousandsSeparatorChange}
      />
    </>
  );
}

async function provideFormatSpec(
  formatProps: FormatProps,
  persistenceUnit: UnitProps,
  unitsProvider: UnitsProvider,
  formatName?: string
) {
  const actualFormat = await Format.createFromJSON(
    formatName ?? "custom",
    unitsProvider,
    formatProps
  );
  return FormatterSpec.create(
    actualFormat.name,
    actualFormat,
    unitsProvider,
    persistenceUnit
  );
}

const initialFormatProps: FormatProps = {
  formatTraits: ["keepSingleZero", "applyRounding", "showUnitLabel"],
  precision: 4,
  type: "Decimal",
  uomSeparator: " ",
  decimalSeparator: ".",
};

describe("FormatPanel", () => {
  const rnaDescriptorToRestore = Object.getOwnPropertyDescriptor(
    IModelApp,
    "requestNextAnimation"
  )!;
  function requestNextAnimation() {}

  before(async () => {
    // Avoid requestAnimationFrame exception during test by temporarily replacing function that calls it.
    Object.defineProperty(IModelApp, "requestNextAnimation", {
      get: () => requestNextAnimation,
    });
    await TestUtils.initializeUiIModelComponents();
    await NoRenderApp.startup();
  });

  after(async () => {
    await IModelApp.shutdown();
    TestUtils.terminateUiIModelComponents();
    Object.defineProperty(
      IModelApp,
      "requestNextAnimation",
      rnaDescriptorToRestore
    );
  });

  it("should render panel", async () => {
    const unitsProvider = IModelApp.quantityFormatter.unitsProvider;
    const pu = await unitsProvider.findUnitByName("Units.M");
    const formatterSpec = await provideFormatSpec(
      initialFormatProps,
      pu,
      unitsProvider,
      "numeric"
    );
    const spy = sinon.spy();

    const renderedComponent = render(
      <FormatPanel
        initialFormat={formatterSpec.format.toJSON()}
        showSample={true}
        onFormatChange={spy}
        initialMagnitude={123.45}
        unitsProvider={unitsProvider}
        persistenceUnit={formatterSpec.persistenceUnit}
        provideFormatSpec={provideFormatSpec}
        providePrimaryChildren={providePrimaryChildren}
        provideSecondaryChildren={provideSecondaryChildren}
      />
    );

    await waitFor(() => {
      const spanElement = renderedComponent.getByTestId(
        "format-sample-formatted"
      ) as HTMLSpanElement;
      expect(spanElement.textContent).to.be.eql(`123.45 m`);
    });
  });

  it("should use generic format spec generator is not specified", async () => {
    const unitsProvider = IModelApp.quantityFormatter.unitsProvider;
    const pu = await unitsProvider.findUnitByName("Units.M");
    const formatterSpec = await provideFormatSpec(
      initialFormatProps,
      pu,
      unitsProvider,
      "numeric"
    );
    const spy = sinon.spy();

    const renderedComponent = render(
      <FormatPanel
        initialFormat={formatterSpec.format.toJSON()}
        showSample={true}
        onFormatChange={spy}
        initialMagnitude={123.45}
        unitsProvider={unitsProvider}
        persistenceUnit={formatterSpec.persistenceUnit}
        providePrimaryChildren={providePrimaryChildren}
        provideSecondaryChildren={provideSecondaryChildren}
      />
    );

    await TestUtils.flushAsyncOperations();
    const spanElement = renderedComponent.getByTestId(
      "format-sample-formatted"
    ) as HTMLSpanElement;
    expect(spanElement.textContent).to.be.eql(`123.45 m`);
  });
});

describe("FormatSample", () => {
  it("should render FormatSample with hideLabels", async () => {
    const unitsProvider = IModelApp.quantityFormatter.unitsProvider;
    const pu = await unitsProvider.findUnitByName("Units.M");
    const formatterSpec = await provideFormatSpec(
      initialFormatProps,
      pu,
      unitsProvider,
      "numeric"
    );
    const renderedComponent = render(
      <FormatSample formatSpec={formatterSpec} hideLabels />
    );
    expect(renderedComponent.getByTestId("progress-forward")).to.not.be.null;
  });
});

describe("FormatPrecision", () => {
  it("should render FormatPrecision with fractional type & no precision", async () => {
    const formatProps: FormatProps = { type: "fractional" };
    const renderedComponent = render(
      <FormatPrecision formatProps={formatProps} />
    );
    expect(renderedComponent.getByTestId("fraction-precision-selector")).to
      .exist;
  });

  it("should render FormatPrecision with decimal type & no precision", async () => {
    const formatProps: FormatProps = { type: "decimal" };
    const renderedComponent = render(
      <FormatPrecision formatProps={formatProps} />
    );
    expect(renderedComponent.getByTestId("decimal-precision-selector")).to
      .exist;
  });
});<|MERGE_RESOLUTION|>--- conflicted
+++ resolved
@@ -6,12 +6,7 @@
 import * as sinon from "sinon";
 import * as React from "react";
 import { render, waitFor } from "@testing-library/react";
-<<<<<<< HEAD
 import { IModelApp, NoRenderApp } from "@itwin/core-frontend";
-import type { FormatProps, UnitProps, UnitsProvider } from "@itwin/core-quantity";
-import { Format, FormatterSpec, FormatTraits, getTraitString } from "@itwin/core-quantity";
-=======
-import { IModelApp, MockRender } from "@itwin/core-frontend";
 import type {
   FormatProps,
   UnitProps,
@@ -23,7 +18,6 @@
   FormatTraits,
   getTraitString,
 } from "@itwin/core-quantity";
->>>>>>> 0fb31c4b
 import { Checkbox } from "@itwin/itwinui-react";
 import { TestUtils } from "../TestUtils";
 import { FormatPanel } from "../../imodel-components-react/quantityformat/FormatPanel";
