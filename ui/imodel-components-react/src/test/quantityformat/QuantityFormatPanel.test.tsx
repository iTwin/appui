/*---------------------------------------------------------------------------------------------
 * Copyright (c) Bentley Systems, Incorporated. All rights reserved.
 * See LICENSE.md in the project root for license terms and full copyright notice.
 *--------------------------------------------------------------------------------------------*/
import { expect } from "chai";
import * as sinon from "sinon";
import * as React from "react";
import { fireEvent, render, screen, waitFor } from "@testing-library/react";
import userEvent from "@testing-library/user-event";
<<<<<<< HEAD
import { IModelApp, NoRenderApp, QuantityType } from "@itwin/core-frontend";
import type { FormatProps} from "@itwin/core-quantity";
=======
import { IModelApp, MockRender, QuantityType } from "@itwin/core-frontend";
import type { FormatProps } from "@itwin/core-quantity";
>>>>>>> 0fb31c4b
import { FormatType, ShowSignOption } from "@itwin/core-quantity";
import { BearingQuantityType } from "./BearingQuantityType";
import { SpecialKey } from "@itwin/appui-abstract";
import { TestUtils } from "../TestUtils";
import {
  handleError,
  selectChangeValueByIndex,
  selectChangeValueByText,
  stubScrollIntoView,
} from "../test-helpers/misc";
import { QuantityFormatPanel } from "../../imodel-components-react/quantityformat/QuantityFormatPanel";

describe("QuantityInput", () => {
  let theUserTo: ReturnType<typeof userEvent.setup>;
  beforeEach(async () => {
    theUserTo = userEvent.setup();
    await IModelApp.quantityFormatter.clearAllOverrideFormats();
  });
  const rnaDescriptorToRestore = Object.getOwnPropertyDescriptor(
    IModelApp,
    "requestNextAnimation"
  )!;
  function requestNextAnimation() {}

  before(async () => {
    // Avoid requestAnimationFrame exception during test by temporarily replacing function that calls it.
    Object.defineProperty(IModelApp, "requestNextAnimation", {
      get: () => requestNextAnimation,
    });
    await TestUtils.initializeUiIModelComponents();
    await NoRenderApp.startup();
  });

  after(async () => {
    await IModelApp.shutdown();
    TestUtils.terminateUiIModelComponents();
    Object.defineProperty(
      IModelApp,
      "requestNextAnimation",
      rnaDescriptorToRestore
    );
  });

  stubScrollIntoView();

  it("should render basic panel", () => {
    const renderedComponent = render(
      <QuantityFormatPanel quantityType={QuantityType.Length} />
    );
    expect(renderedComponent).not.to.be.null;
  });

  it("should render basic panel with sample", () => {
    const renderedComponent = render(
      <QuantityFormatPanel
        quantityType={QuantityType.Length}
        showSample
        initialMagnitude={123.45}
      />
    );
    expect(renderedComponent).not.to.be.null;
  });

  it("should render basic panel with more/less option", () => {
    const renderedComponent = render(
      <QuantityFormatPanel
        quantityType={QuantityType.Length}
        showSample
        initialMagnitude={123.45}
        enableMinimumProperties
      />
    );
    expect(renderedComponent).not.to.be.null;
  });

  it("should render new sample when format is changed", async () => {
    const overrideLengthFormat: FormatProps = {
      composite: {
        includeZero: true,
        spacer: " ",
        units: [{ label: "in", name: "Units.IN" }],
      },
      formatTraits: ["keepSingleZero", "showUnitLabel"],
      precision: 4,
      type: "Decimal",
    };
    const renderedComponent = render(
      <QuantityFormatPanel
        quantityType={QuantityType.Length}
        showSample
        initialMagnitude={123.45}
        enableMinimumProperties
      />
    );
    await TestUtils.flushAsyncOperations();
    const spanElement = renderedComponent.getByTestId(
      "format-sample-formatted"
    ) as HTMLSpanElement;
    await waitFor(() => {
      expect(spanElement.textContent).to.be.eql(`405'-0 1/4"`);
    });
    await IModelApp.quantityFormatter.setOverrideFormat(
      QuantityType.Length,
      overrideLengthFormat
    );
    renderedComponent.rerender(
      <QuantityFormatPanel
        quantityType={QuantityType.Length}
        showSample
        initialMagnitude={123.45}
        enableMinimumProperties
      />
    );
    await TestUtils.flushAsyncOperations();
    expect(spanElement.textContent).to.be.eql("4860.2362 in");
    await IModelApp.quantityFormatter.clearOverrideFormats(QuantityType.Length);
  });

  it("should handle onFormatChange UOM separator", async () => {
    const spy = sinon.spy();
    const renderedComponent = render(
      <QuantityFormatPanel
        quantityType={QuantityType.Length}
        showSample
        initialMagnitude={123.45}
        onFormatChange={spy}
      />
    );
    expect(renderedComponent).not.to.be.null;
    expect(spy).to.not.be.called;
    const spanElement = renderedComponent.getByTestId(
      "format-sample-formatted"
    ) as HTMLSpanElement;

    // change from default none to space
    await theUserTo.click(
      screen.getByTestId("uom-separator-select").firstElementChild!
    );
    await theUserTo.click(
      screen.getByText("QuantityFormat.space", {
        selector: ".iui-popover [role='listbox'] li .iui-menu-label",
      })
    );

    expect(spy).to.be.called;
    spy.resetHistory();
    expect(spanElement.textContent).to.be.eql(`405 '-0 1/4 "`);

    // change back from space to none;
    await theUserTo.click(
      screen.getByTestId("uom-separator-select").firstElementChild!
    );
    await theUserTo.click(
      screen.getByText("QuantityFormat.none", {
        selector: ".iui-popover [role='listbox'] li .iui-menu-label",
      })
    );
    expect(spy).to.be.called;
    spy.resetHistory();
    expect(spanElement.textContent).to.be.eql(`405'-0 1/4"`);

    await theUserTo.click(screen.getByTestId("show-unit-label-checkbox"));
    expect(spy).to.be.called;
    spy.resetHistory();
    expect(spanElement.textContent).to.be.eql(`405:-0 1/4`); // TODO does this match Native formatter?

    await theUserTo.click(screen.getByTestId("show-unit-label-checkbox"));
    expect(spy).to.be.called;
    spy.resetHistory();
    await TestUtils.flushAsyncOperations();
    expect(spanElement.textContent).to.be.eql(`405'-0 1/4"`);
  });

  it("should handle onFormatChange Composite separator", async () => {
    // default QuantityType.Length should show ft-in (ie composite)
    const spy = sinon.spy();
    const renderedComponent = render(
      <QuantityFormatPanel
        quantityType={QuantityType.Length}
        showSample
        initialMagnitude={123.45}
        onFormatChange={spy}
      />
    );
    expect(spy).to.not.be.called;

    const spanElement = renderedComponent.getByTestId(
      "format-sample-formatted"
    ) as HTMLSpanElement;
    await waitFor(() => {
      expect(spanElement.textContent).to.be.eql(`405'-0 1/4"`);
    });

    await theUserTo.type(
      renderedComponent.getByTestId("composite-spacer"),
      "x",
      { initialSelectionStart: 0, initialSelectionEnd: Infinity }
    );
    expect(spanElement.textContent).to.be.eql(`405'x0 1/4"`);

    expect(spy).to.be.called;
    spy.resetHistory();

    await theUserTo.type(
      renderedComponent.getByTestId("composite-spacer"),
      "xxx",
      { initialSelectionStart: 0, initialSelectionEnd: Infinity }
    );
    await TestUtils.flushAsyncOperations();
    expect(spanElement.textContent).to.be.eql(`405'x0 1/4"`);

    expect(spy).to.be.called;
    spy.resetHistory();
  });

  it("should handle onFormatChange Type selection", () => {
    const spy = sinon.spy();
    const renderedComponent = render(
      <QuantityFormatPanel
        quantityType={QuantityType.Length}
        showSample
        initialMagnitude={123.45}
        onFormatChange={spy}
      />
    );
    const typeSelector = renderedComponent.getByTestId("format-type-selector");

    // initially set to Fractional so we should get a change for each value
    [
      FormatType.Decimal.toString(),
      FormatType.Scientific.toString(),
      FormatType.Station.toString(),
      FormatType.Fractional.toString(),
    ].forEach((_selectValue, index) => {
      // fireEvent.change(typeSelector, { target: { value: selectValue } });
      selectChangeValueByIndex(typeSelector, index, handleError);
      expect(spy).to.be.called;
      spy.resetHistory();
    });
  });

  it("should handle onFormatChange Type selection (metric)", async () => {
    const spy = sinon.spy();
    const system = IModelApp.quantityFormatter.activeUnitSystem;
    await IModelApp.quantityFormatter.setActiveUnitSystem(
      system === "imperial" ? "metric" : "imperial"
    );

    const renderedComponent = render(
      <QuantityFormatPanel
        quantityType={QuantityType.Stationing}
        showSample
        initialMagnitude={123.45}
        onFormatChange={spy}
      />
    );
    const typeSelector = renderedComponent.getByTestId("format-type-selector");

    // initially set to Station for metric stationing so we should get a change for each value
    [
      FormatType.Fractional.toString(),
      FormatType.Decimal.toString(),
      FormatType.Scientific.toString(),
      FormatType.Station.toString(),
    ].forEach(async (_selectValue, index) => {
      // fireEvent.change(typeSelector, { target: { value: selectValue } });
      selectChangeValueByIndex(typeSelector, index, handleError);
      expect(spy).to.be.called;
      await TestUtils.flushAsyncOperations();
      spy.resetHistory();
    });

    await IModelApp.quantityFormatter.setActiveUnitSystem(system);
  });

  it("should handle onFormatChange Type selection (numeric format)", async () => {
    const nonCompositeFormat: FormatProps = {
      formatTraits: ["keepSingleZero", "showUnitLabel"],
      precision: 4,
      type: "Decimal",
    };

    const spy = sinon.spy();
    await IModelApp.quantityFormatter.setOverrideFormat(
      QuantityType.Length,
      nonCompositeFormat
    );
    const renderedComponent = render(
      <QuantityFormatPanel
        quantityType={QuantityType.Length}
        showSample
        initialMagnitude={123.45}
        onFormatChange={spy}
      />
    );
    const typeSelector = renderedComponent.getByTestId("format-type-selector");

    // initially set to Station for metric stationing so we should get a change for each value
    [
      FormatType.Fractional.toString(),
      FormatType.Decimal.toString(),
      FormatType.Scientific.toString(),
      FormatType.Station.toString(),
    ].forEach(async (_selectValue, index) => {
      // fireEvent.change(typeSelector, { target: { value: selectValue } });
      selectChangeValueByIndex(typeSelector, index, handleError);
      expect(spy).to.be.called;
      await TestUtils.flushAsyncOperations();
      spy.resetHistory();
    });

    await IModelApp.quantityFormatter.clearOverrideFormats(QuantityType.Length);
  });

  it("should handle onFormatChange Fraction precision selection", () => {
    // QuantityType.Length by default is set to Type=Fraction
    const spy = sinon.spy();
    const renderedComponent = render(
      <QuantityFormatPanel
        quantityType={QuantityType.Length}
        showSample
        initialMagnitude={123.45}
        onFormatChange={spy}
      />
    );
    const precisionSelector = renderedComponent.getByTestId(
      "fraction-precision-selector"
    );

    ["1", "2", "4", "8", "16", "32", "64", "128", "256"].forEach(
      (_selectValue, index) => {
        selectChangeValueByIndex(precisionSelector, index, handleError);
        expect(spy).to.be.called;
        spy.resetHistory();
      }
    );
  });

  it("should handle onFormatChange Decimal precision selection", () => {
    const spy = sinon.spy();
    const renderedComponent = render(
      <QuantityFormatPanel
        quantityType={QuantityType.Length}
        showSample
        initialMagnitude={123.45}
        onFormatChange={spy}
      />
    );

    const typeSelector = renderedComponent.getByTestId("format-type-selector");
    selectChangeValueByText(
      typeSelector,
      "QuantityFormat.decimal",
      handleError
    );
    expect(spy).to.be.called;
    spy.resetHistory();

    const precisionSelector = renderedComponent.getByTestId(
      "decimal-precision-selector"
    );
    [
      "0",
      "1",
      "2",
      "3",
      "4",
      "5",
      "6",
      "7",
      "8",
      "9",
      "10",
      "11",
      "12",
    ].forEach((_selectValue, index) => {
      selectChangeValueByIndex(precisionSelector, index, handleError);
      expect(spy).to.be.called;
      spy.resetHistory();
    });
  });

  it("should handle processing more/less", async () => {
    const renderedComponent = render(
      <QuantityFormatPanel
        quantityType={QuantityType.Length}
        showSample
        initialMagnitude={123.45}
        enableMinimumProperties
      />
    );
    fireEvent.click(renderedComponent.getByTestId("quantityFormat-more"));
    await TestUtils.flushAsyncOperations();

    fireEvent.click(renderedComponent.getByTestId("quantityFormat-less"));
    await TestUtils.flushAsyncOperations();

    fireEvent.keyUp(renderedComponent.getByTestId("quantityFormat-more"), {
      key: SpecialKey.Enter,
    });
    await TestUtils.flushAsyncOperations();

    fireEvent.keyUp(renderedComponent.getByTestId("quantityFormat-less"), {
      key: SpecialKey.Space,
    });
    await TestUtils.flushAsyncOperations();
  });

  it("should handle onFormatChange when changing sign option", () => {
    const spy = sinon.spy();
    const renderedComponent = render(
      <QuantityFormatPanel
        quantityType={QuantityType.Length}
        showSample
        initialMagnitude={123.45}
        onFormatChange={spy}
      />
    );

    const signOptionSelector = renderedComponent.getByTestId(
      "sign-option-selector"
    );
    [
      ShowSignOption.OnlyNegative.toString(),
      ShowSignOption.SignAlways.toString(),
      ShowSignOption.NegativeParentheses.toString(),
      ShowSignOption.NoSign.toString(),
    ].forEach((_selectValue, index) => {
      // fireEvent.change(signOptionSelector, { target: { value: selectValue } });
      selectChangeValueByIndex(signOptionSelector, index, handleError);
      expect(spy).to.be.called;
      spy.resetHistory();
    });
  });

  it("should handle onFormatChange when changing station size option", () => {
    const spy = sinon.spy();
    const renderedComponent = render(
      <QuantityFormatPanel
        quantityType={QuantityType.Length}
        showSample
        initialMagnitude={123.45}
        onFormatChange={spy}
      />
    );

    // set to Station Type so selector is enabled
    const typeSelector = renderedComponent.getByTestId("format-type-selector");
    // fireEvent.change(typeSelector, { target: { value: FormatType.Station.toString() } });
    selectChangeValueByText(
      typeSelector,
      "QuantityFormat.station",
      handleError
    );
    expect(spy).to.be.called;
    spy.resetHistory();

    const sizeOptionSelector = renderedComponent.getByTestId(
      "station-size-selector"
    );
    ["3", "2"].forEach((_selectValue, index) => {
      // fireEvent.change(sizeOptionSelector, { target: { value: selectValue } });
      selectChangeValueByIndex(sizeOptionSelector, index, handleError);
      expect(spy).to.be.called;
      spy.resetHistory();
    });

    const separatorSelector = renderedComponent.getByTestId(
      "station-separator-selector"
    );
    ["-", " ", "^", "+"].forEach((_selectValue, index) => {
      // fireEvent.change(separatorSelector, { target: { value: selectValue } });
      selectChangeValueByIndex(separatorSelector, index, handleError);
      expect(spy).to.be.called;
      spy.resetHistory();
    });
  });

  it("should handle onFormatChange when changing thousands separator", async () => {
    const spy = sinon.spy();
    const renderedComponent = render(
      <QuantityFormatPanel
        quantityType={QuantityType.Length}
        showSample
        initialMagnitude={12345.67}
        onFormatChange={spy}
      />
    );
    await TestUtils.flushAsyncOperations();

    /* turn on */
    fireEvent.click(renderedComponent.getByTestId("use-thousands-separator"));
    await TestUtils.flushAsyncOperations();
    expect(spy).to.be.called;
    spy.resetHistory();

    const separatorSelector = renderedComponent.getByTestId(
      "thousands-separator-selector"
    );
    // fireEvent.change(separatorSelector, { target: { value: "." } });
    selectChangeValueByText(
      separatorSelector,
      "QuantityFormat.thousand_separator.point",
      handleError
    );
    await TestUtils.flushAsyncOperations();

    /* turn off */
    fireEvent.click(renderedComponent.getByTestId("use-thousands-separator"));
    await TestUtils.flushAsyncOperations();
    expect(spy).to.be.called;
    spy.resetHistory();

    /* turn on */
    fireEvent.click(renderedComponent.getByTestId("use-thousands-separator"));
    await TestUtils.flushAsyncOperations();
    expect(spy).to.be.called;
    spy.resetHistory();
    renderedComponent.getByText(`40.504'-2"`);

    // fireEvent.change(separatorSelector, { target: { value: "," } });
    selectChangeValueByText(
      separatorSelector,
      "QuantityFormat.thousand_separator.comma",
      handleError
    );
    await TestUtils.flushAsyncOperations();
    expect(spy).to.be.called;
    spy.resetHistory();
    renderedComponent.getByText(`40,504'-2"`);
  });

  it("should handle onFormatChange when changing decimal separator", async () => {
    const spy = sinon.spy();
    const renderedComponent = render(
      <QuantityFormatPanel
        quantityType={QuantityType.Length}
        showSample
        initialMagnitude={12345.67}
        onFormatChange={spy}
      />
    );
    await TestUtils.flushAsyncOperations();

    const typeSelector = renderedComponent.getByTestId("format-type-selector");
    // fireEvent.change(typeSelector, { target: { value: FormatType.Decimal.toString() } });
    selectChangeValueByText(
      typeSelector,
      "QuantityFormat.decimal",
      handleError
    );
    await TestUtils.flushAsyncOperations();

    expect(spy).to.be.called;
    spy.resetHistory();

    /* turn on 1000 separator */
    fireEvent.click(renderedComponent.getByTestId("use-thousands-separator"));
    await TestUtils.flushAsyncOperations();
    expect(spy).to.be.called;
    spy.resetHistory();

    const separatorSelector = renderedComponent.getByTestId(
      "decimal-separator-selector"
    );
    // fireEvent.change(separatorSelector, { target: { value: "," } });
    selectChangeValueByText(
      separatorSelector,
      "QuantityFormat.decimal_separator.comma",
      handleError
    );
    await TestUtils.flushAsyncOperations();
    expect(spy).to.be.called;
    spy.resetHistory();

    // fireEvent.change(separatorSelector, { target: { value: "." } });
    selectChangeValueByText(
      separatorSelector,
      "QuantityFormat.decimal_separator.point",
      handleError
    );
    await TestUtils.flushAsyncOperations();
    expect(spy).to.be.called;
    spy.resetHistory();
  });

  it("should handle onFormatChange when changing traits", () => {
    const spy = sinon.spy();
    const renderedComponent = render(
      <QuantityFormatPanel
        quantityType={QuantityType.Length}
        showSample
        initialMagnitude={12345.67}
        onFormatChange={spy}
      />
    );

    // test fraction specific trait before changing type
    fireEvent.click(renderedComponent.getByTestId("fraction-dash"));
    expect(spy).to.be.called;
    spy.resetHistory();

    const typeSelector = renderedComponent.getByTestId("format-type-selector");
    // fireEvent.change(typeSelector, { target: { value: FormatType.Decimal.toString() } });
    selectChangeValueByText(
      typeSelector,
      "QuantityFormat.decimal",
      handleError
    );
    expect(spy).to.be.called;
    spy.resetHistory();

    fireEvent.click(renderedComponent.getByTestId("show-trail-zeros"));
    expect(spy).to.be.called;
    spy.resetHistory();

    fireEvent.click(renderedComponent.getByTestId("keep-decimal-point"));
    expect(spy).to.be.called;
    spy.resetHistory();

    fireEvent.click(renderedComponent.getByTestId("keep-single-zero"));
    expect(spy).to.be.called;
    spy.resetHistory();

    fireEvent.click(renderedComponent.getByTestId("zero-empty"));
    expect(spy).to.be.called;
    spy.resetHistory();

    // fireEvent.change(typeSelector, { target: { value: FormatType.Scientific.toString() } });
    selectChangeValueByText(
      typeSelector,
      "QuantityFormat.scientific",
      handleError
    );
    expect(spy).to.be.called;
    spy.resetHistory();

    const scientificTypeSelector = renderedComponent.getByTestId(
      "scientific-type-selector"
    );
    [
      "QuantityFormat.scientific-type.zero-normalized",
      "QuantityFormat.scientific-type.normalized",
    ].forEach((selectValue) => {
      // fireEvent.change(scientificTypeSelector, { target: { value: selectValue } });
      selectChangeValueByText(scientificTypeSelector, selectValue, handleError);
      expect(spy).to.be.called;
      spy.resetHistory();
    });
  });

  it("should handle onFormatChange when changing composite units", async () => {
    const spy = sinon.spy();
    const renderedComponent = render(
      <QuantityFormatPanel
        quantityType={QuantityType.Length}
        showSample
        initialMagnitude={123.45}
        onFormatChange={spy}
      />
    );
    await TestUtils.flushAsyncOperations();

    const secondaryUnitsSelector =
      renderedComponent.getByTestId("unit-Units.IN");
    // fireEvent.change(secondaryUnitsSelector, { target: { value: "REMOVEUNIT" } });
    selectChangeValueByText(secondaryUnitsSelector, "Remove", handleError);
    await TestUtils.flushAsyncOperations();
    expect(spy).to.be.called;
    spy.resetHistory();
  });

  it("should handle onFormatChange when changing adding composite unit", async () => {
    const spy = sinon.spy();
    const renderedComponent = render(
      <QuantityFormatPanel
        quantityType={QuantityType.LengthEngineering}
        showSample
        initialMagnitude={123.45}
        onFormatChange={spy}
      />
    );
    await TestUtils.flushAsyncOperations();

    const primaryUnitSelector = renderedComponent.getByTestId("unit-Units.FT");
    // fireEvent.change(primaryUnitSelector, { target: { value: "Units.IN:in" } });
    selectChangeValueByText(primaryUnitSelector, "IN", handleError);
    await TestUtils.flushAsyncOperations();
    expect(spy).to.be.called;
    spy.resetHistory();
  });

  it("should handle onFormatChange when changing primary unit", async () => {
    const spy = sinon.spy();
    const renderedComponent = render(
      <QuantityFormatPanel
        quantityType={QuantityType.LengthEngineering}
        showSample
        initialMagnitude={123.45}
        onFormatChange={spy}
      />
    );
    await TestUtils.flushAsyncOperations();
    const primaryUnitSelector = renderedComponent.getByTestId("unit-Units.FT");
    // fireEvent.change(primaryUnitSelector, { target: { value: "ADDSUBUNIT:Units.IN:in" } });
    selectChangeValueByText(primaryUnitSelector, "Add sub-unit", handleError);
    // "Add sub-unit"
    await TestUtils.flushAsyncOperations();
    expect(spy).to.be.called;
    spy.resetHistory();
  });

  it("should handle sample value change", async () => {
    const renderedComponent = render(
      <QuantityFormatPanel
        quantityType={QuantityType.LengthEngineering}
        showSample
        initialMagnitude={123.45}
      />
    );

    const sampleInput = renderedComponent.getByTestId("format-sample-input");
    await theUserTo.type(sampleInput, "729.32[Enter]", {
      initialSelectionStart: 0,
      initialSelectionEnd: Infinity,
    });
    await waitFor(() => {
      renderedComponent.getByDisplayValue("729.32");
    });

    await theUserTo.type(sampleInput, "a[Enter]", {
      initialSelectionStart: 0,
      initialSelectionEnd: Infinity,
    });
    await waitFor(() => {
      renderedComponent.getByDisplayValue("0");
    });

    await theUserTo.type(sampleInput, "14.12", {
      initialSelectionStart: 0,
      initialSelectionEnd: Infinity,
    });
    await theUserTo.tab();

    renderedComponent.getByDisplayValue("14.12");

    await theUserTo.type(sampleInput, "a", {
      initialSelectionStart: 0,
      initialSelectionEnd: Infinity,
    });
    await theUserTo.tab();
    await waitFor(() => {
      renderedComponent.getByDisplayValue("0");
    });

    // cover update props case
    renderedComponent.rerender(
      <QuantityFormatPanel
        quantityType={QuantityType.LengthEngineering}
        showSample
        initialMagnitude={4}
      />
    );
    renderedComponent.getByDisplayValue("4");

    renderedComponent.rerender(
      <QuantityFormatPanel
        quantityType={QuantityType.LengthEngineering}
        showSample
      />
    );
    renderedComponent.getByDisplayValue("0");

    renderedComponent.rerender(
      <QuantityFormatPanel
        quantityType={QuantityType.LengthEngineering}
        showSample
      />
    );
    renderedComponent.getByDisplayValue("0");

    // renderedComponent.debug();
  });

  it("should handle onFormatChange when changing primary unit", async () => {
    const spy = sinon.spy();
    const renderedComponent = render(
      <QuantityFormatPanel
        quantityType={QuantityType.LengthEngineering}
        showSample
        initialMagnitude={123.45}
        onFormatChange={spy}
      />
    );
    const primaryUnitLabel = renderedComponent.getByTestId(
      "unit-label-Units.FT"
    );
    await theUserTo.type(primaryUnitLabel, "testfeet");
    const itemLabel = await renderedComponent.findByText(/testfeet/);
    expect(itemLabel).to.exist;
    expect(spy).to.be.called;
    spy.resetHistory();

    // NEEDSWORK - Can't get the selectChangeValueByText below to work
    // const primaryUnitSelector = renderedComponent.getByTestId("unit-Units.FT");
    // fireEvent.change(primaryUnitSelector, { target: {value:"Units.YRD:yd"}});
    // const unitLabel = await renderedComponent.findByTestId("unit-label-Units.YRD");
    // expect(unitLabel).to.exist;
    // expect(spy).to.be.called;
    // spy.resetHistory();
    // renderedComponent.debug();
  });

  describe("Properties from Custom Quantity Type are Rendered", () => {
    before(async () => {
      // register new QuantityType
      await BearingQuantityType.registerQuantityType();
    });

    it("should handle onFormatChange when changing changing primary unit", async () => {
      const spy = sinon.spy();
      const renderedComponent = render(
        <QuantityFormatPanel
          quantityType={"Bearing"}
          showSample
          initialMagnitude={1.45}
          onFormatChange={spy}
        />
      );

      const textField = renderedComponent.getByTestId("text-1-editor");
      await theUserTo.type(textField, "Hello", {
        initialSelectionStart: 0,
        initialSelectionEnd: Infinity,
      });
      expect(spy).to.be.called;
      spy.resetHistory();

      const checkboxField = renderedComponent.getByTestId("checkbox-0-editor");
      await theUserTo.click(checkboxField);
      expect(spy).to.be.called;
      spy.resetHistory();

      const selectField = renderedComponent.getByTestId("select-0-editor");
      await theUserTo.click(selectField.querySelector(".iui-actionable")!);
      await theUserTo.click(screen.getByText(/counter-clockwise/));
      expect(spy).to.be.called;
      spy.resetHistory();
    });
  });
});<|MERGE_RESOLUTION|>--- conflicted
+++ resolved
@@ -7,13 +7,8 @@
 import * as React from "react";
 import { fireEvent, render, screen, waitFor } from "@testing-library/react";
 import userEvent from "@testing-library/user-event";
-<<<<<<< HEAD
 import { IModelApp, NoRenderApp, QuantityType } from "@itwin/core-frontend";
 import type { FormatProps} from "@itwin/core-quantity";
-=======
-import { IModelApp, MockRender, QuantityType } from "@itwin/core-frontend";
-import type { FormatProps } from "@itwin/core-quantity";
->>>>>>> 0fb31c4b
 import { FormatType, ShowSignOption } from "@itwin/core-quantity";
 import { BearingQuantityType } from "./BearingQuantityType";
 import { SpecialKey } from "@itwin/appui-abstract";
