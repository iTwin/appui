/*---------------------------------------------------------------------------------------------
* Copyright (c) Bentley Systems, Incorporated. All rights reserved.
* See LICENSE.md in the project root for license terms and full copyright notice.
*--------------------------------------------------------------------------------------------*/
<<<<<<< HEAD
import { IModelApp, NoRenderApp, QuantityType, QuantityTypeArg } from "@itwin/core-frontend";
=======
import type { QuantityTypeArg } from "@itwin/core-frontend";
import { IModelApp, MockRender, QuantityType } from "@itwin/core-frontend";
>>>>>>> a8f29ecf
import { SpecialKey } from "@itwin/appui-abstract";
import { fireEvent, render } from "@testing-library/react";
import { expect } from "chai";
import * as React from "react";
import * as sinon from "sinon";
import { QuantityNumberInput } from "../../imodel-components-react/inputs/QuantityNumberInput";
import TestUtils from "../TestUtils";

// cSpell:ignore decrementor QuantityNumberInput

function exoticStep(direction: string) {
  if (direction === "up")
    return .5;
  return .1;
}

function undefinedStepFunction(_direction: string) {
  return undefined;
}

const metersPerFoot = 0.3048;

describe("<QuantityNumberInput />", () => {
  const rnaDescriptorToRestore = Object.getOwnPropertyDescriptor(IModelApp, "requestNextAnimation")!;
  function requestNextAnimation() { }

  before(async () => {
    // Avoid requestAnimationFrame exception during test by temporarily replacing function that calls it.
    Object.defineProperty(IModelApp, "requestNextAnimation", {
      get: () => requestNextAnimation,
    });
    await TestUtils.initializeUiIModelComponents();
    await NoRenderApp.startup();
  });

  after(async () => {
    await IModelApp.shutdown();
    TestUtils.terminateUiIModelComponents();
    Object.defineProperty(IModelApp, "requestNextAnimation", rnaDescriptorToRestore);
  });

  it(`should render disabled correctly`, () => {
    const wrapper = render(<QuantityNumberInput persistenceValue={1} quantityType={QuantityType.Length} disabled={true} />);
    const disabled = wrapper.container.querySelector(".component-quantity-number-input-disabled");
    expect(disabled).not.to.be.null;
  });

  it(`should render ft-in as just ft`, () => {
    let value = 1;
    const handleChange = (v: number): void => {
      value = v;
    };
    const wrapper = render(<QuantityNumberInput persistenceValue={value} quantityType={QuantityType.Length} step={undefined} onChange={handleChange} />);
    const input = wrapper.container.querySelector("input");
    expect(input).not.to.be.null;
    expect((input as HTMLInputElement).value).to.eq("3.2808");
  });

  it("value should update with up/down buttons", () => {
    const initialLengthInMeters = 1;
    const initialLengthInFeet = 3.2808;
    const updatedLengthInMeters = 5;
    const updatedLengthInFeet = 16.4042;
    const incrementedLengthInMeters = 5.30480016;
    const incrementedLengthFeet = 17.4042;

    const spyMethod = sinon.spy();
    let updatedValue: number | undefined = 5;
    const handleChange = (v: number): void => {
      updatedValue = v;
      spyMethod();
    };

    const wrapper = render(<QuantityNumberInput persistenceValue={initialLengthInMeters} quantityType={QuantityType.LengthEngineering} step={undefined} onChange={handleChange} />);
    const input = wrapper.container.querySelector("input") as HTMLInputElement;
    expect(input.value).to.eq(`${initialLengthInFeet}`);

    wrapper.rerender(<QuantityNumberInput persistenceValue={updatedLengthInMeters} quantityType={QuantityType.LengthEngineering} step={undefined} onChange={handleChange} />);
    expect(input.value).to.eq(`${updatedLengthInFeet}`);

    const incrementor = wrapper.container.querySelector("div.component-quantity-number-input-button.component-quantity-number-input-button-up");
    expect(incrementor).not.to.be.null;
    const decrementor = wrapper.container.querySelector("div.component-quantity-number-input-button.component-quantity-number-input-button-down");
    expect(decrementor).not.to.be.null;

    fireEvent.click(incrementor!);
    expect(input.value).to.eq(`${incrementedLengthFeet}`);
    spyMethod.calledOnce.should.true;
    expect(updatedValue).to.eq(incrementedLengthInMeters);

    fireEvent.click(decrementor!);
    expect(input.value).to.eq(`${updatedLengthInFeet}`);
    expect(Math.abs(updatedValue - updatedLengthInMeters) < 0.0001);
  });

  it("steps correctly with undefined step", () => {
    let value: number | undefined = 0;
    const handleChange = (v: number): void => {
      value = v;
    };
    const wrapper = render(<QuantityNumberInput persistenceValue={value} quantityType={QuantityType.LengthEngineering} step={undefined} onChange={handleChange} />);
    const incrementor = wrapper.container.querySelector("div.component-quantity-number-input-button.component-quantity-number-input-button-up");
    expect(incrementor).not.to.be.null;
    fireEvent.click(incrementor!);
    expect(value).to.eq(1 * metersPerFoot);
  });

  it("steps correctly with number step", () => {
    let value: number | undefined = 0;
    const spyMethod = sinon.spy();
    const handleChange = (v: number): void => {
      spyMethod();
      value = v;
    };
    const wrapper = render(<QuantityNumberInput persistenceValue={value} quantityType={QuantityType.LengthEngineering} step={5} onChange={handleChange} />);
    const incrementor = wrapper.container.querySelector("div.component-quantity-number-input-button.component-quantity-number-input-button-up");
    expect(incrementor).not.to.be.null;
    fireEvent.click(incrementor!);
    spyMethod.calledOnce.should.true;
    expect(value).to.eq(5 * metersPerFoot);
  });

  it("steps correctly with decimal step", () => {
    let value: number = 0;
    const spyMethod = sinon.spy();
    const handleChange = (v: number): void => {
      spyMethod();
      value = v;
    };
    const wrapper = render(<QuantityNumberInput persistenceValue={value} quantityType={QuantityType.LengthEngineering} step={.25} onChange={handleChange} />);
    const incrementor = wrapper.container.querySelector("div.component-quantity-number-input-button.component-quantity-number-input-button-up");
    expect(incrementor).not.to.be.null;
    fireEvent.click(incrementor!);
    spyMethod.calledOnce.should.true;
    expect(value).to.eq(.25 * metersPerFoot);
  });

  it("properly handle max", () => {
    let value: number = 0;
    const handleChange = (v: number): void => {
      value = v;
    };
    const wrapper = render(<QuantityNumberInput persistenceValue={value} quantityType={QuantityType.LengthEngineering} step={1} max={5} onChange={handleChange} />);
    const incrementor = wrapper.container.querySelector("div.component-quantity-number-input-button.component-quantity-number-input-button-up");
    expect(incrementor).not.to.be.null;
    fireEvent.click(incrementor!);  // 1 ft
    fireEvent.click(incrementor!);  // 2
    fireEvent.click(incrementor!);  // 3
    fireEvent.click(incrementor!);  // 4
    fireEvent.click(incrementor!);  // 5
    fireEvent.click(incrementor!);  // 6 => 5 ft
    expect(value).to.eq(5 * metersPerFoot);
  });

  it("properly handle MAX_SAFE_INTEGER value", () => {
    let value: number = Number.MAX_SAFE_INTEGER * metersPerFoot;
    const spyMethod = sinon.spy();
    const handleChange = (v: number): void => {
      spyMethod();
      value = v;
    };
    const wrapper = render(<QuantityNumberInput persistenceValue={value} quantityType={QuantityType.LengthEngineering} step={1} onChange={handleChange} />);
    const incrementor = wrapper.container.querySelector("div.component-quantity-number-input-button.component-quantity-number-input-button-up");
    expect(incrementor).not.to.be.null;
    fireEvent.click(incrementor!);
    spyMethod.calledOnce.should.true;
    expect(value).to.eq(Number.MAX_SAFE_INTEGER * metersPerFoot);
  });

  it("properly handle min", () => {
    let value: number = 0;
    const handleChange = (v: number): void => {
      value = v;
    };
    const wrapper = render(<QuantityNumberInput persistenceValue={value} quantityType={QuantityType.LengthEngineering} step={1} min={-5} onChange={handleChange} />);
    const decrementor = wrapper.container.querySelector("div.component-quantity-number-input-button.component-quantity-number-input-button-down");
    expect(decrementor).not.to.be.null;
    fireEvent.click(decrementor!);  // -1 ft
    fireEvent.click(decrementor!);  // -2
    fireEvent.click(decrementor!);  // -3
    fireEvent.click(decrementor!);  // -4
    fireEvent.click(decrementor!);  // -5
    fireEvent.click(decrementor!);  // -6 => -5 ft
    expect(value).to.eq(-5 * metersPerFoot);
  });

  it("properly handle MIN_SAFE_INTEGER value", () => {
    let value: number | undefined = Number.MIN_SAFE_INTEGER * metersPerFoot;
    const spyMethod = sinon.spy();
    const handleChange = (v: number): void => {
      spyMethod();
      value = v;
    };
    const wrapper = render(<QuantityNumberInput persistenceValue={value} quantityType={QuantityType.LengthEngineering} step={1} onChange={handleChange} />);
    const decrementor = wrapper.container.querySelector("div.component-quantity-number-input-button.component-quantity-number-input-button-down");
    expect(decrementor).not.to.be.null;
    fireEvent.click(decrementor!);
    spyMethod.calledOnce.should.true;
    expect(value).to.eq(Number.MIN_SAFE_INTEGER * metersPerFoot);
  });

  it("steps correctly with decimal step and snap", () => {
    const initialLengthInMeters = 1;
    // initialLengthInFeet = 3.2808 => 3.5
    const snapLengthInFeet = 3.5;
    let value = initialLengthInMeters;

    const spyMethod = sinon.spy();
    const handleChange = (v: number): void => {
      spyMethod();
      value = v;
    };

    const wrapper = render(<QuantityNumberInput persistenceValue={initialLengthInMeters} quantityType={QuantityType.LengthEngineering} step={.25} snap onChange={handleChange} />);
    const incrementor = wrapper.container.querySelector("div.component-quantity-number-input-button.component-quantity-number-input-button-up");
    expect(incrementor).not.to.be.null;
    fireEvent.click(incrementor!);
    spyMethod.calledOnce.should.true;
    expect(value).to.eq(snapLengthInFeet * metersPerFoot);
  });

  it("steps correctly when placeholder is used", () => {
    let value: number = 0;
    const handleChange = (v: number): void => {
      value = v;
    };
    const wrapper = render(<QuantityNumberInput persistenceValue={undefined} placeholder="Enter Text" quantityType={QuantityType.LengthEngineering} step={1} onChange={handleChange} />);
    const incrementor = wrapper.container.querySelector("div.component-quantity-number-input-button.component-quantity-number-input-button-up");
    expect(incrementor).not.to.be.null;
    fireEvent.click(incrementor!);
    expect(value).to.eq(1 * metersPerFoot);
    const decrementor = wrapper.container.querySelector("div.component-quantity-number-input-button.component-quantity-number-input-button-down");
    expect(decrementor).not.to.be.null;
    fireEvent.click(decrementor!);
    expect(value).to.eq(0);
  });

  it("steps correctly with function step +.5/-.1", () => {
    let value: number | undefined = 0;
    const handleChange = (v: number): void => {
      value = v;
    };
    // Note: requires precision to avoid round off during incrementing.
    const wrapper = render(<QuantityNumberInput persistenceValue={value} quantityType={QuantityType.LengthEngineering} step={exoticStep} onChange={handleChange} />);
    const incrementor = wrapper.container.querySelector("div.component-quantity-number-input-button.component-quantity-number-input-button-up");
    expect(incrementor).not.to.be.null;
    fireEvent.click(incrementor!);
    expect(value).to.eq(.5 * metersPerFoot);
    const decrementor = wrapper.container.querySelector("div.component-quantity-number-input-button.component-quantity-number-input-button-down");
    expect(decrementor).not.to.be.null;
    fireEvent.click(decrementor!);
    expect(value).to.eq(.4 * metersPerFoot);
  });

  it("steps correctly when step function return undefined (ie use default of 1)", () => {
    let value: number | undefined = 0;
    const handleChange = (v: number): void => {
      value = v;
    };
    // Note: requires precision to avoid round off during incrementing.
    const wrapper = render(<QuantityNumberInput persistenceValue={value} quantityType={QuantityType.LengthEngineering} step={undefinedStepFunction} onChange={handleChange} />);
    const incrementor = wrapper.container.querySelector("div.component-quantity-number-input-button.component-quantity-number-input-button-up");
    expect(incrementor).not.to.be.null;
    fireEvent.click(incrementor!);
    expect(value).to.eq(1 * metersPerFoot);
    const decrementor = wrapper.container.querySelector("div.component-quantity-number-input-button.component-quantity-number-input-button-down");
    expect(decrementor).not.to.be.null;
    fireEvent.click(decrementor!);
    expect(value).to.eq(0);
  });

  it("should increment/decrement value on Up/Down Arrow", () => {
    let value = 0;
    const spyMethod = sinon.spy();
    const handleChange = (v: number): void => {
      spyMethod();
      value = v;
    };
    const spyKeyDown = sinon.spy();
    const wrapper = render(<QuantityNumberInput persistenceValue={value} quantityType={QuantityType.LengthEngineering} step={.25} onChange={handleChange} onKeyDown={spyKeyDown} />);
    const input = wrapper.container.querySelector("input");
    expect(input).not.to.be.null;
    fireEvent.keyDown(input!, { key: SpecialKey.ArrowUp });
    spyMethod.calledOnce.should.true;
    expect(value).to.eq(.25 * metersPerFoot);

    spyMethod.resetHistory();
    fireEvent.keyDown(input!, { key: SpecialKey.ArrowDown });
    spyMethod.calledOnce.should.true;
    expect(value).to.eq(0);
    spyKeyDown.calledTwice.should.true;
  });

  it("should update value on enter", () => {
    let value: number | undefined = 0;
    const spyMethod = sinon.spy();
    const handleChange = (v: number): void => {
      spyMethod();
      value = v;
    };
    const wrapper = render(<QuantityNumberInput persistenceValue={value} quantityType={QuantityType.LengthEngineering} step={.25} onChange={handleChange} />);
    const input = wrapper.container.querySelector("input");
    expect(input).not.to.be.null;
    fireEvent.change(input!, { target: { value: "22.3" } });
    fireEvent.keyDown(input!, { key: SpecialKey.Enter });
    spyMethod.calledOnce.should.true;
    expect(value).to.eq(22.3 * metersPerFoot);
  });

  it("should update value from inches to feet on enter", () => {
    let value: number | undefined = 0;
    const spyMethod = sinon.spy();
    const handleChange = (v: number): void => {
      spyMethod();
      value = v;
    };
    const wrapper = render(<QuantityNumberInput persistenceValue={value} quantityType={QuantityType.LengthEngineering} step={.25} onChange={handleChange} />);
    const input = wrapper.container.querySelector("input");
    expect(input).not.to.be.null;
    fireEvent.change(input!, { target: { value: "42in" } });
    fireEvent.keyDown(input!, { key: SpecialKey.Enter });
    spyMethod.calledOnce.should.true;
    expect(value).to.eq(3.5 * metersPerFoot);
  });

  it("should update value on blur", () => {
    let value: number | undefined = 0;
    const spyMethod = sinon.spy();
    const handleChange = (v: number): void => {
      spyMethod();
      value = v;
    };
    const spyBlur = sinon.spy();
    const wrapper = render(<QuantityNumberInput persistenceValue={value} quantityType={QuantityType.LengthEngineering} step={.25} onChange={handleChange} onBlur={spyBlur} />);
    const input = wrapper.container.querySelector("input");
    expect(input).not.to.be.null;
    input?.focus();
    fireEvent.change(input!, { target: { value: "22.3" } });
    input?.blur();
    expect(value).to.eq(22.3 * metersPerFoot);
    spyBlur.calledOnce.should.true;
    spyMethod.calledOnce.should.true;
  });

  it("should reset value on ESC", () => {
    const initialLengthInMeters = 1;
    // const initialLengthInFeet = 3.2808;

    let value = initialLengthInMeters;
    const spyMethod = sinon.spy();
    const handleChange = (v: number): void => {
      spyMethod();
      value = v;
    };
    const wrapper = render(<QuantityNumberInput persistenceValue={value} quantityType={QuantityType.LengthEngineering} step={.25} onChange={handleChange} />);
    const input = wrapper.container.querySelector("input");
    expect(input).not.to.be.null;
    input?.focus();
    const originalValue = (input as HTMLInputElement).value;
    fireEvent.change(input!, { target: { value: "22.3" } });
    expect((input as HTMLInputElement).value).to.eq("22.3");
    fireEvent.keyDown(input!, { key: SpecialKey.Escape });
    spyMethod.notCalled.should.be.true;
    expect((input as HTMLInputElement).value).to.eq(originalValue);

    // trigger callbacks that exercise useEffects
    const quantityKey = IModelApp.quantityFormatter.getQuantityTypeKey(QuantityType.LengthEngineering);
    IModelApp.quantityFormatter.onQuantityFormatsChanged.emit({ quantityType: quantityKey });
    IModelApp.quantityFormatter.onActiveFormattingUnitSystemChanged.emit({ system: "imperial" });
  });

  it("should reset value to original when invalid text is entered", () => {
    let value = 1;  // 3.2808ft
    const spyMethod = sinon.spy();
    const handleChange = (v: number): void => {
      spyMethod();
      value = v;
    };
    const wrapper = render(<QuantityNumberInput persistenceValue={value} quantityType={QuantityType.LengthEngineering} step={.25} onChange={handleChange} />);
    const input = wrapper.container.querySelector("input");
    expect(input).not.to.be.null;
    fireEvent.change(input!, { target: { value: "abc" } });
    expect((input as HTMLInputElement).value).to.eq("abc");
    fireEvent.keyDown(input!, { key: SpecialKey.Enter });
    spyMethod.calledOnce.should.be.false; // value was invalid so previous value restore and no callback
    expect((input as HTMLInputElement).value).to.eq("3.2808");
  });

  it("renders for touch correctly", () => {
    const wrapper = render(<QuantityNumberInput persistenceValue={0} quantityType={QuantityType.LengthEngineering} showTouchButtons />);
    const mainContainer = wrapper.container.querySelector("div.component-quantity-number-input-container.component-number-buttons-for-touch");
    expect(mainContainer).not.to.be.null;
    const buttonContainer = wrapper.container.querySelector("div.component-quantity-number-input-buttons-container.component-number-buttons-for-touch");
    expect(buttonContainer).not.to.be.null;
  });

  describe("<QuantityNumberInput with undefined formatter and parser specs/>", () => {
    beforeEach(() => {
      sinon.stub(IModelApp.quantityFormatter, "findFormatterSpecByQuantityType").callsFake((_type: QuantityTypeArg, _unused?: boolean) => {
        return undefined;
      });
      sinon.stub(IModelApp.quantityFormatter, "findParserSpecByQuantityType").callsFake((_type: QuantityTypeArg) => {
        return undefined;
      });
    });

    afterEach(() => {
      sinon.restore();
    });

    it("renders correctly", () => {
      let value = 1;
      const spyMethod = sinon.spy();
      const handleChange = (v: number): void => {
        spyMethod();
        value = v;
      };
      const wrapper = render(<QuantityNumberInput persistenceValue={value} quantityType={QuantityType.LengthEngineering} step={.25} onChange={handleChange} />);
      const input = wrapper.container.querySelector("input");
      expect(input).not.to.be.null;
      expect((input as HTMLInputElement).value).to.eq("1.00");

      fireEvent.change(input!, { target: { value: "2" } });
      expect((input as HTMLInputElement).value).to.eq("2");
      fireEvent.keyDown(input!, { key: SpecialKey.Enter });
      spyMethod.calledOnce.should.be.true;
      expect((input as HTMLInputElement).value).to.eq("2.00");
    });
  });

  describe("<QuantityNumberInput with override numeric formats/>", () => {
    const overrideLengthFormats = {
      metric: {
        formatTraits: ["keepSingleZero", "keepDecimalPoint", "showUnitLabel"],
        precision: 6,
        type: "Decimal",
        uomSeparator: " ",
        decimalSeparator: ".",
      },
      imperial: {
        formatTraits: ["keepSingleZero", "keepDecimalPoint", "showUnitLabel"],
        precision: 6,
        type: "Decimal",
        uomSeparator: " ",
        decimalSeparator: ".",
      },
      usCustomary: {
        formatTraits: ["keepSingleZero", "keepDecimalPoint", "showUnitLabel"],
        precision: 6,
        type: "Decimal",
        uomSeparator: " ",
        decimalSeparator: ".",
      },
      usSurvey: {
        formatTraits: ["keepSingleZero", "keepDecimalPoint", "showUnitLabel"],
        precision: 6,
        type: "Decimal",
        uomSeparator: " ",
        decimalSeparator: ".",
      },
    };

    it("renders correctly when formats are not composites", async () => {
      await IModelApp.quantityFormatter.setOverrideFormats(QuantityType.Length, overrideLengthFormats);
      await TestUtils.flushAsyncOperations();

      let value = 1; // since no units are specified the persistence unit of meters are used.
      const spyMethod = sinon.spy();
      const handleChange = (v: number): void => {
        spyMethod();
        value = v;
      };
      const wrapper = render(<QuantityNumberInput persistenceValue={value} quantityType={QuantityType.Length} step={.25} onChange={handleChange} />);
      const input = wrapper.container.querySelector("input");
      expect(input).not.to.be.null;
      expect((input as HTMLInputElement).value.slice(0,2)).to.eq("1.");

      fireEvent.change(input!, { target: { value: "2" } });
      expect((input as HTMLInputElement).value).to.eq("2");
      fireEvent.keyDown(input!, { key: SpecialKey.Enter });
      spyMethod.calledOnce.should.be.true;
      expect((input as HTMLInputElement).value.slice(0,2)).to.eq("2.");

      await IModelApp.quantityFormatter.clearAllOverrideFormats();
    });
  });

});<|MERGE_RESOLUTION|>--- conflicted
+++ resolved
@@ -2,12 +2,8 @@
 * Copyright (c) Bentley Systems, Incorporated. All rights reserved.
 * See LICENSE.md in the project root for license terms and full copyright notice.
 *--------------------------------------------------------------------------------------------*/
-<<<<<<< HEAD
-import { IModelApp, NoRenderApp, QuantityType, QuantityTypeArg } from "@itwin/core-frontend";
-=======
 import type { QuantityTypeArg } from "@itwin/core-frontend";
-import { IModelApp, MockRender, QuantityType } from "@itwin/core-frontend";
->>>>>>> a8f29ecf
+import { IModelApp, NoRenderApp, QuantityType } from "@itwin/core-frontend";
 import { SpecialKey } from "@itwin/appui-abstract";
 import { fireEvent, render } from "@testing-library/react";
 import { expect } from "chai";
