{
  "name": "@itwin/appui-abstract",
  "version": "4.0.0-dev.10",
  "description": "iTwin.js UI abstractions",
  "main": "lib/cjs/appui-abstract.js",
  "module": "lib/esm/appui-abstract.js",
  "typings": "lib/cjs/appui-abstract",
  "license": "MIT",
  "repository": {
    "type": "git",
    "url": "https://github.com/iTwin/appui/tree/master/ui/appui-abstract"
  },
  "scripts": {
    "build": "npm run -s build:cjs && npm run -s build:esm",
    "build:cjs": "tsc 1>&2 --outDir lib/cjs",
    "build:esm": "tsc 1>&2 --module ES2020 --outDir lib/esm",
    "copy:locale": "cpx \"./public/**/*\" ./lib/public",
    "pseudolocalize": "betools pseudolocalize --englishDir ./public/locales/en --out ./public/locales/en-PSEUDO",
    "clean": "rimraf lib .rush/temp/package-deps*.json",
    "cover": "nyc npm -s test",
    "lint": "eslint -f visualstudio \"./src/**/*.{ts,tsx}\" 1>&2",
    "extract-api": "betools extract-api --entry=appui-abstract",
    "test": "mocha --config ../.mocharc-noreact.json \"./lib/cjs/test/**/*.test.js\"",
    "test:watch": "npm -s test -- --reporter min --watch-extensions ts --watch",
    "docs": "npm run -s docs:reference && npm run -s docs:changelog",
    "docs:changelog": "cpx ./CHANGELOG.md ../../generated-docs/ui/appui-abstract",
    "docs:reference": "betools docs --includes=../../generated-docs/extract --json=../../generated-docs/ui/appui-abstract/file.json --tsIndexFile=./appui-abstract.ts --onlyJson"
  },
  "keywords": [
    "Bentley",
    "BIM",
    "iModel",
    "iTwin.js"
  ],
  "author": {
    "name": "Bentley Systems, Inc.",
    "url": "http://www.bentley.com"
  },
  "peerDependencies": {
<<<<<<< HEAD
    "@itwin/core-bentley": "^3.5.1"
=======
    "@itwin/core-bentley": "^3.6.0"
>>>>>>> c4b0744d
  },
  "//devDependencies": [
    "NOTE: All peerDependencies should also be listed as devDependencies since peerDependencies are not considered by npm install",
    "NOTE: All tools used by scripts in this package must be listed as devDependencies"
  ],
  "devDependencies": {
    "@itwin/build-tools": "^3.6.0",
    "@itwin/core-bentley": "^3.6.0",
    "@itwin/eslint-plugin": "^3.6.0",
    "@types/chai": "4.3.1",
    "@types/chai-as-promised": "^7",
    "@types/chai-jest-snapshot": "^1.3.0",
    "@types/chai-spies": "^1.0.0",
    "@types/mocha": "^8.2.2",
    "@types/node": "18.11.5",
    "@types/sinon": "^9.0.0",
    "@types/sinon-chai": "^3.2.0",
    "chai": "^4.1.2",
    "chai-as-promised": "^7",
    "chai-jest-snapshot": "^2.0.0",
    "chai-spies": "1.0.0",
    "cpx2": "^3.0.0",
    "eslint": "^7.11.0",
    "ignore-styles": "^5.0.1",
    "jsdom": "^19.0.0",
    "jsdom-global": "3.0.2",
    "mocha": "^10.0.0",
    "nyc": "^15.1.0",
    "raf": "^3.4.0",
    "rimraf": "^3.0.2",
    "sinon": "^9.0.2",
    "sinon-chai": "^3.2.0",
    "ts-node": "^10.8.2",
    "typescript": "~4.4.0",
    "xmlhttprequest": "^1.8.0"
  },
  "//dependencies": [
    "NOTE: these dependencies should be only for things that DO NOT APPEAR IN THE API",
    "NOTE: core-frontend should remain UI technology agnostic, so no react/angular dependencies are allowed"
  ],
  "dependencies": {
    "@bentley/icons-generic-webfont": "^1.0.34"
  },
  "nyc": {
    "extends": "./node_modules/@itwin/build-tools/.nycrc",
    "require": [
      "ignore-styles",
      "jsdom-global/register",
      "source-map-support/register",
      "ts-node/register"
    ],
    "check-coverage": true,
    "statements": 100,
    "branches": 100,
    "functions": 100,
    "lines": 100
  },
  "eslintConfig": {
    "plugins": [
      "@itwin"
    ],
    "extends": [
      "plugin:@itwin/itwinjs-recommended",
      "plugin:@itwin/jsdoc"
    ],
    "rules": {
      "max-statements-per-line": "off",
      "deprecation/deprecation": "off"
    }
  }
}<|MERGE_RESOLUTION|>--- conflicted
+++ resolved
@@ -37,11 +37,7 @@
     "url": "http://www.bentley.com"
   },
   "peerDependencies": {
-<<<<<<< HEAD
-    "@itwin/core-bentley": "^3.5.1"
-=======
     "@itwin/core-bentley": "^3.6.0"
->>>>>>> c4b0744d
   },
   "//devDependencies": [
     "NOTE: All peerDependencies should also be listed as devDependencies since peerDependencies are not considered by npm install",
