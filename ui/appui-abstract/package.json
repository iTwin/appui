--- conflicted
+++ resolved
@@ -1,10 +1,6 @@
 {
   "name": "@itwin/appui-abstract",
-<<<<<<< HEAD
-  "version": "4.0.0-dev.9",
-=======
   "version": "4.0.0-dev.10",
->>>>>>> 9ebee468
   "description": "iTwin.js UI abstractions",
   "main": "lib/cjs/appui-abstract.js",
   "module": "lib/esm/appui-abstract.js",
