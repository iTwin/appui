--- conflicted
+++ resolved
@@ -1,15 +1,11 @@
 # Change Log - @itwin/appui-layout-react
 
-<<<<<<< HEAD
-This log was last generated on Wed, 04 Oct 2023 18:05:34 GMT and should not be manually modified.
-=======
 This log was last generated on Thu, 12 Oct 2023 16:59:20 GMT and should not be manually modified.
 
 ## 4.6.1
 Thu, 12 Oct 2023 16:59:20 GMT
 
 _Version update only_
->>>>>>> 60e97e63
 
 ## 4.6.0
 Wed, 04 Oct 2023 18:05:34 GMT
