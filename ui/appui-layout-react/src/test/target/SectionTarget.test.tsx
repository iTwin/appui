--- conflicted
+++ resolved
@@ -9,19 +9,11 @@
 import { useTargetDirection } from "../../appui-layout-react/target/SectionTarget";
 import { TestNineZoneProvider } from "../Providers";
 import { SectionTargets } from "../../appui-layout-react/target/SectionTargets";
-<<<<<<< HEAD
-import { TargetOptionsContext } from "../../appui-layout-react/target/TargetOptions";
-=======
->>>>>>> c5cf8be1
 import { createDraggedTabState } from "../../appui-layout-react/state/internal/TabStateHelpers";
 
 describe("useTargetDirection", () => {
   it("should return `horizontal`", () => {
-<<<<<<< HEAD
     const { result } = renderHook(() => useTargetDirection(), {
-=======
-    const { result } = renderHook<{ children?: React.ReactNode }, "horizontal" | "vertical">(() => useTargetDirection(), {
->>>>>>> c5cf8be1
       wrapper: (props) => (  // eslint-disable-line react/display-name
         <PanelSideContext.Provider value="bottom">
           {props.children}
@@ -32,11 +24,7 @@
   });
 
   it("should return `vertical`", () => {
-<<<<<<< HEAD
     const { result } = renderHook(() => useTargetDirection(), {
-=======
-    const { result } = renderHook<{ children?: React.ReactNode }, "horizontal" | "vertical">(() => useTargetDirection(), {
->>>>>>> c5cf8be1
       wrapper: (props) => (  // eslint-disable-line react/display-name
         <PanelSideContext.Provider value="left">
           {props.children}
@@ -53,19 +41,6 @@
 
 function DragWidgetWrapper({ children, state }: React.PropsWithChildren<WrapperProps>) {
   return (
-<<<<<<< HEAD
-    <TargetOptionsContext.Provider value={{
-      version: "2",
-    }}>
-      <TestNineZoneProvider state={state}>
-        <PanelSideContext.Provider value="left">
-          <DraggedWidgetIdContext.Provider value="w1">
-            {children}
-          </DraggedWidgetIdContext.Provider>
-        </PanelSideContext.Provider>
-      </TestNineZoneProvider>
-    </TargetOptionsContext.Provider>
-=======
     <TestNineZoneProvider state={state}>
       <PanelSideContext.Provider value="left">
         <DraggedWidgetIdContext.Provider value="w1">
@@ -73,25 +48,11 @@
         </DraggedWidgetIdContext.Provider>
       </PanelSideContext.Provider>
     </TestNineZoneProvider>
->>>>>>> c5cf8be1
   );
 }
 
 function DragTabWrapper({ children, state }: React.PropsWithChildren<WrapperProps>) {
   return (
-<<<<<<< HEAD
-    <TargetOptionsContext.Provider value={{
-      version: "2",
-    }}>
-      <TestNineZoneProvider state={state}>
-        <PanelSideContext.Provider value="left">
-          <DraggedTabStateContext.Provider value={createDraggedTabState("t1")}>
-            {children}
-          </DraggedTabStateContext.Provider>
-        </PanelSideContext.Provider>
-      </TestNineZoneProvider>
-    </TargetOptionsContext.Provider>
-=======
     <TestNineZoneProvider state={state}>
       <PanelSideContext.Provider value="left">
         <DraggedTabStateContext.Provider value={createDraggedTabState("t1")}>
@@ -99,7 +60,6 @@
         </DraggedTabStateContext.Provider>
       </PanelSideContext.Provider>
     </TestNineZoneProvider>
->>>>>>> c5cf8be1
   );
 }
 
@@ -110,13 +70,8 @@
     state = addTab(state, "t2", { allowedPanelTargets: ["right"] });
     state = addPanelWidget(state, "right", "w1", ["t1", "t2"]);
     state = addTab(state, "tl1");
-<<<<<<< HEAD
-    state = addPanelWidget (state, "left", "wl1", ["tl1"]);
-    const { container} = render(
-=======
     state = addPanelWidget(state, "left", "wl1", ["tl1"]);
     const { container } = render(
->>>>>>> c5cf8be1
       <SectionTargets widgetId="wl1" />,
       {
         wrapper: (props) => <DragWidgetWrapper state={state} {...props} />, // eslint-disable-line react/display-name
@@ -130,13 +85,8 @@
     state = addTab(state, "t2", { allowedPanelTargets: ["right"] });
     state = addPanelWidget(state, "right", "w1", ["t1", "t2"]);
     state = addTab(state, "tl1");
-<<<<<<< HEAD
-    state = addPanelWidget (state, "left", "wl1", ["tl1"]);
-    const { container} = render(
-=======
     state = addPanelWidget(state, "left", "wl1", ["tl1"]);
     const { container } = render(
->>>>>>> c5cf8be1
       <SectionTargets widgetId="wl1" />,
       {
         wrapper: (props) => <DragTabWrapper state={state} {...props} />, // eslint-disable-line react/display-name
