--- conflicted
+++ resolved
@@ -2,25 +2,40 @@
 * Copyright (c) Bentley Systems, Incorporated. All rights reserved.
 * See LICENSE.md in the project root for license terms and full copyright notice.
 *--------------------------------------------------------------------------------------------*/
+import { act, render } from "@testing-library/react";
+import { renderHook } from "@testing-library/react-hooks";
 import * as React from "react";
-<<<<<<< HEAD
-import { act, render } from "@testing-library/react";
-import { createNineZoneState, DragManager, PanelSide, PanelSideContext } from "../../appui-layout-react";
-=======
-import { render } from "@testing-library/react";
-import { addFloatingWidget, addTab, createNineZoneState, DragManager, PanelSide, PanelSideContext, useActiveSendBackWidgetIdStore } from "../../appui-layout-react";
->>>>>>> c9107cd0
-import { PanelOutline, useHidden } from "../../appui-layout-react/outline/PanelOutline";
-import { createDragStartArgs, TestNineZoneProvider, TestNineZoneProviderProps } from "../Providers";
-import { renderHook } from "@testing-library/react-hooks";
+
+import {
+  addFloatingWidget,
+  addTab,
+  createNineZoneState,
+  DragManager,
+  PanelSide,
+  PanelSideContext,
+  useActiveSendBackWidgetIdStore,
+} from "../../appui-layout-react";
+import {
+  PanelOutline,
+  useHidden,
+} from "../../appui-layout-react/outline/PanelOutline";
 import { updatePanelState } from "../../appui-layout-react/state/internal/PanelStateHelpers";
+import {
+  createDragStartArgs,
+  TestNineZoneProvider,
+  TestNineZoneProviderProps,
+} from "../Providers";
 
 describe("PanelOutline", () => {
   interface WrapperProps extends TestNineZoneProviderProps {
     side?: PanelSide;
   }
 
-  function Wrapper({ children, side, ...other }: React.PropsWithChildren<WrapperProps>) {
+  function Wrapper({
+    children,
+    side,
+    ...other
+  }: React.PropsWithChildren<WrapperProps>) {
     side = side ?? "left";
     return (
       <TestNineZoneProvider {...other}>
@@ -32,25 +47,25 @@
   }
 
   it("should render", () => {
-    const { container } = render(
-      <PanelOutline />,
-      {
-        wrapper: (props) => <Wrapper {...props} />, // eslint-disable-line react/display-name
-      }
-    );
-    container.getElementsByClassName("nz-outline-panelOutline").length.should.eq(1);
+    const { container } = render(<PanelOutline />, {
+      wrapper: (props) => <Wrapper {...props} />, // eslint-disable-line react/display-name
+    });
+    container
+      .getElementsByClassName("nz-outline-panelOutline")
+      .length.should.eq(1);
   });
 
   it("should render spanned horizontal outline", () => {
     let state = createNineZoneState();
     state = updatePanelState(state, "bottom", { span: true });
-    const { container } = render(
-      <PanelOutline />,
-      {
-        wrapper: (props) => <Wrapper defaultState={state} side="bottom" {...props} />, // eslint-disable-line react/display-name
-      }
-    );
-    container.getElementsByClassName("nz-outline-panelOutline nz-span").length.should.eq(1);
+    const { container } = render(<PanelOutline />, {
+      wrapper: (props) => (
+        <Wrapper defaultState={state} side="bottom" {...props} />
+      ), // eslint-disable-line react/display-name
+    });
+    container
+      .getElementsByClassName("nz-outline-panelOutline nz-span")
+      .length.should.eq(1);
   });
 });
 
@@ -59,7 +74,11 @@
     side?: PanelSide;
   }
 
-  function Wrapper({ children, side, ...other }: React.PropsWithChildren<WrapperProps>) {
+  function Wrapper({
+    children,
+    side,
+    ...other
+  }: React.PropsWithChildren<WrapperProps>) {
     side = side ?? "left";
     return (
       <TestNineZoneProvider {...other}>
@@ -73,7 +92,9 @@
   it("should return `true` if target is not a panel", () => {
     const dragManagerRef = React.createRef<DragManager>();
     const { result } = renderHook(() => useHidden(), {
-      wrapper: (props) => <Wrapper dragManagerRef={dragManagerRef} {...props} />, // eslint-disable-line react/display-name
+      wrapper: (props) => (
+        <Wrapper dragManagerRef={dragManagerRef} {...props} />
+      ), // eslint-disable-line react/display-name
     });
     act(() => {
       dragManagerRef.current?.handleDragStart(createDragStartArgs());
@@ -87,7 +108,9 @@
   it("should return `true` if target is not a current panel", () => {
     const dragManagerRef = React.createRef<DragManager>();
     const { result } = renderHook(() => useHidden(), {
-      wrapper: (props) => <Wrapper dragManagerRef={dragManagerRef} {...props} />, // eslint-disable-line react/display-name
+      wrapper: (props) => (
+        <Wrapper dragManagerRef={dragManagerRef} {...props} />
+      ), // eslint-disable-line react/display-name
     });
     act(() => {
       dragManagerRef.current?.handleDragStart(createDragStartArgs());
@@ -103,7 +126,9 @@
   it("should return `false` if target is a current panel", () => {
     const dragManagerRef = React.createRef<DragManager>();
     const { result } = renderHook(() => useHidden(), {
-      wrapper: (props) => <Wrapper dragManagerRef={dragManagerRef} {...props} />, // eslint-disable-line react/display-name
+      wrapper: (props) => (
+        <Wrapper dragManagerRef={dragManagerRef} {...props} />
+      ), // eslint-disable-line react/display-name
     });
     act(() => {
       dragManagerRef.current?.handleDragStart(createDragStartArgs());
@@ -119,18 +144,13 @@
   it("should return `false` if sendBackHome state points to a current panel", () => {
     let state = createNineZoneState();
     state = addTab(state, "t1");
-    state = addFloatingWidget(
-      state,
-      "w1",
-      ["t1"],
-      {
-        home: {
-          widgetIndex: 0,
-          widgetId: undefined,
-          side: "left",
-        },
+    state = addFloatingWidget(state, "w1", ["t1"], {
+      home: {
+        widgetIndex: 0,
+        widgetId: undefined,
+        side: "left",
       },
-    );
+    });
 
     useActiveSendBackWidgetIdStore.setState("w1");
     const { result } = renderHook(() => useHidden(), {
@@ -143,18 +163,13 @@
   it("should return `true` if sendBackHome state points to a different panel", () => {
     let state = createNineZoneState();
     state = addTab(state, "t1");
-    state = addFloatingWidget(
-      state,
-      "w1",
-      ["t1"],
-      {
-        home: {
-          widgetIndex: 0,
-          widgetId: undefined,
-          side: "right",
-        },
+    state = addFloatingWidget(state, "w1", ["t1"], {
+      home: {
+        widgetIndex: 0,
+        widgetId: undefined,
+        side: "right",
       },
-    );
+    });
 
     useActiveSendBackWidgetIdStore.setState("w1");
     const { result } = renderHook(() => useHidden(), {
