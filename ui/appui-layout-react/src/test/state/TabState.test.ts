/*---------------------------------------------------------------------------------------------
 * Copyright (c) Bentley Systems, Incorporated. All rights reserved.
 * See LICENSE.md in the project root for license terms and full copyright notice.
 *--------------------------------------------------------------------------------------------*/
import { expect, should } from "chai";
import {
  addDockedToolSettings,
<<<<<<< HEAD
=======
  addFloatingWidget,
>>>>>>> 624446ce
  addPanelWidget,
  addPopoutWidget,
  addRemovedTab,
  addTab,
  addTabToWidget,
  addWidgetToolSettings,
  createNineZoneState,
  insertTabToWidget,
  removeTab,
  removeTabFromWidget,
} from "../../appui-layout-react";
import { addTabs, handleMetaData } from "../Utils";
import { updateSavedTabState } from "../../appui-layout-react/state/internal/TabStateHelpers";
import { createFloatingWidgetState } from "../../appui-layout-react/state/internal/WidgetStateHelpers";

describe("addTab", () => {
  it("should add a tab", () => {
    let state = createNineZoneState();
    state = addTab(state, "t1");
    state.tabs.t1.should.exist;
  });

  it("should throw if tab is already added", () => {
    let state = createNineZoneState();
    state = addTab(state, "t1");
    (() => addTab(state, "t1")).should.throw();
  });
});

describe("addTabToWidget", () => {
  it("should add the tab", () => {
    let state = createNineZoneState();
    state = addTabs(state, ["t1", "t2"]);
    state = addPanelWidget(state, "left", "w1", ["t1"]);
    state = addTabToWidget(state, "t2", "w1");
    state.widgets.w1.tabs.should.eql(["t1", "t2"]);
  });
});

describe("insertTabToWidget", () => {
  it("should throw if tab does not exist", () => {
    let state = createNineZoneState();
    state = addTabs(state, ["t1"]);
    state = addPanelWidget(state, "left", "w1", ["t1"]);
    handleMetaData(() => insertTabToWidget(state, "t2", "w1", 1)).should.throw(
      "Tab does not exist"
    );
  });

  it("should throw if widget does not exist", () => {
    let state = createNineZoneState();
    state = addTabs(state, ["t1"]);
    handleMetaData(() => insertTabToWidget(state, "t1", "w1", 1)).should.throw(
      "Widget does not exist"
    );
  });

  it("should throw if tab is already in one of the widgets", () => {
    let state = createNineZoneState();
    state = addTabs(state, ["t1", "t2"]);
    state = addPanelWidget(state, "left", "w1", ["t1"]);
    state = addPanelWidget(state, "left", "w2", ["t2"]);
    handleMetaData(() => insertTabToWidget(state, "t1", "w2", 1)).should.throw(
      "Tab is already in a widget"
    );
  });
});

describe("removeTab", () => {
  it("should throw if tab does not exist", () => {
    const state = createNineZoneState();
    (() => removeTab(state, "t1")).should.throw("Tab does not exist");
  });

  it("should update widget activeTabId", () => {
    let state = createNineZoneState();
    state = addTabs(state, ["t1", "t2"]);
    state = addPanelWidget(state, "left", "w1", ["t1", "t2"]);
    const newState = removeTab(state, "t1");
    newState.widgets.w1.activeTabId.should.eq("t2");
  });

  it("should not update widget activeTabId", () => {
    let state = createNineZoneState();
    state = addTabs(state, ["t1", "t2"]);
    state = addPanelWidget(state, "left", "w1", ["t1", "t2"]);
    const newState = removeTab(state, "t2");
    newState.widgets.w1.activeTabId.should.eq("t1");
    newState.widgets.w1.tabs.should.eql(["t1"]);
  });

  it("should remove popout widget", () => {
    let state = createNineZoneState();
    state = addTabs(state, ["t1"]);
    state = addPopoutWidget(state, "pow1", ["t1"]);
    const newState = removeTab(state, "t1");

    should().not.exist(newState.popoutWidgets.byId.pow1);
    should().not.exist(newState.tabs.t1);
  });

<<<<<<< HEAD
  it("should reset tool settings", () => {
=======
  it("should remove docked tool settings tab", () => {
>>>>>>> 624446ce
    let state = createNineZoneState();
    state = addTabs(state, ["t1"]);
    state = addDockedToolSettings(state, "t1");
    const newState = removeTab(state, "t1");
<<<<<<< HEAD
    expect(newState.toolSettings).to.undefined;
    expect(newState.tabs.t1).to.undefined;
=======

    expect(newState.tabs.t1).to.not.exist;
    expect(newState.toolSettings).to.not.exist;
  });

  it("should remove widget tool settings tab", () => {
    let state = createNineZoneState();
    state = addTabs(state, ["t1"]);
    state = addFloatingWidget(state, "w1", ["t1"]);
    state = addWidgetToolSettings(state, "t1");
    const newState = removeTab(state, "t1");

    expect(newState.tabs.t1).to.not.exist;
    expect(newState.toolSettings).to.not.exist;
  });

  it("should keep tool settings if other tab is removed", () => {
    let state = createNineZoneState();
    state = addTabs(state, ["t1", "t2"]);
    state = addFloatingWidget(state, "w1", ["t1"]);
    state = addDockedToolSettings(state, "t2");
    const newState = removeTab(state, "t1");

    expect(newState.tabs.t2).to.exist;
    expect(newState.toolSettings).to.eql({
      type: "docked",
      tabId: "t2",
    });
>>>>>>> 624446ce
  });
});

describe("removeTabFromWidget", () => {
  it("should not remove if tab is not in the widget", () => {
    let state = createNineZoneState();
    state = addTabs(state, ["t1"]);
    const newState = removeTabFromWidget(state, "t1");
    should().exist(newState.tabs.t1);
    newState.should.eq(state);
  });
});

describe("addRemovedTab", () => {
  it("should throw if tab does not exist", () => {
    const state = createNineZoneState();
    handleMetaData(() => addRemovedTab(state, "t1")).should.throw(
      "Tab does not exist"
    );
  });

  it("should add tab to an existing widget", () => {
    let state = createNineZoneState();
    state = addTabs(state, ["t1", "t2"]);
    state = addPanelWidget(state, "left", "w1", ["t2"]);
    state = updateSavedTabState(state, "t1", (draft) => {
      draft.home = {
        widgetId: "w1",
        side: "left",
        tabIndex: 0,
        widgetIndex: 0,
      };
    });

    const newState = addRemovedTab(state, "t1");
    expect(newState.widgets.w1.tabs).to.eql(["t1", "t2"]);
  });

  it("should add tab to a new floating widget", () => {
    let state = createNineZoneState();
    state = addTabs(state, ["t1"]);
    state = updateSavedTabState(state, "t1", (draft) => {
      draft.home = {
        floatingWidget: createFloatingWidgetState("w1"),
        tabIndex: 0,
        widgetId: "w1",
      };
    });

    const newState = addRemovedTab(state, "t1");
    expect(newState.floatingWidgets.allIds).to.eql(["w1"]);
    expect(newState.widgets.w1.tabs).to.eql(["t1"]);
  });

  it("should add tab to an existing panel section", () => {
    let state = createNineZoneState();
    state = addTabs(state, ["t1", "t2", "t3"]);
    state = addPanelWidget(state, "left", "w1", ["t3"]);
    state = addPanelWidget(state, "left", "w2", ["t2"]);

    const newState = addRemovedTab(state, "t1");
    expect(newState.panels.left.widgets).to.eql(["w1", "w2"]);
    expect(newState.widgets.w1.tabs).to.eql(["t1", "t3"]);
    expect(newState.widgets.w2.tabs).to.eql(["t2"]);
  });
});<|MERGE_RESOLUTION|>--- conflicted
+++ resolved
@@ -5,10 +5,7 @@
 import { expect, should } from "chai";
 import {
   addDockedToolSettings,
-<<<<<<< HEAD
-=======
   addFloatingWidget,
->>>>>>> 624446ce
   addPanelWidget,
   addPopoutWidget,
   addRemovedTab,
@@ -110,22 +107,13 @@
     should().not.exist(newState.tabs.t1);
   });
 
-<<<<<<< HEAD
-  it("should reset tool settings", () => {
-=======
   it("should remove docked tool settings tab", () => {
->>>>>>> 624446ce
     let state = createNineZoneState();
     state = addTabs(state, ["t1"]);
     state = addDockedToolSettings(state, "t1");
     const newState = removeTab(state, "t1");
-<<<<<<< HEAD
-    expect(newState.toolSettings).to.undefined;
-    expect(newState.tabs.t1).to.undefined;
-=======
-
+    expect(newState.toolSettings).to.not.exist;
     expect(newState.tabs.t1).to.not.exist;
-    expect(newState.toolSettings).to.not.exist;
   });
 
   it("should remove widget tool settings tab", () => {
@@ -150,8 +138,8 @@
     expect(newState.toolSettings).to.eql({
       type: "docked",
       tabId: "t2",
+      hidden: false,
     });
->>>>>>> 624446ce
   });
 });
 
