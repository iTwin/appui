--- conflicted
+++ resolved
@@ -41,14 +41,10 @@
       &:after {
         content: "";
         display: block;
-<<<<<<< HEAD
-        background: linear-gradient(hsl(var(--iui-color-background-hsl) / 0), hsl(var(--iui-color-background-hsl) / 1)); // TODO: These need to change
-=======
         background: linear-gradient(
           hsl(var(--iui-color-background-hsl) / 0),
           hsl(var(--iui-color-background-hsl) / 1)
-        );
->>>>>>> 0a576cc7
+        ); // TODO: These need to change
         width: 100%;
         height: 100%;
       }
