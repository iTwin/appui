/*---------------------------------------------------------------------------------------------
 * Copyright (c) Bentley Systems, Incorporated. All rights reserved.
 * See LICENSE.md in the project root for license terms and full copyright notice.
 *--------------------------------------------------------------------------------------------*/
/** @packageDocumentation
 * @module Base
 */

import type { IconSpec, SizeProps } from "@itwin/core-react";
import type { PanelSide } from "../widget-panels/Panel";
import type { XAndY } from "./internal/NineZoneStateHelpers";
import type { PanelWidgetRestoreState } from "./WidgetRestoreState";

/** `WidgetDef` is equivalent structure in `appui-react`.
 * @internal
 */
export interface TabState {
  readonly id: string;
  readonly label: string;
  readonly iconSpec?: IconSpec;
  readonly preferredFloatingWidgetSize?: SizeProps;
  readonly preferredPanelWidgetSize?: "fit-content";
  readonly allowedPanelTargets?: ReadonlyArray<PanelSide>;
  readonly canPopout?: boolean;
  readonly userSized?: boolean;
  readonly isFloatingWidgetResizable?: boolean;
  readonly hideWithUiWhenFloating?: boolean;
  readonly unloaded?: boolean;
}

/** @internal */
export interface TabsState {
  readonly [id: string]: TabState;
}

/** @internal */
export interface DraggedTabState {
  readonly tabId: TabState["id"];
  readonly position: XAndY;
  readonly home: PanelWidgetRestoreState;
<<<<<<< HEAD
}

/** Adds a new `tab`.
 * @internal
 */
export function addTab(
  state: NineZoneState,
  id: TabState["id"],
  tabArgs?: Partial<TabState>
): NineZoneState {
  // eslint-disable-next-line deprecation/deprecation
  if (id in state.tabs) throw new UiError(category, "Tab already exists");
  const tab = {
    ...createTabState(id),
    ...tabArgs,
  };
  return produce(state, (stateDraft) => {
    stateDraft.tabs[id] = castDraft(tab);
  });
}

/** Adds an existing `tab` to a specified `widget`.
 * @internal
 */
export function addTabToWidget(
  state: NineZoneState,
  tabId: TabState["id"],
  widgetId: WidgetState["id"]
): NineZoneState {
  return insertTabToWidget(state, tabId, widgetId, Infinity);
}

/** Inserts an existing `tab` to a specified `widget` at a specified `tabIndex`.
 * @internal
 */
export function insertTabToWidget(
  state: NineZoneState,
  tabId: TabState["id"],
  widgetId: WidgetState["id"],
  tabIndex: number
): NineZoneState {
  if (!(tabId in state.tabs))
    // eslint-disable-next-line deprecation/deprecation
    throw new UiError(category, "Tab does not exist", undefined, () => ({
      tabId,
    }));
  assertWidgetState(state, widgetId);
  const location = getTabLocation(state, tabId);
  if (location)
    // eslint-disable-next-line deprecation/deprecation
    throw new UiError(
      category,
      "Tab is already in a widget",
      undefined,
      () => ({ tabId, widgetId: location.widgetId })
    );

  return produce(state, (draft) => {
    const widget = getWidgetState(draft, widgetId);
    widget.tabs.splice(tabIndex, 0, tabId);
  });
}

/** Removes tab from the UI, but keeps the tab state.
 * @internal
 */
export function removeTabFromWidget(
  state: NineZoneState,
  tabId: TabState["id"]
): NineZoneState {
  const location = getTabLocation(state, tabId);
  if (!location) return state;

  const widgetId = location.widgetId;
  const widget = getWidgetState(state, widgetId);
  const tabs = [...widget.tabs];
  const tabIndex = tabs.indexOf(tabId);
  tabs.splice(tabIndex, 1);

  if (tabs.length === 0) {
    return removeWidget(state, widgetId);
  }

  if (tabId === widget.activeTabId) {
    state = setWidgetActiveTabId(state, widget.id, tabs[0]);
  }

  return updateWidgetState(state, widgetId, {
    tabs,
  });
}

/** Removes tab from the UI and deletes the tab state.
 * @internal
 */
export function removeTab(
  state: NineZoneState,
  tabId: TabState["id"]
): NineZoneState {
  // eslint-disable-next-line deprecation/deprecation
  if (!(tabId in state.tabs)) throw new UiError(category, "Tab does not exist");

  state = removeTabFromWidget(state, tabId);
  return produce(state, (draft) => {
    delete draft.tabs[tabId];

    if (draft.toolSettings?.tabId === tabId) {
      draft.toolSettings = undefined;
    }
  });
}

const defaultHomeState: TabHomeState = {
  side: "left",
  widgetId: "",
  widgetIndex: 0,
  tabIndex: 0,
};

/** Adds removed tab to the UI.
 * @internal
 */
export function addRemovedTab(
  state: NineZoneState,
  tabId: TabState["id"]
): NineZoneState {
  if (!(tabId in state.tabs))
    // eslint-disable-next-line deprecation/deprecation
    throw new UiError(category, "Tab does not exist", undefined, () => ({
      tabId,
    }));

  const savedTab = state.savedTabs.byId[tabId];
  const home = savedTab?.home || defaultHomeState;
  const { tabIndex, widgetId } = home;

  // Add to an existing widget (by widget id).
  if (widgetId in state.widgets) {
    return insertTabToWidget(state, tabId, widgetId, tabIndex);
  }

  // Add to a floating widget.
  if (isFloatingWidgetRestoreState(home)) {
    // Add to a new floating widget.
    const nzBounds = Rectangle.createFromSize(state.size);
    const bounds = Rectangle.create(home.floatingWidget.bounds).containIn(
      nzBounds
    );
    return addFloatingWidget(state, widgetId, [tabId], {
      ...home.floatingWidget,
      bounds: bounds.toProps(),
    });
  }

  // Add to a panel section.
  const panel = state.panels[home.side];

  // Add to existing panel section.
  if (panel.widgets.length >= panel.maxWidgetCount) {
    const sectionIndex = Math.min(panel.maxWidgetCount - 1, home.widgetIndex);
    const sectionId = panel.widgets[sectionIndex];
    return insertTabToWidget(state, tabId, sectionId, home.tabIndex);
  }

  // Create a new panel section.
  const newSectionId = getUniqueId();
  return insertPanelWidget(
    state,
    panel.side,
    newSectionId,
    [tabId],
    home.widgetIndex
  );
=======
>>>>>>> a1c8b862
}<|MERGE_RESOLUTION|>--- conflicted
+++ resolved
@@ -38,180 +38,4 @@
   readonly tabId: TabState["id"];
   readonly position: XAndY;
   readonly home: PanelWidgetRestoreState;
-<<<<<<< HEAD
-}
-
-/** Adds a new `tab`.
- * @internal
- */
-export function addTab(
-  state: NineZoneState,
-  id: TabState["id"],
-  tabArgs?: Partial<TabState>
-): NineZoneState {
-  // eslint-disable-next-line deprecation/deprecation
-  if (id in state.tabs) throw new UiError(category, "Tab already exists");
-  const tab = {
-    ...createTabState(id),
-    ...tabArgs,
-  };
-  return produce(state, (stateDraft) => {
-    stateDraft.tabs[id] = castDraft(tab);
-  });
-}
-
-/** Adds an existing `tab` to a specified `widget`.
- * @internal
- */
-export function addTabToWidget(
-  state: NineZoneState,
-  tabId: TabState["id"],
-  widgetId: WidgetState["id"]
-): NineZoneState {
-  return insertTabToWidget(state, tabId, widgetId, Infinity);
-}
-
-/** Inserts an existing `tab` to a specified `widget` at a specified `tabIndex`.
- * @internal
- */
-export function insertTabToWidget(
-  state: NineZoneState,
-  tabId: TabState["id"],
-  widgetId: WidgetState["id"],
-  tabIndex: number
-): NineZoneState {
-  if (!(tabId in state.tabs))
-    // eslint-disable-next-line deprecation/deprecation
-    throw new UiError(category, "Tab does not exist", undefined, () => ({
-      tabId,
-    }));
-  assertWidgetState(state, widgetId);
-  const location = getTabLocation(state, tabId);
-  if (location)
-    // eslint-disable-next-line deprecation/deprecation
-    throw new UiError(
-      category,
-      "Tab is already in a widget",
-      undefined,
-      () => ({ tabId, widgetId: location.widgetId })
-    );
-
-  return produce(state, (draft) => {
-    const widget = getWidgetState(draft, widgetId);
-    widget.tabs.splice(tabIndex, 0, tabId);
-  });
-}
-
-/** Removes tab from the UI, but keeps the tab state.
- * @internal
- */
-export function removeTabFromWidget(
-  state: NineZoneState,
-  tabId: TabState["id"]
-): NineZoneState {
-  const location = getTabLocation(state, tabId);
-  if (!location) return state;
-
-  const widgetId = location.widgetId;
-  const widget = getWidgetState(state, widgetId);
-  const tabs = [...widget.tabs];
-  const tabIndex = tabs.indexOf(tabId);
-  tabs.splice(tabIndex, 1);
-
-  if (tabs.length === 0) {
-    return removeWidget(state, widgetId);
-  }
-
-  if (tabId === widget.activeTabId) {
-    state = setWidgetActiveTabId(state, widget.id, tabs[0]);
-  }
-
-  return updateWidgetState(state, widgetId, {
-    tabs,
-  });
-}
-
-/** Removes tab from the UI and deletes the tab state.
- * @internal
- */
-export function removeTab(
-  state: NineZoneState,
-  tabId: TabState["id"]
-): NineZoneState {
-  // eslint-disable-next-line deprecation/deprecation
-  if (!(tabId in state.tabs)) throw new UiError(category, "Tab does not exist");
-
-  state = removeTabFromWidget(state, tabId);
-  return produce(state, (draft) => {
-    delete draft.tabs[tabId];
-
-    if (draft.toolSettings?.tabId === tabId) {
-      draft.toolSettings = undefined;
-    }
-  });
-}
-
-const defaultHomeState: TabHomeState = {
-  side: "left",
-  widgetId: "",
-  widgetIndex: 0,
-  tabIndex: 0,
-};
-
-/** Adds removed tab to the UI.
- * @internal
- */
-export function addRemovedTab(
-  state: NineZoneState,
-  tabId: TabState["id"]
-): NineZoneState {
-  if (!(tabId in state.tabs))
-    // eslint-disable-next-line deprecation/deprecation
-    throw new UiError(category, "Tab does not exist", undefined, () => ({
-      tabId,
-    }));
-
-  const savedTab = state.savedTabs.byId[tabId];
-  const home = savedTab?.home || defaultHomeState;
-  const { tabIndex, widgetId } = home;
-
-  // Add to an existing widget (by widget id).
-  if (widgetId in state.widgets) {
-    return insertTabToWidget(state, tabId, widgetId, tabIndex);
-  }
-
-  // Add to a floating widget.
-  if (isFloatingWidgetRestoreState(home)) {
-    // Add to a new floating widget.
-    const nzBounds = Rectangle.createFromSize(state.size);
-    const bounds = Rectangle.create(home.floatingWidget.bounds).containIn(
-      nzBounds
-    );
-    return addFloatingWidget(state, widgetId, [tabId], {
-      ...home.floatingWidget,
-      bounds: bounds.toProps(),
-    });
-  }
-
-  // Add to a panel section.
-  const panel = state.panels[home.side];
-
-  // Add to existing panel section.
-  if (panel.widgets.length >= panel.maxWidgetCount) {
-    const sectionIndex = Math.min(panel.maxWidgetCount - 1, home.widgetIndex);
-    const sectionId = panel.widgets[sectionIndex];
-    return insertTabToWidget(state, tabId, sectionId, home.tabIndex);
-  }
-
-  // Create a new panel section.
-  const newSectionId = getUniqueId();
-  return insertPanelWidget(
-    state,
-    panel.side,
-    newSectionId,
-    [tabId],
-    home.widgetIndex
-  );
-=======
->>>>>>> a1c8b862
 }