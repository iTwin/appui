/*---------------------------------------------------------------------------------------------
 * Copyright (c) Bentley Systems, Incorporated. All rights reserved.
 * See LICENSE.md in the project root for license terms and full copyright notice.
 *--------------------------------------------------------------------------------------------*/
/** @packageDocumentation
 * @module Base
 */

import { produce } from "immer";
import { Point, Rectangle } from "@itwin/core-react";
import { assert } from "@itwin/core-bentley";
import type { TabState } from "./TabState";
import { addRemovedTab, removeTabFromWidget } from "./TabState";
import { getWidgetLocation, isPanelWidgetLocation } from "./WidgetLocation";
import type { NineZoneAction } from "./NineZoneAction";
import {
  isPanelDropTargetState,
  isSectionDropTargetState,
  isTabDropTargetState,
  isWidgetDropTargetState,
  isWindowDropTargetState,
} from "./DropTargetState";
import { getWidgetPanelSectionId, insertPanelWidget } from "./PanelState";
import type { NineZoneState } from "./NineZoneState";
import type { PopoutWidgetState, WidgetState } from "./WidgetState";
import {
  addFloatingWidget,
  addPopoutWidget,
  floatingWidgetBringToFront,
} from "./WidgetState";
import {
  getPanelMaxSize,
  updatePanelState,
} from "./internal/PanelStateHelpers";
import {
  createDraggedTabState,
  updateSavedTabState,
  updateTabState,
} from "./internal/TabStateHelpers";
import {
  initRectangleProps,
  initSizeProps,
  isToolSettingsFloatingWidget,
  setPointProps,
  setSizeProps,
  updateHomeOfToolSettingsWidget,
} from "./internal/NineZoneStateHelpers";
import {
  addWidgetState,
  getWidgetState,
  removeFloatingWidget,
  removePanelWidget,
  removePopoutWidget,
  removeWidget,
  setWidgetActiveTabId,
  updateFloatingWidgetState,
  updateWidgetState,
} from "./internal/WidgetStateHelpers";
import { getSendBackHomeState } from "../widget/SendBack";
import { panelSides } from "../widget-panels/Panel";
import type { TabLocation } from "./TabLocation";
import {
  getTabLocation,
  isFloatingTabLocation,
  isPanelTabLocation,
  isPopoutTabLocation,
} from "./TabLocation";
import { getUniqueId } from "../base/NineZone";
import {
  isPanelWidgetRestoreState,
  type PanelWidgetRestoreState,
} from "./WidgetRestoreState";

/** @internal */
export function NineZoneStateReducer(
  state: NineZoneState,
  action: NineZoneAction
): NineZoneState {
  switch (action.type) {
    case "RESIZE": {
      state = produce(state, (draft) => {
        setSizeProps(draft.size, action.size);
      });
      const nzBounds = Rectangle.createFromSize(action.size);
      for (const id of state.floatingWidgets.allIds) {
        const floatingWidget = state.floatingWidgets.byId[id];
        const bounds = Rectangle.create(floatingWidget.bounds);
        const containedBounds = bounds.containIn(nzBounds);
        state = updateFloatingWidgetState(state, id, {
          bounds: containedBounds.toProps(),
        });
      }
      for (const side of panelSides) {
        const panel = state.panels[side];
        if (!panel.size) continue;
        const maxSize = getPanelMaxSize(side, state.size, panel.maxSize);
        const size = Math.min(Math.max(panel.size, panel.minSize), maxSize);
        state = updatePanelState(state, side, (draft) => {
          draft.size = size;
        });
      }
      return state;
    }
    case "PANEL_TOGGLE_COLLAPSED": {
      return updatePanelState(state, action.side, (draft) => {
        draft.collapsed = !draft.collapsed;
      });
    }
    case "PANEL_SET_COLLAPSED": {
      return updatePanelState(state, action.side, (draft) => {
        draft.collapsed = action.collapsed;
      });
    }
    case "PANEL_SET_SIZE": {
      const { side, size: preferredSize } = action;

      return updatePanelState(state, side, (draft) => {
        let size = preferredSize;
        if (size !== undefined) {
          const maxSize = getPanelMaxSize(side, state.size, draft.maxSize);
          size = Math.min(Math.max(size, draft.minSize), maxSize);
        }
        draft.size = size;
      });
    }
    case "PANEL_SET_SPLITTER_VALUE": {
      const splitterPercent = Math.min(Math.max(action.percent, 0), 100);
      return updatePanelState(state, action.side, (draft) => {
        draft.splitterPercent = splitterPercent;
      });
    }
    case "PANEL_TOGGLE_SPAN": {
      const { side } = action;
      return updatePanelState(state, side, (draft) => {
        draft.span = !draft.span;
      });
    }
    case "PANEL_SET_PINNED": {
      return updatePanelState(state, action.side, (draft) => {
        draft.pinned = action.pinned;
      });
    }
    case "PANEL_TOGGLE_PINNED": {
      return updatePanelState(state, action.side, (draft) => {
        draft.pinned = !draft.pinned;
      });
    }
    case "PANEL_INITIALIZE": {
      return updatePanelState(state, action.side, (draft) => {
        const maxSize = getPanelMaxSize(draft.side, state.size, draft.maxSize);
        const size = Math.min(Math.max(action.size, draft.minSize), maxSize);
        draft.size = size;
      });
    }
    case "PANEL_WIDGET_DRAG_START": {
      const { side, newFloatingWidgetId } = action;
      const panel = state.panels[side];
      const widgetIndex = panel.widgets.indexOf(action.id);
      const widget = getWidgetState(state, action.id);
      state = removePanelWidget(state, action.id);
      return addFloatingWidget(
        state,
        newFloatingWidgetId,
        widget.tabs,
        {
          bounds: Rectangle.create(action.bounds).toProps(),
          userSized: action.userSized,
          id: action.newFloatingWidgetId,
          home: {
            side: action.side,
            widgetId: "",
            widgetIndex,
          },
        },
        {
          ...widget,
          minimized: false,
        }
      );
    }
    case "WIDGET_DRAG": {
      const { floatingWidgetId, dragBy } = action;
      const floatingWidget = state.floatingWidgets.byId[floatingWidgetId];
      const newBounds = Rectangle.create(floatingWidget.bounds).offset(dragBy);
      return updateFloatingWidgetState(state, floatingWidgetId, {
        bounds: newBounds.toProps(),
      });
    }
    case "WIDGET_DRAG_END": {
      // TODO: handle duplicates in WIDGET_TAB_DRAG_END action
      const { target, floatingWidgetId } = action;
      const floatingWidget = state.floatingWidgets.byId[floatingWidgetId];
      const draggedWidget = getWidgetState(state, floatingWidgetId);

      if (isWindowDropTargetState(target)) {
        const nzBounds = Rectangle.createFromSize(state.size);
        let newBounds = Rectangle.create(floatingWidget.bounds);
        if (draggedWidget.minimized) {
          const containedBounds = newBounds.setHeight(35).containIn(nzBounds);
          newBounds = newBounds.setPosition(containedBounds.topLeft());
        } else {
          newBounds = newBounds.containIn(nzBounds);
        }
        state = updateFloatingWidgetState(state, floatingWidgetId, {
          bounds: newBounds.toProps(),
        });
        return floatingWidgetBringToFront(state, floatingWidgetId);
      }

      state = removeFloatingWidget(state, floatingWidgetId);
      if (isTabDropTargetState(target)) {
        state = updateHomeOfToolSettingsWidget(
          state,
          target.widgetId,
          floatingWidget.home
        );
        const targetWidget = getWidgetState(state, target.widgetId);
        const tabs = [...targetWidget.tabs];
        tabs.splice(target.tabIndex, 0, ...draggedWidget.tabs);
        state = updateWidgetState(state, target.widgetId, {
          tabs,
        });
      } else if (isSectionDropTargetState(target)) {
        state = updatePanelState(state, target.side, (draft) => {
          draft.widgets.splice(target.sectionIndex, 0, target.newWidgetId);
          draft.collapsed = false;
        });
        state = addWidgetState(
          state,
          target.newWidgetId,
          draggedWidget.tabs,
          draggedWidget
        );
      } else if (isWidgetDropTargetState(target)) {
        state = updateHomeOfToolSettingsWidget(
          state,
          target.widgetId,
          floatingWidget.home
        );
        const widget = getWidgetLocation(state, target.widgetId);
        if (widget && isPanelWidgetLocation(widget)) {
          state = updatePanelState(state, widget.side, (draft) => {
            draft.collapsed = false;
          });
        }
        const targetWidget = getWidgetState(state, target.widgetId);
        const tabs = [...targetWidget.tabs];
        tabs.splice(targetWidget.tabs.length, 0, ...draggedWidget.tabs);
        state = updateWidgetState(state, target.widgetId, {
          tabs,
        });
      } else {
        const panelSectionId = getWidgetPanelSectionId(target.side, 0);
        state = updatePanelState(state, target.side, (draft) => {
          draft.widgets = [panelSectionId];
          draft.collapsed = false;
        });
        state = addWidgetState(state, panelSectionId, draggedWidget.tabs, {
          ...draggedWidget,
          minimized: false,
        });
      }
      return state;
    }
    case "FLOATING_WIDGET_RESIZE": {
      const { resizeBy } = action;
      const widget = getWidgetState(state, action.id);

      const floatingWidget = state.floatingWidgets.byId[action.id];
      // if this is not a tool settings widget then set the userSized flag
      // istanbul ignore else
      if (!isToolSettingsFloatingWidget(state, action.id)) {
        state = updateFloatingWidgetState(state, action.id, {
          userSized: true,
        });
      }

      const minWidth = 200;
      const minHeight = 120;
      let newBounds = Rectangle.create(floatingWidget.bounds);

      // Resize top-left corner.
      const maxLeft = newBounds.right - minWidth;
      const maxTop = newBounds.bottom - minHeight;

      newBounds = newBounds.inset(-resizeBy.left, -resizeBy.top, 0, 0);
      const left = Math.min(maxLeft, newBounds.left);
      const top = Math.min(maxTop, newBounds.top);
      newBounds = new Rectangle(left, top, newBounds.right, newBounds.bottom);

      // Resize bottom-right corner.
      const minRight = newBounds.left + minWidth;
      const minBottom = newBounds.top + minHeight;

      newBounds = newBounds.inset(0, 0, -resizeBy.right, -resizeBy.bottom);
      const right = Math.max(minRight, newBounds.right);
      const bottom = Math.max(minBottom, newBounds.bottom);
      newBounds = new Rectangle(left, top, right, bottom);

      state = updateFloatingWidgetState(state, action.id, {
        bounds: newBounds,
      });

      const tab = state.tabs[widget.activeTabId];
      if (tab.isFloatingWidgetResizable) {
        const size = newBounds.getSize();
        state = updateTabState(state, widget.activeTabId, (draft) => {
          initSizeProps(draft, "preferredFloatingWidgetSize", size);
          draft.userSized = true;
        });
      }

      return state;
    }
    case "FLOATING_WIDGET_SET_BOUNDS": {
      const nzBounds = Rectangle.createFromSize(state.size);
      const bounds = Rectangle.create(action.bounds).containIn(nzBounds);
      return updateFloatingWidgetState(state, action.id, {
        bounds: bounds.toProps(),
      });
    }
    case "FLOATING_WIDGET_CLEAR_USER_SIZED": {
      return produce(state, (draft) => {
        const floatingWidget = draft.floatingWidgets.byId[action.id];
        floatingWidget.userSized = false;
        const widget = getWidgetState(draft, action.id);
        const tab = draft.tabs[widget.activeTabId];
        tab.userSized = false;
      });
    }
    case "FLOATING_WIDGET_SET_USER_SIZED": {
      return produce(state, (draft) => {
        const floatingWidget = draft.floatingWidgets.byId[action.id];
        floatingWidget.userSized = action.userSized;
      });
    }
    case "FLOATING_WIDGET_BRING_TO_FRONT": {
      return floatingWidgetBringToFront(state, action.id);
    }
    case "FLOATING_WIDGET_SEND_BACK": {
      const widget = getWidgetState(state, action.id);
      const sendBackHomeState = getSendBackHomeState(state, action.id);

      // Add tabs to an existing widget.
      if (sendBackHomeState.widgetId) {
        const destinationWidget = state.widgets[sendBackHomeState.widgetId];
        const tabs = [...destinationWidget.tabs, ...widget.tabs];
        state = updateWidgetState(state, destinationWidget.id, {
          tabs,
        });
        return removeWidget(state, widget.id);
      }

      const sectionIndex = sendBackHomeState.sectionIndex ?? 0;
      const home = state.floatingWidgets.byId[action.id].home;
      const destinationWidgetId =
        home.widgetId ?? getWidgetPanelSectionId(home.side, sectionIndex);

      // Add tabs to a new panel widget.
      state = removeWidget(state, widget.id);
      return insertPanelWidget(
        state,
        sendBackHomeState.side,
        destinationWidgetId,
        widget.tabs,
        sectionIndex
      );
    }
    case "POPOUT_WIDGET_SEND_BACK": {
      const popoutWidget = state.popoutWidgets.byId[action.id];
      const widget = getWidgetState(state, action.id);
      const home = popoutWidget.home;

      state = removeWidget(state, widget.id);

      // Determine existing widget.
      let existingWidget: WidgetState | undefined;
      if (home.widgetId in state.widgets) {
        existingWidget = state.widgets[home.widgetId];
      } else if (isPanelWidgetRestoreState(home)) {
        const panel = state.panels[home.side];
        if (panel.widgets.length >= panel.maxWidgetCount) {
          const sectionIndex = Math.min(
            panel.maxWidgetCount - 1,
            home.widgetIndex
          );
          const sectionId = panel.widgets[sectionIndex];
          existingWidget = state.widgets[sectionId];
        }
      }

      // Add to an existing widget.
      if (existingWidget) {
        const tabs = [...existingWidget.tabs, ...widget.tabs];
        return updateWidgetState(state, existingWidget.id, {
          tabs,
        });
      }

      // Insert a new panel section.
      if (isPanelWidgetRestoreState(home)) {
        return insertPanelWidget(
          state,
          home.side,
          widget.id,
          [...widget.tabs],
          home.widgetIndex
        );
      }

      // Add a new floating widget.
      return addFloatingWidget(
        state,
        widget.id,
        widget.tabs,
        home.floatingWidget
      );
    }
    case "WIDGET_TAB_CLICK": {
      const { id, widgetId } = action;
      state = setWidgetActiveTabId(state, widgetId, id);
      return updateWidgetState(state, widgetId, {
        minimized: false,
      });
    }
    case "WIDGET_TAB_DOUBLE_CLICK": {
      if (action.floatingWidgetId === undefined) return state;

      const widget = getWidgetState(state, action.widgetId);
      const active = action.id === widget.activeTabId;
      if (!active) return setWidgetActiveTabId(state, widget.id, action.id);

      return updateWidgetState(state, widget.id, {
        minimized: !widget.minimized,
      });
    }
    case "WIDGET_TAB_DRAG_START": {
      const tabId = action.id;
      let home: PanelWidgetRestoreState;
      if (action.floatingWidgetId) {
        const floatingWidget =
          state.floatingWidgets.byId[action.floatingWidgetId];
        home = floatingWidget.home;
      } else {
        assert(!!action.side);
        const panel = state.panels[action.side];
        const widgetIndex = panel.widgets.indexOf(action.widgetId);
        home = {
          side: action.side,
          widgetId: action.widgetId,
          widgetIndex,
        };
      }
      state = produce(state, (draft) => {
        draft.draggedTab = createDraggedTabState(tabId, {
          position: Point.create(action.position).toProps(),
          home,
        });
      });
      return removeTabFromWidget(state, tabId);
    }
    case "WIDGET_TAB_DRAG": {
      return produce(state, (draft) => {
        const draggedTab = draft.draggedTab;
        assert(!!draggedTab);
        const position = Point.create(draggedTab.position).offset(
          action.dragBy
        );
        setPointProps(draggedTab.position, position);
      });
    }
    case "WIDGET_TAB_DRAG_END": {
      assert(!!state.draggedTab);
      const target = action.target;
      if (isTabDropTargetState(target)) {
        state = updateHomeOfToolSettingsWidget(
          state,
          target.widgetId,
          state.draggedTab.home
        );
        const targetWidget = getWidgetState(state, target.widgetId);
        const tabIndex = target.tabIndex;
        const tabs = [...targetWidget.tabs];
        tabs.splice(tabIndex, 0, action.id);
        state = updateWidgetState(state, targetWidget.id, {
          tabs,
        });
      } else if (isPanelDropTargetState(target)) {
        state = updatePanelState(state, target.side, (draft) => {
          draft.widgets.push(target.newWidgetId);
          draft.collapsed = false;
        });
        state = addWidgetState(state, target.newWidgetId, [action.id]);
      } else if (isSectionDropTargetState(target)) {
        state = updatePanelState(state, target.side, (draft) => {
          draft.widgets.splice(target.sectionIndex, 0, target.newWidgetId);
          draft.collapsed = false;
        });
        state = addWidgetState(state, target.newWidgetId, [action.id]);
      } else if (isWidgetDropTargetState(target)) {
        updateHomeOfToolSettingsWidget(
          state,
          target.widgetId,
          state.draggedTab.home
        );
        const widget = getWidgetLocation(state, target.widgetId);
        if (widget && isPanelWidgetLocation(widget)) {
          state = updatePanelState(state, widget.side, (draft) => {
            draft.collapsed = false;
          });
        }
        const targetWidget = getWidgetState(state, target.widgetId);
        const tabIndex = targetWidget.tabs.length;
        const tabs = [...targetWidget.tabs];
        tabs.splice(tabIndex, 0, action.id);
        state = updateWidgetState(state, targetWidget.id, {
          tabs,
        });
      } else {
        const tab = state.tabs[state.draggedTab.tabId];
        const nzBounds = Rectangle.createFromSize(state.size);
        const bounds = Rectangle.createFromSize(
          tab.preferredFloatingWidgetSize || target.size
        ).offset(state.draggedTab.position);
        const containedBounds = bounds.containIn(nzBounds);
        const userSized =
          tab.userSized ||
          (tab.isFloatingWidgetResizable &&
            /* istanbul ignore next */ !!tab.preferredFloatingWidgetSize);

        state = addFloatingWidget(
          state,
          target.newFloatingWidgetId,
          [action.id],
          {
            bounds: containedBounds,
            home: state.draggedTab.home,
            userSized,
          }
        );
      }
      return produce(state, (draft) => {
        draft.draggedTab = undefined;
      });
    }
    case "WIDGET_TAB_POPOUT": {
      const { id, position, size } = action;
      const location = getTabLocation(state, id);
      if (location && isPopoutTabLocation(location)) return state;

      const savedTab = state.savedTabs.byId[id];

      const tab = state.tabs[id];

      let contentHeight = 800;
      let contentWidth = 600;

      if (tab.preferredFloatingWidgetSize) {
        contentWidth = tab.preferredFloatingWidgetSize.width;
        contentHeight = tab.preferredFloatingWidgetSize.height;
      } else {
        const popoutContentContainer = document.getElementById(
          `content-container:${id}`
        );
        if (popoutContentContainer !== null) {
          contentWidth = popoutContentContainer.offsetWidth + 20;
          contentHeight = popoutContentContainer.offsetHeight + 20;
        }
      }

      let preferredBounds = savedTab?.popoutBounds
        ? Rectangle.create(savedTab.popoutBounds)
        : Rectangle.createFromSize({
            height: contentHeight,
            width: contentWidth,
          });
      if (size) preferredBounds = preferredBounds.setSize(size);
      if (position) preferredBounds = preferredBounds.setPosition(position);

      const popoutWidgetId = getUniqueId();
      let home: PopoutWidgetState["home"] | undefined;
      if (location && isPanelTabLocation(location)) {
        const panel = state.panels[location.side];
        const widgetIndex = panel.widgets.indexOf(location.widgetId);
        home = {
          side: location.side,
          widgetId: location.widgetId,
          widgetIndex,
        };
      } else if (location && isFloatingTabLocation(location)) {
        const floatingWidget =
          state.floatingWidgets.byId[location.floatingWidgetId];
        home = {
          widgetId: floatingWidget.id,
          floatingWidget,
        };
      }

      state = removeTabFromWidget(state, id);
      return addPopoutWidget(state, popoutWidgetId, [id], {
        bounds: preferredBounds.toProps(),
        home,
      });
    }
    case "WIDGET_TAB_HIDE": {
<<<<<<< HEAD
      const { id } = action;
      state = produce(state, (draft) => {
        if (!draft.toolSettings) return;

        const isToolSettings = draft.toolSettings.tabId === id;
        if (isToolSettings && draft.toolSettings.type === "docked") {
          draft.toolSettings.hidden = true;
        }
      });

      const location = getTabLocation(state, id);
      if (!location) return state;

      const widgetId = location.widgetId;
      const tabIndex = state.widgets[widgetId].tabs.indexOf(id);
      if (isFloatingTabLocation(location)) {
        const floatingWidget = state.floatingWidgets.byId[widgetId];
        // widgetDef.setFloatingContainerId(location.floatingWidgetId);
        state = updateSavedTabState(state, id, (draft) => {
          draft.home = {
            widgetId,
            floatingWidget,
            tabIndex,
          };
        });
      } else if (isPanelTabLocation(location)) {
        const side = location.side;
        const widgetIndex = state.panels[side].widgets.indexOf(widgetId);
        state = updateSavedTabState(state, id, (draft) => {
          draft.home = {
            widgetId,
            side,
            widgetIndex,
            tabIndex,
          };
        });
      }

      return removeTabFromWidget(state, id);
=======
      return hideTab(state, action.id);
>>>>>>> 8c36cf69
    }
    case "WIDGET_TAB_SET_LABEL": {
      return updateTabState(state, action.id, (draft) => {
        draft.label = action.label;
      });
    }
    case "WIDGET_TAB_OPEN": {
      return openWidgetTab(state, action.id);
    }
    case "WIDGET_TAB_CLOSE": {
      const { id } = action;
      if (
        state.toolSettings?.tabId === id &&
        state.toolSettings.type === "docked"
      ) {
        return state;
      }

      let location: TabLocation;
      [state, location] = unhideTab(state, id);

      // TODO: should change activeTabId of a widget with multiple tabs.
      const widget = state.widgets[location.widgetId];
      // istanbul ignore else
      if (isFloatingTabLocation(location) && id === widget.activeTabId) {
        state = updateWidgetState(state, widget.id, {
          minimized: true,
        });
      }
      return state;
    }
    case "WIDGET_TAB_FLOAT": {
      const { id, position, size } = action;

      let location: TabLocation;
      [state, location] = unhideTab(state, id);

      if (isFloatingTabLocation(location)) return state;

      const tab = state.tabs[id];
      const preferredSize = size ??
        tab.preferredFloatingWidgetSize ?? { height: 400, width: 400 };
      const preferredPosition = position ?? { x: 50, y: 100 };
      const preferredBounds =
        Rectangle.createFromSize(preferredSize).offset(preferredPosition);
      const nzBounds = Rectangle.createFromSize(state.size);
      const containedBounds = preferredBounds.containIn(nzBounds);

      const userSized =
        tab.userSized ||
        (tab.isFloatingWidgetResizable &&
          /* istanbul ignore next */ !!tab.preferredFloatingWidgetSize);

      if (isPanelTabLocation(location)) {
        const panel = state.panels[location.side];
        const widgetIndex = panel.widgets.indexOf(location.widgetId);

        state = updateTabState(state, id, (draft) => {
          initSizeProps(draft, "preferredFloatingWidgetSize", preferredSize);
        });
        state = removeTabFromWidget(state, id);
        state = addFloatingWidget(state, id, [id], {
          bounds: containedBounds,
          home: {
            side: location.side,
            widgetId: location.widgetId,
            widgetIndex,
          },
          userSized,
        });
      } else {
        const popoutWidgetId = location.popoutWidgetId;
        const popoutWidget = state.popoutWidgets.byId[popoutWidgetId];
        const widget = state.widgets[popoutWidgetId];
        state = removePopoutWidget(state, popoutWidgetId);

        const bounds = popoutWidget.bounds;
        const home = popoutWidget.home;

        state = addFloatingWidget(
          state,
          popoutWidgetId,
          [id],
          {
            bounds,
            home: isPanelWidgetRestoreState(home) ? home : undefined,
          },
          widget
        );
      }

      const isToolSettings = state.toolSettings?.tabId === id;
      if (isToolSettings) {
        state = produce(state, (draft) => {
          assert(!!draft.toolSettings);
          draft.toolSettings.type = "widget";
        });
      }

      return state;
    }
    case "WIDGET_TAB_SET_POPOUT_BOUNDS": {
      state = updateSavedTabState(state, action.id, (draft) => {
        initRectangleProps(draft, "popoutBounds", action.bounds);
      });
      return state;
    }
    case "WIDGET_TAB_SHOW": {
      return showWidgetTab(state, action.id);
    }
    case "WIDGET_TAB_UNLOAD": {
      state = hideTab(state, action.id);
      return updateTabState(state, action.id, (draft) => {
        draft.unloaded = true;
      });
    }
    case "WIDGET_TAB_EXPAND": {
      state = showWidgetTab(state, action.id);
      const location = getTabLocation(state, action.id);
      // istanbul ignore else
      if (location && isPanelTabLocation(location)) {
        state = updatePanelState(state, location.side, (draft) => {
          draft.splitterPercent =
            draft.widgets.findIndex((wId) => wId === location.widgetId) === 0
              ? 100
              : 0;
        });
      }
      return state;
    }
    case "TOOL_SETTINGS_DRAG_START": {
      if (!state.toolSettings) return state;
      if (state.toolSettings.type === "widget") return state;

      const { newFloatingWidgetId } = action;
      const tabId = state.toolSettings.tabId;

      const tab = state.tabs[tabId];
      const size = tab.preferredFloatingWidgetSize || {
        height: 200,
        width: 300,
      };
      state = addFloatingWidget(state, newFloatingWidgetId, [tabId], {
        bounds: Rectangle.createFromSize(size).toProps(),
      });
      return produce(state, (draft) => {
        assert(!!draft.toolSettings);
        draft.toolSettings.type = "widget";
      });
    }
    case "TOOL_SETTINGS_DOCK": {
      if (!state.toolSettings) return state;
      if (state.toolSettings.type === "docked") return state;

      state = removeTabFromWidget(state, state.toolSettings.tabId);
      return produce(state, (draft) => {
        assert(!!draft.toolSettings);
        draft.toolSettings.type = "docked";
      });
    }
  }
  return state;
}

function openWidgetTab(state: NineZoneState, id: TabState["id"]) {
  if (
    state.toolSettings?.tabId === id &&
    state.toolSettings.type === "docked"
  ) {
    return produce(state, (draft) => {
      assert(draft.toolSettings!.type === "docked");
      draft.toolSettings!.hidden = false;
    });
  }

  let location: TabLocation;
  [state, location] = unhideTab(state, id);

  return produce(state, (draft) => {
    const widget = draft.widgets[location.widgetId];
    widget.minimized = false;
    widget.activeTabId = id;

    if (isPanelTabLocation(location)) {
      const panel = draft.panels[location.side];
      panel.collapsed = false;
      // istanbul ignore next
      if (undefined === panel.size || 0 === panel.size) {
        panel.size = panel.minSize ?? 200;
      }
    }
  });
}

function showWidgetTab(state: NineZoneState, id: TabState["id"]) {
  state = openWidgetTab(state, id);
  const location = getTabLocation(state, id);
  if (!location) return state;
  state = updateWidgetState(state, location.widgetId, {
    activeTabId: id,
    minimized: false,
  });
  if (isPanelTabLocation(location)) {
    state = updatePanelState(state, location.side, (draft) => {
      draft.collapsed = false;
    });
  }
  if (isFloatingTabLocation(location)) {
    state = floatingWidgetBringToFront(state, location.floatingWidgetId);
  }
  return state;
}

function unhideTab(state: NineZoneState, id: TabState["id"]) {
  let location = getTabLocation(state, id);
  if (!location) {
    state = addRemovedTab(state, id);
    location = getTabLocation(state, id);
    assert(!!location);
  }
  state = updateTabState(state, id, (draft) => {
    draft.unloaded = false;
  });
  return [state, location] as const;
}

function hideTab(state: NineZoneState, id: TabState["id"]) {
  state = produce(state, (draft) => {
    if (!draft.toolSettings) return;

    const isToolSettings = draft.toolSettings.tabId === id;
    if (isToolSettings && draft.toolSettings.type === "docked") {
      draft.toolSettings.hidden = true;
    }
  });

  state = updateTabState(state, id, (draft) => {
    draft.unloaded = false;
  });

  const location = getTabLocation(state, id);
  if (!location) return state;

  const widgetId = location.widgetId;
  const tabIndex = state.widgets[widgetId].tabs.indexOf(id);
  if (isFloatingTabLocation(location)) {
    const floatingWidget = state.floatingWidgets.byId[widgetId];
    // widgetDef.setFloatingContainerId(location.floatingWidgetId);
    state = updateSavedTabState(state, id, (draft) => {
      draft.home = {
        widgetId,
        tabIndex,
        floatingWidget,
      };
    });
  } else if (isPanelTabLocation(location)) {
    const side = location.side;
    const widgetIndex = state.panels[side].widgets.indexOf(widgetId);
    state = updateSavedTabState(state, id, (draft) => {
      draft.home = {
        widgetId,
        side,
        widgetIndex,
        tabIndex,
      };
    });
  }

  return removeTabFromWidget(state, id);
}<|MERGE_RESOLUTION|>--- conflicted
+++ resolved
@@ -603,49 +603,7 @@
       });
     }
     case "WIDGET_TAB_HIDE": {
-<<<<<<< HEAD
-      const { id } = action;
-      state = produce(state, (draft) => {
-        if (!draft.toolSettings) return;
-
-        const isToolSettings = draft.toolSettings.tabId === id;
-        if (isToolSettings && draft.toolSettings.type === "docked") {
-          draft.toolSettings.hidden = true;
-        }
-      });
-
-      const location = getTabLocation(state, id);
-      if (!location) return state;
-
-      const widgetId = location.widgetId;
-      const tabIndex = state.widgets[widgetId].tabs.indexOf(id);
-      if (isFloatingTabLocation(location)) {
-        const floatingWidget = state.floatingWidgets.byId[widgetId];
-        // widgetDef.setFloatingContainerId(location.floatingWidgetId);
-        state = updateSavedTabState(state, id, (draft) => {
-          draft.home = {
-            widgetId,
-            floatingWidget,
-            tabIndex,
-          };
-        });
-      } else if (isPanelTabLocation(location)) {
-        const side = location.side;
-        const widgetIndex = state.panels[side].widgets.indexOf(widgetId);
-        state = updateSavedTabState(state, id, (draft) => {
-          draft.home = {
-            widgetId,
-            side,
-            widgetIndex,
-            tabIndex,
-          };
-        });
-      }
-
-      return removeTabFromWidget(state, id);
-=======
       return hideTab(state, action.id);
->>>>>>> 8c36cf69
     }
     case "WIDGET_TAB_SET_LABEL": {
       return updateTabState(state, action.id, (draft) => {
