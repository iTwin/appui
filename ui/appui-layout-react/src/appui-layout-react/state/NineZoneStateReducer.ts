--- conflicted
+++ resolved
@@ -187,11 +187,7 @@
     }
     case "FLOATING_WIDGET_RESIZE": {
       const { resizeBy } = action;
-<<<<<<< HEAD
-      const widget = state.widgets[action.id];
-=======
       const widget = getWidgetState(state, action.id);
->>>>>>> 884a7c6b
       return produce(state, (draft) => {
         const floatingWidget = draft.floatingWidgets.byId[action.id];
         // if this is not a tool settings widget then set the userSized flag
