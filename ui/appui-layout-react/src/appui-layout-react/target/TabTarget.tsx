--- conflicted
+++ resolved
@@ -16,10 +16,6 @@
 import { WidgetIdContext, WidgetStateContext } from "../widget/Widget";
 import { TabIdContext } from "../widget/ContentRenderer";
 import { assert } from "@itwin/core-bentley";
-<<<<<<< HEAD
-import { withTargetVersion } from "./TargetOptions";
-=======
->>>>>>> c5cf8be1
 import { useAllowedWidgetTarget } from "./useAllowedWidgetTarget";
 import { TabDropTargetState } from "../state/DropTargetState";
 
