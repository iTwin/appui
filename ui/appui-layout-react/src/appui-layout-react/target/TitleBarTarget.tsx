/*---------------------------------------------------------------------------------------------
* Copyright (c) Bentley Systems, Incorporated. All rights reserved.
* See LICENSE.md in the project root for license terms and full copyright notice.
*--------------------------------------------------------------------------------------------*/
/** @packageDocumentation
 * @module Widget
 */

import "./TitleBarTarget.scss";
import classnames from "classnames";
import * as React from "react";
import { DraggedWidgetIdContext, useTarget } from "../base/DragManager";
import { CursorTypeContext, DraggedTabContext } from "../base/NineZone";
import { getCursorClassName } from "../widget-panels/CursorOverlay";
import { WidgetState } from "../state/WidgetState";
import { WidgetIdContext } from "../widget/Widget";
import { TabOutline } from "../outline/TabOutline";
<<<<<<< HEAD
import { withTargetVersion } from "./TargetOptions";
=======
>>>>>>> c5cf8be1
import { useAllowedWidgetTarget } from "./useAllowedWidgetTarget";
import { WidgetDropTargetState } from "../state/DropTargetState";

/** @internal */
export function TitleBarTarget() {
  const cursorType = React.useContext(CursorTypeContext);
  const draggedTab = React.useContext(DraggedTabContext);
  const draggedWidgetId = React.useContext(DraggedWidgetIdContext);
  const widgetId = React.useContext(WidgetIdContext);
  const [ref] = useTarget<HTMLDivElement>(useTargetArgs(widgetId));
  const allowedTarget = useAllowedWidgetTarget(widgetId);

  // istanbul ignore next
  const hidden = !allowedTarget || ((!draggedTab && !draggedWidgetId) || draggedWidgetId === widgetId);
  const className = classnames(
    "nz-target-titleBarTarget",
    hidden && "nz-hidden",
    // istanbul ignore next
    cursorType && getCursorClassName(cursorType),
  );
  return (
    <div
      className={className}
      ref={ref}
    >
      <TabOutline />
    </div>
  );
}

function useTargetArgs(widgetId: WidgetState["id"]) {
  return React.useMemo<WidgetDropTargetState>(() => {
    return {
      type: "widget",
      widgetId,
    };
  }, [widgetId]);
}<|MERGE_RESOLUTION|>--- conflicted
+++ resolved
@@ -15,10 +15,6 @@
 import { WidgetState } from "../state/WidgetState";
 import { WidgetIdContext } from "../widget/Widget";
 import { TabOutline } from "../outline/TabOutline";
-<<<<<<< HEAD
-import { withTargetVersion } from "./TargetOptions";
-=======
->>>>>>> c5cf8be1
 import { useAllowedWidgetTarget } from "./useAllowedWidgetTarget";
 import { WidgetDropTargetState } from "../state/DropTargetState";
 
