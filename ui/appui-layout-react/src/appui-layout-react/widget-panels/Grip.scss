/*---------------------------------------------------------------------------------------------
* Copyright (c) Bentley Systems, Incorporated. All rights reserved.
* See LICENSE.md in the project root for license terms and full copyright notice.
*--------------------------------------------------------------------------------------------*/
@import "~@itwin/core-react/lib/cjs/core-react/style/themecolors";
@import "variables";

<<<<<<< HEAD
@mixin hover-style {
  background-color: $buic-accessory-primary;

  > .nz-dot {
    background-color: $buic-foreground-accessory;
  }
}
=======
$line-grip-translate: 1px;
$full-bar-width: calc(#{$nz-grip-width} * 0.5);
$handle-width: calc(#{$nz-grip-width} + 1px);
$line-grip-width: calc(#{$nz-grip-width} - 2px);
>>>>>>> d29e056b

.nz-widgetPanels-grip {
  background-color: transparent;
  align-items: center;
  justify-content: center;
<<<<<<< HEAD
  border-radius: var(--iui-border-radius-1);
=======
>>>>>>> d29e056b
  position: relative;
  display: flex;
  transition: background-color 0.2s ease-out;

  > .nz-handle {
    position: absolute;
    top: 50%;
    left: 50%;
    transform: translate(-50%, -50%);
  }

<<<<<<< HEAD
  > .nz-dot {
    $size: 0.25em;
    width: $size;
    height: $size;
    border-radius: 50%;
    background-color: $buic-foreground-disabled;
  }

=======
>>>>>>> d29e056b
  &.nz-left,
  &.nz-right {
    flex-direction: column;
    cursor: ew-resize;
<<<<<<< HEAD
    width: $nz-grip-width;
    height: $nz-grip-height;

    > .nz-dot {
      &:not(:first-child) {
        margin-top: 3px;
      }
    }

    > .nz-handle {
      height: $handle-length;
=======
    width: $full-bar-width;
    height: 100%;

    >.nz-handle {
      height: 100%;
>>>>>>> d29e056b
      width: $handle-width;
    }
  }

  &.nz-top,
  &.nz-bottom {
    cursor: ns-resize;
<<<<<<< HEAD
    width: $nz-grip-height;
    height: $nz-grip-width;

    > .nz-dot {
      &:not(:first-child) {
        margin-left: 3px;
      }
    }
=======
    width: 100%;
    height: $full-bar-width;
>>>>>>> d29e056b

    > .nz-handle {
      height: $handle-width;
      width: 100%;
    }
  }

  &:hover, &.nz-resizing {
    background-color: $buic-foreground-primary;
  }
}

.nz-line-grip {
  display: none;
  align-items: center;
  justify-content: center;
  transition: opacity 0.2s ease-out, height 0.2s ease-out, width 0.2s ease-out;

  .nz-captured &, .nz-widgetPanels-grip.nz-resizing &,
  .nz-collapsed .nz-widgetPanels-grip:hover & {
    opacity: 0;
    height: 100%;
    width: 100%;
    }

  .nz-collapsed & {
    display: flex;
    background-color: $buic-background-5;
    border: 1px solid $buic-text-color-muted;
    border-radius: 999px;
    box-sizing: border-box;
    opacity: 1;
  }

  .nz-left & {
    transform: translateX($line-grip-translate);
    border-top-left-radius: 0;
    border-bottom-left-radius: 0;
  }
  .nz-right & {
    transform: translateX(calc(#{$line-grip-translate} * -1));
    border-top-right-radius: 0;
    border-bottom-right-radius: 0;
  }
  .nz-top & {
    transform: translateY($line-grip-translate);
    border-top-left-radius: 0;
    border-top-right-radius: 0;
  }
  .nz-bottom & {
    transform: translateY(calc(#{$line-grip-translate} * -1));
    border-bottom-left-radius: 0;
    border-bottom-right-radius: 0;
  }

  .nz-left &, .nz-right & {
    height: 20%;
    width: $line-grip-width;

    .nz-line-grip-detail {
      width: 1px;
      height: 70%;
    }
  }

  .nz-top &, .nz-bottom & {
    height: $line-grip-width;
    width: 20%;

    .nz-line-grip-detail {
      width: 70%;
      height: 1px;
    }
  }

  .nz-line-grip-detail {
     background-color: $buic-text-color-muted;
  }
}<|MERGE_RESOLUTION|>--- conflicted
+++ resolved
@@ -5,74 +5,35 @@
 @import "~@itwin/core-react/lib/cjs/core-react/style/themecolors";
 @import "variables";
 
-<<<<<<< HEAD
-@mixin hover-style {
-  background-color: $buic-accessory-primary;
-
-  > .nz-dot {
-    background-color: $buic-foreground-accessory;
-  }
-}
-=======
 $line-grip-translate: 1px;
 $full-bar-width: calc(#{$nz-grip-width} * 0.5);
 $handle-width: calc(#{$nz-grip-width} + 1px);
 $line-grip-width: calc(#{$nz-grip-width} - 2px);
->>>>>>> d29e056b
 
 .nz-widgetPanels-grip {
   background-color: transparent;
   align-items: center;
   justify-content: center;
-<<<<<<< HEAD
-  border-radius: var(--iui-border-radius-1);
-=======
->>>>>>> d29e056b
   position: relative;
   display: flex;
   transition: background-color 0.2s ease-out;
 
-  > .nz-handle {
+  >.nz-handle {
     position: absolute;
     top: 50%;
     left: 50%;
     transform: translate(-50%, -50%);
   }
 
-<<<<<<< HEAD
-  > .nz-dot {
-    $size: 0.25em;
-    width: $size;
-    height: $size;
-    border-radius: 50%;
-    background-color: $buic-foreground-disabled;
-  }
-
-=======
->>>>>>> d29e056b
   &.nz-left,
   &.nz-right {
     flex-direction: column;
     cursor: ew-resize;
-<<<<<<< HEAD
-    width: $nz-grip-width;
-    height: $nz-grip-height;
-
-    > .nz-dot {
-      &:not(:first-child) {
-        margin-top: 3px;
-      }
-    }
-
-    > .nz-handle {
-      height: $handle-length;
-=======
     width: $full-bar-width;
     height: 100%;
 
     >.nz-handle {
       height: 100%;
->>>>>>> d29e056b
       width: $handle-width;
     }
   }
@@ -80,21 +41,10 @@
   &.nz-top,
   &.nz-bottom {
     cursor: ns-resize;
-<<<<<<< HEAD
-    width: $nz-grip-height;
-    height: $nz-grip-width;
-
-    > .nz-dot {
-      &:not(:first-child) {
-        margin-left: 3px;
-      }
-    }
-=======
     width: 100%;
     height: $full-bar-width;
->>>>>>> d29e056b
 
-    > .nz-handle {
+    >.nz-handle {
       height: $handle-width;
       width: 100%;
     }
