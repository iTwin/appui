{
  "name": "@itwin/appui-layout-react",
  "version": "4.0.0-dev.2",
  "description": "iTwin.js Nine-zone React UI components",
  "main": "lib/cjs/appui-layout-react.js",
  "module": "lib/esm/appui-layout-react.js",
  "typings": "lib/cjs/appui-layout-react",
  "license": "MIT",
  "repository": {
    "type": "git",
    "url": "https://github.com/iTwin/appui/tree/master/ui/appui-layout-react"
  },
  "scripts": {
    "build": "npm run -s build:cjs",
    "copy:cjs": "cpx \"./src/**/*.{*css,svg}\" \"./lib/cjs\"",
    "copy:esm": "cpx \"./src/**/*.{*css,svg}\" \"./lib/esm\"",
    "build:ci": "npm run -s build && npm run -s build:esm",
    "build:cjs": "npm run -s copy:cjs && tsc 1>&2 --outDir lib/cjs",
    "build:esm": "npm run -s copy:esm && tsc 1>&2 --module ES2020 --outDir lib/esm",
    "clean": "rimraf lib .rush/temp/package-deps*.json",
    "cover": "nyc npm -s test",
    "docs": "npm run -s docs:typedoc",
    "docs:typedoc": "betools docs --includes=../../generated-docs/extract --json=../../generated-docs/ui/appui-layout-react/file.json --excludeGlob=**/declarations.d.ts --tsIndexFile=./appui-layout-react.ts --onlyJson",
    "extract-api": "betools extract-api --entry=appui-layout-react",
    "lint": "eslint -f visualstudio \"./src/**/*.{ts,tsx}\" 1>&2",
    "test": "mocha --config ../.mocharc.json \"./lib/cjs/test/**/*.test.js\"",
    "test:watch": "npm -s test -- --reporter min --watch-extensions ts,tsx --watch"
  },
  "keywords": [
    "Bentley",
    "BIM",
    "iModel"
  ],
  "author": {
    "name": "Bentley Systems, Inc.",
    "url": "http://www.bentley.com"
  },
  "peerDependencies": {
    "@itwin/appui-abstract": "workspace:^4.0.0-dev.2",
    "@itwin/core-bentley": "^3.5.1",
    "@itwin/core-react": "workspace:^4.0.0-dev.2",
    "react": "^17.0.0",
    "react-dom": "^17.0.0"
  },
  "//devDependencies": [
    "NOTE: All peerDependencies should also be listed as devDependencies since peerDependencies are not considered by npm install",
    "NOTE: All tools used by scripts in this package must be listed as devDependencies"
  ],
  "devDependencies": {
    "@itwin/appui-abstract": "workspace:*",
    "@itwin/build-tools": "^3.5.1",
    "@itwin/core-bentley": "^3.5.1",
    "@itwin/core-react": "workspace:*",
    "@itwin/eslint-plugin": "^3.5.1",
    "@testing-library/react": "^12.0.0",
    "@testing-library/react-hooks": "^7.0.2",
    "@testing-library/user-event": "^14.4.2",
    "@types/chai": "4.3.1",
    "@types/chai-as-promised": "^7",
    "@types/chai-jest-snapshot": "^1.3.0",
    "@types/chai-spies": "^1.0.0",
    "@types/lodash": "^4.14.0",
    "@types/mocha": "^8.2.2",
    "@types/node": "18.11.5",
    "@types/react": "^17.0.37",
    "@types/react-dom": "^17.0.0",
    "@types/react-transition-group": "^4.4.4",
    "@types/sinon": "^9.0.0",
    "chai": "^4.1.2",
    "chai-as-promised": "^7",
    "chai-jest-snapshot": "^2.0.0",
    "chai-spies": "1.0.0",
    "cpx2": "^3.0.0",
    "eslint": "^7.11.0",
    "ignore-styles": "^5.0.1",
    "jsdom": "^19.0.0",
    "jsdom-global": "3.0.2",
    "mocha": "^10.0.0",
    "nyc": "^15.1.0",
    "raf": "^3.4.0",
    "react": "^17.0.0",
    "react-dom": "^17.0.0",
    "rimraf": "^3.0.2",
    "sinon": "^9.0.2",
    "sinon-chai": "^3.2.0",
    "ts-node": "^10.8.2",
    "typemoq": "^2.1.0",
    "typescript": "~4.4.0",
    "xmlhttprequest": "^1.8.0"
  },
  "//dependencies": [
    "NOTE: these dependencies should be only for things that DO NOT APPEAR IN THE API",
    "NOTE: core-frontend should remain UI technology agnostic, so no react/angular dependencies are allowed"
  ],
  "dependencies": {
    "@itwin/itwinui-css": "0.x",
<<<<<<< HEAD
    "@itwin/itwinui-icons-react": "^1.8.0",
=======
    "@itwin/itwinui-variables": "^1.0.0",
>>>>>>> 24ccb8b7
    "classnames": "2.3.1",
    "immer": "9.0.6",
    "lodash": "^4.17.10",
    "react-transition-group": "^4.4.2",
    "zustand": "^4.1.5"
  },
  "nyc": {
    "extends": "./node_modules/@itwin/build-tools/.nycrc",
    "require": [
      "ignore-styles",
      "jsdom-global/register",
      "source-map-support/register",
      "ts-node/register"
    ],
    "check-coverage": true,
    "statements": 100,
    "branches": 100,
    "functions": 100,
    "lines": 100
  },
  "eslintConfig": {
    "plugins": [
      "@itwin",
      "jsx-a11y"
    ],
    "extends": [
      "plugin:@itwin/ui",
      "plugin:@itwin/jsdoc"
    ]
  }
}<|MERGE_RESOLUTION|>--- conflicted
+++ resolved
@@ -94,11 +94,8 @@
   ],
   "dependencies": {
     "@itwin/itwinui-css": "0.x",
-<<<<<<< HEAD
+    "@itwin/itwinui-variables": "^1.0.0",
     "@itwin/itwinui-icons-react": "^1.8.0",
-=======
-    "@itwin/itwinui-variables": "^1.0.0",
->>>>>>> 24ccb8b7
     "classnames": "2.3.1",
     "immer": "9.0.6",
     "lodash": "^4.17.10",
