{
  "name": "@itwin/appui-layout-react",
<<<<<<< HEAD
  "version": "4.0.0-dev.9",
=======
  "version": "4.0.0-dev.10",
>>>>>>> 9ebee468
  "description": "iTwin.js Nine-zone React UI components",
  "main": "lib/cjs/appui-layout-react.js",
  "module": "lib/esm/appui-layout-react.js",
  "typings": "lib/cjs/appui-layout-react",
  "license": "MIT",
  "repository": {
    "type": "git",
    "url": "https://github.com/iTwin/appui/tree/master/ui/appui-layout-react"
  },
  "scripts": {
    "build": "npm run -s build:cjs && npm run -s build:esm",
    "copy:cjs": "cpx \"./src/**/*.{*css,svg}\" \"./lib/cjs\"",
    "copy:esm": "cpx \"./src/**/*.{*css,svg}\" \"./lib/esm\"",
    "build:cjs": "npm run -s copy:cjs && tsc 1>&2 --outDir lib/cjs",
    "build:esm": "npm run -s copy:esm && tsc 1>&2 --module ES2020 --outDir lib/esm",
    "clean": "rimraf lib .rush/temp/package-deps*.json",
    "cover": "nyc npm -s test",
    "extract-api": "betools extract-api --entry=appui-layout-react",
    "lint": "eslint -f visualstudio \"./src/**/*.{ts,tsx}\" 1>&2",
    "test": "mocha --config ../.mocharc.json \"./lib/cjs/test/**/*.test.js\"",
    "test:watch": "npm -s test -- --reporter min --watch-extensions ts,tsx --watch",
    "docs": "npm run -s docs:reference && npm run -s docs:changelog",
    "docs:changelog": "cpx ./CHANGELOG.md ../../generated-docs/ui/appui-layout-react",
    "docs:reference": "betools docs --includes=../../generated-docs/extract --json=../../generated-docs/ui/appui-layout-react/file.json --excludeGlob=**/declarations.d.ts --tsIndexFile=./appui-layout-react.ts --onlyJson"
  },
  "keywords": [
    "Bentley",
    "BIM",
    "iModel"
  ],
  "author": {
    "name": "Bentley Systems, Inc.",
    "url": "http://www.bentley.com"
  },
  "peerDependencies": {
<<<<<<< HEAD
    "@itwin/appui-abstract": "workspace:^4.0.0-dev.9",
    "@itwin/core-bentley": "^3.5.1",
    "@itwin/core-react": "workspace:^4.0.0-dev.9",
=======
    "@itwin/appui-abstract": "workspace:^4.0.0-dev.10",
    "@itwin/core-bentley": "^3.6.0",
    "@itwin/core-react": "workspace:^4.0.0-dev.10",
>>>>>>> 9ebee468
    "react": "^17.0.0",
    "react-dom": "^17.0.0"
  },
  "//devDependencies": [
    "NOTE: All peerDependencies should also be listed as devDependencies since peerDependencies are not considered by npm install",
    "NOTE: All tools used by scripts in this package must be listed as devDependencies"
  ],
  "devDependencies": {
    "@itwin/appui-abstract": "workspace:*",
    "@itwin/build-tools": "^3.6.0",
    "@itwin/core-bentley": "^3.6.0",
    "@itwin/core-react": "workspace:*",
    "@itwin/eslint-plugin": "^3.6.0",
    "@testing-library/react": "^12.0.0",
    "@testing-library/react-hooks": "^7.0.2",
    "@testing-library/user-event": "^14.4.2",
    "@types/chai": "4.3.1",
    "@types/chai-as-promised": "^7",
    "@types/chai-jest-snapshot": "^1.3.0",
    "@types/chai-spies": "^1.0.0",
    "@types/lodash": "^4.14.0",
    "@types/mocha": "^8.2.2",
    "@types/node": "18.11.5",
    "@types/react": "^17.0.37",
    "@types/react-dom": "^17.0.0",
    "@types/react-transition-group": "^4.4.4",
    "@types/sinon": "^9.0.0",
    "chai": "^4.1.2",
    "chai-as-promised": "^7",
    "chai-jest-snapshot": "^2.0.0",
    "chai-spies": "1.0.0",
    "cpx2": "^3.0.0",
    "eslint": "^7.11.0",
    "ignore-styles": "^5.0.1",
    "jsdom": "^19.0.0",
    "jsdom-global": "3.0.2",
    "mocha": "^10.0.0",
    "nyc": "^15.1.0",
    "raf": "^3.4.0",
    "react": "^17.0.0",
    "react-dom": "^17.0.0",
    "rimraf": "^3.0.2",
    "sinon": "^9.0.2",
    "sinon-chai": "^3.2.0",
    "ts-node": "^10.8.2",
    "typemoq": "^2.1.0",
    "typescript": "~4.4.0",
    "xmlhttprequest": "^1.8.0"
  },
  "//dependencies": [
    "NOTE: these dependencies should be only for things that DO NOT APPEAR IN THE API",
    "NOTE: core-frontend should remain UI technology agnostic, so no react/angular dependencies are allowed"
  ],
  "dependencies": {
    "@itwin/itwinui-css": "0.x",
    "@itwin/itwinui-variables": "^1.0.0",
    "classnames": "2.3.1",
    "immer": "9.0.6",
    "lodash": "^4.17.10",
    "react-transition-group": "^4.4.2",
    "zustand": "^4.1.5"
  },
  "nyc": {
    "extends": "./node_modules/@itwin/build-tools/.nycrc",
    "require": [
      "ignore-styles",
      "jsdom-global/register",
      "source-map-support/register",
      "ts-node/register"
    ],
    "check-coverage": true,
    "statements": 100,
    "branches": 100,
    "functions": 100,
    "lines": 100
  },
  "eslintConfig": {
    "plugins": [
      "@itwin",
      "jsx-a11y"
    ],
    "extends": [
      "plugin:@itwin/ui",
      "plugin:@itwin/jsdoc"
    ]
  }
}<|MERGE_RESOLUTION|>--- conflicted
+++ resolved
@@ -1,10 +1,6 @@
 {
   "name": "@itwin/appui-layout-react",
-<<<<<<< HEAD
-  "version": "4.0.0-dev.9",
-=======
   "version": "4.0.0-dev.10",
->>>>>>> 9ebee468
   "description": "iTwin.js Nine-zone React UI components",
   "main": "lib/cjs/appui-layout-react.js",
   "module": "lib/esm/appui-layout-react.js",
@@ -40,15 +36,9 @@
     "url": "http://www.bentley.com"
   },
   "peerDependencies": {
-<<<<<<< HEAD
-    "@itwin/appui-abstract": "workspace:^4.0.0-dev.9",
-    "@itwin/core-bentley": "^3.5.1",
-    "@itwin/core-react": "workspace:^4.0.0-dev.9",
-=======
     "@itwin/appui-abstract": "workspace:^4.0.0-dev.10",
     "@itwin/core-bentley": "^3.6.0",
     "@itwin/core-react": "workspace:^4.0.0-dev.10",
->>>>>>> 9ebee468
     "react": "^17.0.0",
     "react-dom": "^17.0.0"
   },
