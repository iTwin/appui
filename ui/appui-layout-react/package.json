--- conflicted
+++ resolved
@@ -36,39 +36,23 @@
     "url": "http://www.bentley.com"
   },
   "peerDependencies": {
-<<<<<<< HEAD
-    "@itwin/appui-abstract": "workspace:^4.0.0-dev.10",
-    "@itwin/core-bentley": "^3.6.0 || ^4.0.0-dev.22",
-    "@itwin/core-react": "workspace:^4.0.0-dev.10",
-    "react": "^17.0.0",
-    "react-dom": "^17.0.0"
-=======
     "@itwin/appui-abstract": "^3.6.0",
     "@itwin/core-bentley": "^3.6.0",
     "@itwin/core-react": "workspace:^4.0.0-dev.11",
     "react": "^17.0.0 || ^18.0.0",
     "react-dom": "^17.0.0 || ^18.0.0"
->>>>>>> 2975fce3
   },
   "//devDependencies": [
     "NOTE: All peerDependencies should also be listed as devDependencies since peerDependencies are not considered by npm install",
     "NOTE: All tools used by scripts in this package must be listed as devDependencies"
   ],
   "devDependencies": {
-<<<<<<< HEAD
-    "@itwin/appui-abstract": "workspace:*",
-    "@itwin/build-tools": "^4.0.0-dev.22",
-    "@itwin/core-bentley": "^4.0.0-dev.22",
-    "@itwin/core-react": "workspace:*",
-    "@itwin/eslint-plugin": "^4.0.0-dev.22",
-=======
     "@itwin/appui-abstract": "^3.6.0",
     "@itwin/build-tools": "^3.6.0",
     "@itwin/core-bentley": "^3.6.0",
     "@itwin/core-react": "workspace:*",
     "@itwin/eslint-plugin": "^3.6.0",
     "@testing-library/dom": "^8.11.2",
->>>>>>> 2975fce3
     "@testing-library/react": "^12.0.0",
     "@testing-library/react-hooks": "^7.0.2",
     "@testing-library/user-event": "^14.4.2",
