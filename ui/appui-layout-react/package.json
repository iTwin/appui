{
  "name": "@itwin/appui-layout-react",
  "version": "4.0.0-dev.1",
  "description": "iTwin.js Nine-zone React UI components",
  "main": "lib/cjs/appui-layout-react.js",
  "module": "lib/esm/appui-layout-react.js",
  "typings": "lib/cjs/appui-layout-react",
  "license": "MIT",
  "repository": {
    "type": "git",
    "url": "https://github.com/iTwin/appui/tree/master/ui/appui-layout-react"
  },
  "scripts": {
    "build": "npm run -s build:cjs",
    "copy:cjs": "cpx \"./src/**/*.{*css,svg}\" \"./lib/cjs\"",
    "copy:esm": "cpx \"./src/**/*.{*css,svg}\" \"./lib/esm\"",
    "build:ci": "npm run -s build && npm run -s build:esm",
    "build:cjs": "npm run -s copy:cjs && tsc 1>&2 --outDir lib/cjs",
    "build:esm": "npm run -s copy:esm && tsc 1>&2 --module ES2020 --outDir lib/esm",
    "clean": "rimraf lib .rush/temp/package-deps*.json",
    "cover": "nyc npm -s test",
    "docs": "npm run -s docs:typedoc",
    "docs:typedoc": "betools docs --includes=../../generated-docs/extract --json=../../generated-docs/ui/appui-layout-react/file.json --excludeGlob=**/declarations.d.ts --tsIndexFile=./appui-layout-react.ts --onlyJson",
    "extract-api": "betools extract-api --entry=appui-layout-react",
    "lint": "eslint -f visualstudio \"./src/**/*.{ts,tsx}\" 1>&2",
    "test": "mocha --config ../.mocharc.json \"./lib/cjs/test/**/*.test.js\"",
    "test:watch": "npm -s test -- --reporter min --watch-extensions ts,tsx --watch"
  },
  "keywords": [
    "Bentley",
    "BIM",
    "iModel"
  ],
  "author": {
    "name": "Bentley Systems, Inc.",
    "url": "http://www.bentley.com"
  },
  "peerDependencies": {
    "@itwin/appui-abstract": "workspace:^4.0.0-dev.1",
<<<<<<< HEAD
    "@itwin/core-bentley": "workspace:^3.4.0-dev.14",
=======
    "@itwin/core-bentley": "^3.3.0",
>>>>>>> 9722abad
    "@itwin/core-react": "workspace:^4.0.0-dev.1",
    "react": "^17.0.0",
    "react-dom": "^17.0.0"
  },
  "//devDependencies": [
    "NOTE: All peerDependencies should also be listed as devDependencies since peerDependencies are not considered by npm install",
    "NOTE: All tools used by scripts in this package must be listed as devDependencies"
  ],
  "devDependencies": {
    "@itwin/appui-abstract": "workspace:*",
    "@itwin/build-tools": "^3.3.0",
    "@itwin/core-bentley": "^3.3.0",
    "@itwin/core-react": "workspace:*",
    "@itwin/eslint-plugin": "^3.3.0",
    "@testing-library/react": "^12.0.0",
    "@testing-library/react-hooks": "^7.0.2",
    "@types/chai": "4.3.1",
    "@types/chai-as-promised": "^7",
    "@types/chai-jest-snapshot": "^1.3.0",
    "@types/chai-spies": "^1.0.0",
    "@types/enzyme": "3.9.3",
    "@types/lodash": "^4.14.0",
    "@types/mocha": "^8.2.2",
    "@types/node": "16.11.59",
    "@types/react": "^17.0.37",
    "@types/react-dom": "^17.0.0",
    "@types/react-transition-group": "^4.4.4",
    "@types/sinon": "^9.0.0",
    "@types/uuid": "^7.0.2",
    "chai": "^4.1.2",
    "chai-as-promised": "^7",
    "chai-jest-snapshot": "^2.0.0",
    "chai-spies": "1.0.0",
    "cpx2": "^3.0.0",
    "enzyme": "3.10.0",
    "@wojtekmaj/enzyme-adapter-react-17": "^0.6.3",
    "enzyme-to-json": "^3.3.4",
    "eslint": "^7.11.0",
    "ignore-styles": "^5.0.1",
    "jsdom": "^19.0.0",
    "jsdom-global": "3.0.2",
    "mocha": "^10.0.0",
    "nyc": "^15.1.0",
    "raf": "^3.4.0",
    "react": "^17.0.0",
    "react-dom": "^17.0.0",
    "rimraf": "^3.0.2",
    "sinon": "^9.0.2",
    "sinon-chai": "^3.2.0",
    "ts-node": "^10.8.2",
    "typemoq": "^2.1.0",
    "typescript": "~4.4.0",
    "xmlhttprequest": "^1.8.0"
  },
  "//dependencies": [
    "NOTE: these dependencies should be only for things that DO NOT APPEAR IN THE API",
    "NOTE: core-frontend should remain UI technology agnostic, so no react/angular dependencies are allowed"
  ],
  "dependencies": {
    "@itwin/itwinui-css": "0.x",
    "@itwin/itwinui-react": "~1.42.0",
    "classnames": "^2.3.1",
    "immer": "9.0.6",
    "lodash": "^4.17.10",
    "react-transition-group": "^4.4.2",
    "uuid": "^7.0.3"
  },
  "nyc": {
    "extends": "./node_modules/@itwin/build-tools/.nycrc",
    "require": [
      "ignore-styles",
      "jsdom-global/register",
      "source-map-support/register",
      "ts-node/register"
    ],
    "check-coverage": true,
    "statements": 100,
    "branches": 100,
    "functions": 100,
    "lines": 100
  },
  "eslintConfig": {
    "plugins": [
      "@itwin",
      "jsx-a11y"
    ],
    "extends": [
      "plugin:@itwin/ui",
      "plugin:@itwin/jsdoc"
    ],
    "rules": {
      "deprecation/deprecation": "off"
    }
  }
}<|MERGE_RESOLUTION|>--- conflicted
+++ resolved
@@ -37,11 +37,7 @@
   },
   "peerDependencies": {
     "@itwin/appui-abstract": "workspace:^4.0.0-dev.1",
-<<<<<<< HEAD
-    "@itwin/core-bentley": "workspace:^3.4.0-dev.14",
-=======
     "@itwin/core-bentley": "^3.3.0",
->>>>>>> 9722abad
     "@itwin/core-react": "workspace:^4.0.0-dev.1",
     "react": "^17.0.0",
     "react-dom": "^17.0.0"
