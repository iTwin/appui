--- conflicted
+++ resolved
@@ -1,10 +1,6 @@
 {
   "name": "@itwin/core-react",
-<<<<<<< HEAD
-  "version": "4.0.0-dev.9",
-=======
   "version": "4.0.0-dev.10",
->>>>>>> 9ebee468
   "description": "iTwin.js UI core components",
   "main": "lib/cjs/core-react.js",
   "module": "lib/esm/core-react.js",
@@ -44,13 +40,8 @@
     "url": "http://www.bentley.com"
   },
   "peerDependencies": {
-<<<<<<< HEAD
-    "@itwin/appui-abstract": "workspace:^4.0.0-dev.9",
-    "@itwin/core-bentley": "^3.5.1",
-=======
     "@itwin/appui-abstract": "workspace:^4.0.0-dev.10",
     "@itwin/core-bentley": "^3.6.0",
->>>>>>> 9ebee468
     "react": "^17.0.0",
     "react-dom": "^17.0.0"
   },
