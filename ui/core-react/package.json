{
  "name": "@itwin/core-react",
  "version": "4.0.0-dev.1",
  "description": "iTwin.js UI core components",
  "main": "lib/cjs/core-react.js",
  "module": "lib/esm/core-react.js",
  "typings": "lib/cjs/core-react",
  "license": "MIT",
  "repository": {
    "type": "git",
    "url": "https://github.com/iTwin/appui/tree/master/ui/core-react"
  },
  "scripts": {
    "build": "npm run -s copy:locale && npm run -s build:cjs",
    "build:ci": "npm run -s build && npm run -s build:esm",
    "build:cjs": "tsc 1>&2 --outDir lib/cjs && npm run -s copy:cjs",
    "build:esm": "tsc 1>&2 --module ES2020 --outDir lib/esm && npm run -s copy:esm",
    "copy:cjs": "cpx \"./src/**/*.{*css,svg}\" ./lib/cjs",
    "copy:esm": "cpx \"./src/**/*.{*css,svg}\" ./lib/esm",
    "copy:locale": "cpx \"./public/**/*\" ./lib/public",
    "pseudolocalize": "betools pseudolocalize --englishDir ./public/locales/en --out ./public/locales/en-PSEUDO",
    "clean": "rimraf lib .rush/temp/package-deps*.json",
    "cover": "nyc npm -s test",
    "docs": "betools docs --includes=../../generated-docs/extract --json=../../generated-docs/ui/core-react/file.json --tsIndexFile=./core-react.ts --onlyJson --excludeGlob=**/declarations.d.ts",
    "lint": "eslint -f visualstudio \"./src/**/*.{ts,tsx}\" 1>&2",
    "extract-api": "betools extract-api --entry=core-react",
    "test": "mocha --config ../.mocharc.json \"./lib/cjs/test/**/*.test.js\"",
    "test:watch": "npm -s test -- --reporter min --watch-extensions ts,tsx --watch"
  },
  "keywords": [
    "Bentley",
    "BIM",
    "iModel",
    "digital-twin",
    "iTwin"
  ],
  "author": {
    "name": "Bentley Systems, Inc.",
    "url": "http://www.bentley.com"
  },
  "peerDependencies": {
    "@itwin/appui-abstract": "workspace:^4.0.0-dev.1",
<<<<<<< HEAD
    "@itwin/core-bentley": "workspace:^3.4.0-dev.14",
=======
    "@itwin/core-bentley": "^3.3.0",
>>>>>>> 9722abad
    "react": "^17.0.0",
    "react-dom": "^17.0.0"
  },
  "//devDependencies": [
    "NOTE: All peerDependencies should also be listed as devDependencies since peerDependencies are not considered by npm install",
    "NOTE: All tools used by scripts in this package must be listed as devDependencies"
  ],
  "devDependencies": {
    "@itwin/appui-abstract": "workspace:*",
    "@itwin/build-tools": "^3.3.0",
    "@itwin/core-bentley": "^3.3.0",
    "@itwin/core-common": "^3.3.0",
    "@itwin/core-geometry": "^3.3.0",
    "@itwin/core-i18n": "^3.3.0",
    "@itwin/eslint-plugin": "^3.3.0",
    "@testing-library/dom": "^8.11.2",
    "@testing-library/react": "^12.0.0",
    "@testing-library/react-hooks": "^7.0.2",
    "@testing-library/user-event": "^14.4.2",
    "@types/chai": "4.3.1",
    "@types/chai-as-promised": "^7",
    "@types/chai-spies": "^1.0.0",
    "@types/dompurify": "^2.0.3",
    "@types/lodash": "^4.14.0",
    "@types/mocha": "^8.2.2",
    "@types/node": "16.11.59",
    "@types/react": "^17.0.37",
    "@types/react-autosuggest": "10.1.2",
    "@types/react-dom": "^17.0.0",
    "@types/react-select": "3.0.26",
    "@types/sinon": "^9.0.0",
    "@types/sinon-chai": "^3.2.0",
    "chai": "^4.1.2",
    "chai-as-promised": "^7",
    "chai-spies": "1.0.0",
    "cpx2": "^3.0.0",
    "eslint": "^7.11.0",
    "ignore-styles": "^5.0.1",
    "jsdom": "^19.0.0",
    "jsdom-global": "3.0.2",
    "mocha": "^10.0.0",
    "nyc": "^15.1.0",
    "raf": "^3.4.0",
    "react": "^17.0.0",
    "react-dom": "^17.0.0",
    "react-test-renderer": "^17.0.0",
    "rimraf": "^3.0.2",
    "sinon": "^9.0.2",
    "sinon-chai": "^3.2.0",
    "ts-node": "^10.8.2",
    "typemoq": "^2.1.0",
    "typescript": "~4.4.0"
  },
  "//dependencies": [
    "NOTE: these dependencies should be only for things that DO NOT APPEAR IN THE API",
    "NOTE: core-frontend should remain UI technology agnostic, so no react/angular dependencies are allowed"
  ],
  "dependencies": {
    "@bentley/icons-generic-webfont": "^1.0.15",
    "@itwin/itwinui-css": "0.x",
    "@itwin/itwinui-react": "~1.42.0",
    "classnames": "^2.3.1",
    "dompurify": "^2.0.12",
    "lodash": "^4.17.10",
    "react-autosuggest": "^10.1.0",
    "react-select": "3.2.0",
    "resize-observer-polyfill": "1.5.1"
  },
  "nyc": {
    "extends": "./node_modules/@itwin/build-tools/.nycrc",
    "require": [
      "ignore-styles",
      "jsdom-global/register",
      "source-map-support/register",
      "ts-node/register"
    ],
    "check-coverage": true,
    "statements": 100,
    "branches": 100,
    "functions": 100,
    "lines": 100
  },
  "eslintConfig": {
    "plugins": [
      "@itwin"
    ],
    "extends": [
      "plugin:@itwin/ui",
      "plugin:@itwin/jsdoc"
    ]
  }
}<|MERGE_RESOLUTION|>--- conflicted
+++ resolved
@@ -40,11 +40,7 @@
   },
   "peerDependencies": {
     "@itwin/appui-abstract": "workspace:^4.0.0-dev.1",
-<<<<<<< HEAD
-    "@itwin/core-bentley": "workspace:^3.4.0-dev.14",
-=======
     "@itwin/core-bentley": "^3.3.0",
->>>>>>> 9722abad
     "react": "^17.0.0",
     "react-dom": "^17.0.0"
   },
