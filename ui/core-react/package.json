--- conflicted
+++ resolved
@@ -100,17 +100,10 @@
     "NOTE: core-frontend should remain UI technology agnostic, so no react/angular dependencies are allowed"
   ],
   "dependencies": {
-<<<<<<< HEAD
-    "@bentley/icons-generic-webfont": "^1.0.15",
+    "@bentley/icons-generic": "^1.0.34",
     "@itwin/itwinui-react": "^2.5.0",
     "@itwin/itwinui-variables": "^2.0.0",
-=======
-    "@bentley/icons-generic": "^1.0.34",
-    "@itwin/itwinui-css": "0.x",
-    "@itwin/itwinui-variables": "^1.0.0",
-    "@itwin/itwinui-react": "~1.42.0",
     "@itwin/itwinui-icons-react": "^1.8.0",
->>>>>>> 0436c365
     "classnames": "2.3.1",
     "dompurify": "^2.0.12",
     "lodash": "^4.17.10",
