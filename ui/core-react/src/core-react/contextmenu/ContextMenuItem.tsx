/*---------------------------------------------------------------------------------------------
 * Copyright (c) Bentley Systems, Incorporated. All rights reserved.
 * See LICENSE.md in the project root for license terms and full copyright notice.
 *--------------------------------------------------------------------------------------------*/
/** @packageDocumentation
 * @module ContextMenu
 */

import * as React from "react";
import classnames from "classnames";
import type { BadgeType } from "@itwin/appui-abstract";
import { ConditionalBooleanValue, SpecialKey } from "@itwin/appui-abstract";
import type { CommonProps } from "../utils/Props";
import type { ContextMenu } from "./ContextMenu";
import { BadgeUtilities } from "../badge/BadgeUtilities";
import { TildeFinder } from "./TildeFinder";
import type { IconSpec } from "../icons/IconComponent";
import { Icon } from "../icons/IconComponent";

/** Properties for the [[ContextMenuItem]] component
 * @public
 */
export interface ContextMenuItemProps
  extends Omit<React.AllHTMLAttributes<HTMLDivElement>, "disabled" | "hidden">,
    CommonProps {
  onSelect?: (event: any) => any;
  /** @internal */
  onHotKeyParsed?: (hotKey: string) => void;
  /** Icon to display in the left margin. */
  icon?: IconSpec;
  /** Disables any onSelect calls, hover/keyboard highlighting, and grays item. */
  disabled?: boolean | ConditionalBooleanValue;
  /** Indicates whether the item is visible or hidden. The default is for the item to be visible. */
  hidden?: boolean | ConditionalBooleanValue;
  /** Badge to be overlaid on the item. */
  badgeType?: BadgeType;
  /** Icon to display in the right margin. */
  iconRight?: IconSpec;
  /** Hide the icon container. This can be used to eliminate space used to display an icon at the left of the menu item. */
  hideIconContainer?: boolean;
  /** @internal */
  onHover?: () => any;
  /* @internal */
  isSelected?: boolean;
  /** @internal */
  parentMenu?: ContextMenu;
}

/** @internal */
interface ContextMenuItemState {
  hotKey?: string;
}

/**
 * Menu Item class for use within a [[ContextMenu]] component.
 * @public
 */
export class ContextMenuItem extends React.PureComponent<
  ContextMenuItemProps,
  ContextMenuItemState
> {
  private _root: HTMLElement | null = null;
  private _lastChildren: React.ReactNode;
  private _parsedChildren: React.ReactNode;
  /** @internal */
  public static defaultProps: Partial<ContextMenuItemProps> = {
    disabled: false,
    hidden: false,
    isSelected: false,
  };
  constructor(props: ContextMenuItemProps) {
    super(props);
  }
  /** @internal */
  public override readonly state: Readonly<ContextMenuItemState> = {};
<<<<<<< HEAD
  public override render(): React.ReactElement {
    // eslint-disable-next-line @typescript-eslint/no-unused-vars
=======
  public override render(): JSX.Element {
>>>>>>> cb63587f
    const {
      onClick,
      className,
      style,
      onSelect,
      icon,
      disabled,
      hidden,
      onHover,
      isSelected,
      parentMenu,
      onHotKeyParsed,
      badgeType,
      iconRight,
      hideIconContainer,
      ...props
    } = this.props;
    const badge = BadgeUtilities.getComponentForBadgeType(badgeType);
    const isDisabled = ConditionalBooleanValue.getValue(disabled);
    const isHidden = ConditionalBooleanValue.getValue(hidden);

    if (this._lastChildren !== this.props.children) {
      this._parsedChildren = TildeFinder.findAfterTilde(
        this.props.children
      ).node;
      this._lastChildren = this.props.children;
    }

    return (
      <div
        {...props}
        ref={(el) => {
          this._root = el;
        }}
        onClick={this._handleClick}
        style={style}
        onFocus={this._handleFocus}
        onKeyUp={this._handleKeyUp}
        onMouseOver={this._handleMouseOver}
        data-testid={"core-context-menu-item"}
        className={classnames(
          "core-context-menu-item",
          className,
          isDisabled && "core-context-menu-disabled",
          isHidden && "core-context-menu-hidden",
          isSelected && "core-context-menu-is-selected"
        )}
        role="menuitem"
        tabIndex={isSelected ? 0 : -1}
        aria-disabled={isDisabled}
        aria-hidden={isHidden}
      >
        {!hideIconContainer && (
          <div className="core-context-menu-icon">
            {icon !== undefined && <Icon iconSpec={icon} />}
          </div>
        )}
        <div className={"core-context-menu-content"}>
          {this._parsedChildren}
        </div>
        {iconRight && (
          <div
            className={classnames(
              "core-context-menu-icon",
              "core-context-menu-icon-right"
            )}
          >
            <Icon iconSpec={iconRight} />
          </div>
        )}
        {badge && <div className="core-context-menu-badge">{badge}</div>}
      </div>
    );
  }

  public override componentDidMount() {
    this._updateHotkey(this.props.children);
  }

  public override componentDidUpdate(prevProps: ContextMenuItemProps) {
    if (this.props.children !== prevProps.children) {
      this._updateHotkey(this.props.children);
    }
  }

  private _updateHotkey = (node: React.ReactNode) => {
    let hotKey: string | undefined;
    const isDisabled = ConditionalBooleanValue.getValue(this.props.disabled);
    const isHidden = ConditionalBooleanValue.getValue(this.props.hidden);
    if (!isDisabled && !isHidden)
      hotKey = TildeFinder.findAfterTilde(node).character;
    else hotKey = undefined;
    if (hotKey && hotKey !== this.state.hotKey) {
      this.setState({ hotKey });
      if (this.props.onHotKeyParsed) this.props.onHotKeyParsed(hotKey);
    }
  };

  private _handleFocus = (event: React.FocusEvent<HTMLDivElement>) => {
    event.stopPropagation();
  };

  private _handleMouseOver = (_event: React.MouseEvent<HTMLDivElement>) => {
    // istanbul ignore else
    if (
      this._root &&
      this._root.style.visibility !== "hidden" &&
      this.props.onHover
    ) {
      this.props.onHover();
    }
  };

  public select = () => {
    // istanbul ignore else
    if (this._root) {
      this._root.click();
      if (this.props.parentMenu && this.props.parentMenu.props.parentSubmenu)
        this.props.parentMenu.props.parentSubmenu.close(true);
    }
  };

  private _handleClick = (event: React.MouseEvent<HTMLDivElement>) => {
    const isDisabled = ConditionalBooleanValue.getValue(this.props.disabled);
    if (isDisabled) return;

    if (this.props.onClick) this.props.onClick(event);
    if (this.props.onSelect) this.props.onSelect(event);
  };

  private _handleKeyUp = (event: React.KeyboardEvent<HTMLDivElement>) => {
    const isDisabled = ConditionalBooleanValue.getValue(this.props.disabled);
    if (
      event.key === SpecialKey.Enter &&
      this.props.onSelect !== undefined &&
      !isDisabled
    ) {
      this.props.onSelect(event);
    }
  };
}<|MERGE_RESOLUTION|>--- conflicted
+++ resolved
@@ -73,12 +73,8 @@
   }
   /** @internal */
   public override readonly state: Readonly<ContextMenuItemState> = {};
-<<<<<<< HEAD
   public override render(): React.ReactElement {
     // eslint-disable-next-line @typescript-eslint/no-unused-vars
-=======
-  public override render(): JSX.Element {
->>>>>>> cb63587f
     const {
       onClick,
       className,
