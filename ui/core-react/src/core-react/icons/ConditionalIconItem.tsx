--- conflicted
+++ resolved
@@ -30,21 +30,6 @@
     this._value = value;
   }
 
-<<<<<<< HEAD
-  /** A work-around for instanceOf
-   * @internal
-   */
-  public static isConditionalIconItem(item: any): item is ConditionalIconItem {
-    if (!item || typeof item !== "object") return false;
-    const itemPrototype = Object.getPrototypeOf(item);
-
-    if (itemPrototype.constructor.name !== "ConditionalIconItem") return false;
-
-    return true;
-  }
-
-=======
->>>>>>> 8ebfb088
   /** The current IconSpec according to conditions */
   public get value(): IconSpec {
     if (undefined !== this._value) return this._value;
