--- conflicted
+++ resolved
@@ -267,9 +267,6 @@
  * observing element in pop-out/child windows.
  *  @public
  */
-<<<<<<< HEAD
-export function ElementResizeObserver({ watchedElement, render }: { watchedElement: HTMLElement | null, render: (props: RenderPropsArgs) => React.JSX.Element }) {
-=======
 export function ElementResizeObserver({
   watchedElement,
   render,
@@ -277,7 +274,6 @@
   watchedElement: HTMLElement | null;
   render: (props: RenderPropsArgs) => JSX.Element;
 }) {
->>>>>>> 0fb31c4b
   const [width, height] = useLayoutResizeObserver(watchedElement);
   return render({ width, height });
 }
