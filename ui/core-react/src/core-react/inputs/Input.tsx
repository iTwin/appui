--- conflicted
+++ resolved
@@ -82,8 +82,4 @@
 /** Basic text input, is a wrapper for the `<input type="text">` HTML element.
  * @internal
  */
-<<<<<<< HEAD
-export const Input: (props: InputProps) => React.JSX.Element | null = ForwardRefInput;  // eslint-disable-line deprecation/deprecation
-=======
-export const Input: (props: InputProps) => JSX.Element | null = ForwardRefInput;
->>>>>>> 0fb31c4b
+export const Input: (props: InputProps) => JSX.Element | null = ForwardRefInput;