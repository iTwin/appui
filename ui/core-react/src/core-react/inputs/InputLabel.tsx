--- conflicted
+++ resolved
@@ -44,12 +44,6 @@
  * @public
  */
 export class InputLabel extends React.PureComponent<InputLabelProps> {
-<<<<<<< HEAD
-  public override render(): React.JSX.Element {
-    const { label, status, className, style,
-      labelClassName, labelStyle,
-      message, messageClassName, messageStyle } = this.props;
-=======
   public override render(): JSX.Element {
     const {
       label,
@@ -62,7 +56,6 @@
       messageClassName,
       messageStyle,
     } = this.props;
->>>>>>> 0fb31c4b
 
     return (
       <label
