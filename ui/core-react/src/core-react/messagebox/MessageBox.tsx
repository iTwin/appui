/*---------------------------------------------------------------------------------------------
 * Copyright (c) Bentley Systems, Incorporated. All rights reserved.
 * See LICENSE.md in the project root for license terms and full copyright notice.
 *--------------------------------------------------------------------------------------------*/
/** @packageDocumentation
 * @module Dialog
 */

import "./MessageBox.scss";
import classnames from "classnames";
import * as React from "react";
import type { DialogButtonDef } from "@itwin/appui-abstract";
import { MessageSeverity } from "@itwin/appui-abstract";
import { Dialog } from "../dialog/Dialog";
import type { CommonProps } from "../utils/Props";
import {
  SvgHelpCircular,
  SvgHelpCircularHollow,
  SvgInfoCircular,
  SvgInfoCircularHollow,
  SvgStatusError,
  SvgStatusErrorHollow,
  SvgStatusRejected,
  SvgStatusRejectedHollow,
  SvgStatusSuccess,
  SvgStatusSuccessHollow,
  SvgStatusWarning,
} from "@itwin/itwinui-icons-react";
import type { IconSpec } from "../icons/IconComponent";
import { Icon } from "../icons/IconComponent";

/** Properties for the [[MessageBox]] component
 * @public
 */
export interface MessageBoxProps extends CommonProps {
  /** Severity of MessageBox */
  severity: MessageSeverity;
  /** whether to show dialog or not */
  opened: boolean;
  /** List of [[DialogButtonDef]] objects specifying buttons and associated onClick events */
  buttonCluster: DialogButtonDef[];
  /** Title to show in title bar of dialog  */
  title?: string | React.JSX.Element;
  /** onClick event for X button for dialog */
  onClose?: () => void;
  /** 'keyup' event for <Esc> key */
  onEscape?: () => void;
  /** minimum width that the dialog may be resized to. Default: 400 */
  minWidth?: number;
  /** minimum height that the dialog may be resized to. Default: 400 */
  minHeight?: number;
  /** initial width of dialog.
   * Displayed in px if value is a number, otherwise displayed in specified CSS unit.
   * Default: "50%"
   */
  width?: string | number;
  /** initial height of dialog.
   * Displayed in px if value is a number, otherwise displayed in specified CSS unit.
   * Default: ""
   */
  height?: string | number;
  /** Whether to show background overlay. Default: true */
  modal?: boolean;
  /** Custom CSS class name for the content */
  contentClassName?: string;
  /** Custom CSS Style for the content */
  contentStyle?: React.CSSProperties;
  /** Message content */
  children?: React.ReactNode;
}

/** Message Box React component.
 * @public
 */
export class MessageBox extends React.PureComponent<MessageBoxProps> {
  public static defaultProps: Partial<MessageBoxProps> = {
    minWidth: 400,
    minHeight: 400,
    width: "512px",
    modal: true,
  };

  public override render(): React.JSX.Element {
    return (
      <Dialog
        title={this.props.title}
        buttonCluster={this.props.buttonCluster}
        opened={this.props.opened}
        width={this.props.width}
        onClose={this.props.onClose}
        onEscape={this.props.onEscape}
        modal={this.props.modal}
        className={this.props.className}
        style={this.props.style}
      >
        <MessageContainer
          severity={this.props.severity}
          className={this.props.contentClassName}
          style={this.props.contentStyle}
        >
          {this.props.children}
        </MessageContainer>
      </Dialog>
    );
  }
}

/** Properties for the [[MessageContainer]] component
 * @public
 */
export interface MessageContainerProps extends CommonProps {
  severity: MessageSeverity;
  /** Message Content */
  children?: React.ReactNode;
}

/** Message Container React component.
 * @public
 */
export class MessageContainer extends React.PureComponent<MessageContainerProps> {
  /** Returns the class name associated with the WebFont icon corresponding to the MessageSeverity.
   * @param severity MessageSeverity
   * @param _hollow @deprecated in 4.0. Ignored.
   * @deprecated in 4.0. Please use getIcon method
   */
  /* istanbul ignore next */
  public static getIconClassName(
    severity: MessageSeverity,
    _hollow?: boolean
  ): string {
    let iconClassName = "";

    switch (severity) {
      case MessageSeverity.None:
        iconClassName = "";
        break;
      case MessageSeverity.Success:
        iconClassName = "core-message-box-success";
        break;
      case MessageSeverity.Information:
        iconClassName = "core-message-box-information";
        break;
      case MessageSeverity.Question:
        iconClassName = "core-message-box-question";
        break;
      case MessageSeverity.Warning:
        iconClassName = "core-message-box-warning"; // TODO - need icon-status-warning-hollow icon
        break;
      case MessageSeverity.Error:
        iconClassName = "core-message-box-error";
        break;
      case MessageSeverity.Fatal:
        iconClassName = "core-message-box-fatal";
        break;
    }

    return iconClassName;
  }

  /** Returns the React icon corresponding to the MessageSeverity.
   * @param severity MessageSeverity
   * @param hollow set to true to return the hollow form of the icon.
   * @returns IconSpec
   */
  /* ignore for unit tests and replace with visual testing */
  /* istanbul ignore next */
  public static getIcon(severity: MessageSeverity, hollow?: boolean): IconSpec {
    let iconSpec: IconSpec = "";
    switch (severity) {
      case MessageSeverity.None:
        iconSpec = "";
        break;
      case MessageSeverity.Success:
        iconSpec = hollow ? <SvgStatusSuccessHollow /> : <SvgStatusSuccess />;
        break;
      case MessageSeverity.Information:
        iconSpec = hollow ? <SvgInfoCircularHollow /> : <SvgInfoCircular />;
        break;
      case MessageSeverity.Question:
        iconSpec = hollow ? <SvgHelpCircularHollow /> : <SvgHelpCircular />;
        break;
      case MessageSeverity.Warning:
        iconSpec = <SvgStatusWarning />; // TODO - need icon-status-warning-hollow icon
        break;
      case MessageSeverity.Error:
        iconSpec = hollow ? <SvgStatusErrorHollow /> : <SvgStatusError />;
        break;
      case MessageSeverity.Fatal:
        iconSpec = hollow ? <SvgStatusRejectedHollow /> : <SvgStatusRejected />;
        break;
    }
    return iconSpec;
  }

<<<<<<< HEAD
  public override render(): React.JSX.Element {
    const iconClassName = classnames(
      "icon",
      "core-message-box-icon"
    );
=======
  public override render(): JSX.Element {
    const iconClassName = classnames("icon", "core-message-box-icon");
>>>>>>> 0fb31c4b

    const iconSpec = MessageContainer.getIcon(this.props.severity);

    return (
      <div className="core-message-box-container">
        <div className={iconClassName}>
          <Icon iconSpec={iconSpec} />
        </div>
        <div
          className={classnames(
            "core-message-box-content",
            this.props.className
          )}
          style={this.props.style}
        >
          {this.props.children}
        </div>
      </div>
    );
  }
}<|MERGE_RESOLUTION|>--- conflicted
+++ resolved
@@ -192,16 +192,8 @@
     return iconSpec;
   }
 
-<<<<<<< HEAD
-  public override render(): React.JSX.Element {
-    const iconClassName = classnames(
-      "icon",
-      "core-message-box-icon"
-    );
-=======
   public override render(): JSX.Element {
     const iconClassName = classnames("icon", "core-message-box-icon");
->>>>>>> 0fb31c4b
 
     const iconSpec = MessageContainer.getIcon(this.props.severity);
 
