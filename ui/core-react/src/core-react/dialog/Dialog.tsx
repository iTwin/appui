--- conflicted
+++ resolved
@@ -390,85 +390,6 @@
         this.props.onModelessPointerDown(event, this.props.modelessId);
     }
   };
-<<<<<<< HEAD
-
-  private _handleStartResizeRight = (event: React.PointerEvent): void => {
-    event.preventDefault();
-    this.setState({ rightResizing: true });
-    const parentWindow = this.getParentWindow();
-    parentWindow.addEventListener("pointermove", this._handlePointerMove, true);
-  };
-
-  private _handleStartResizeDown = (event: React.PointerEvent): void => {
-    event.preventDefault();
-    this.setState({ downResizing: true });
-    const parentWindow = this.getParentWindow();
-    parentWindow.addEventListener("pointermove", this._handlePointerMove, true);
-  };
-
-  private _handleStartResizeDownRight = (event: React.PointerEvent): void => {
-    event.preventDefault();
-    this.setState({ downResizing: true, rightResizing: true });
-    const parentWindow = this.getParentWindow();
-    parentWindow.addEventListener("pointermove", this._handlePointerMove, true);
-  };
-
-  private _handlePointerMove = (event: PointerEvent): void => {
-    // istanbul ignore next
-    if (!this.props.resizable || !this._containerRef.current) return;
-
-    const { minWidth, maxWidth, minHeight, maxHeight } = this.props;
-    let { x, y, width, height } = this.state;
-
-    // istanbul ignore else
-    if (x === undefined) {
-      // if x is undefined, so is y, width, and height
-      const rect = this._containerRef.current.getBoundingClientRect();
-      (width = rect.width),
-        (height = rect.height),
-        (x = rect.left),
-        (y = rect.top);
-    }
-
-    if (this.state.rightResizing) {
-      const pointerX = event.clientX;
-      width = pointerX - x;
-      // istanbul ignore else
-      if (typeof minWidth === "number") width = Math.max(width, minWidth);
-      if (maxWidth !== undefined && typeof maxWidth === "number")
-        width = Math.min(width, maxWidth);
-    }
-
-    if (this.state.downResizing) {
-      const pointerY = event.clientY;
-      height = pointerY - y!;
-      // istanbul ignore else
-      if (typeof minHeight === "number") height = Math.max(height, minHeight);
-      if (maxHeight !== undefined && typeof maxHeight === "number")
-        height = Math.min(height, maxHeight);
-    }
-
-    this.setState({ width, height });
-  };
-
-  private _handlePointerUp = (_event: PointerEvent): void => {
-    if (!this.props.resizable) return;
-
-    // istanbul ignore else
-    if (this._containerRef.current) {
-      this.setState({
-        rightResizing: false,
-        downResizing: false,
-      });
-    }
-
-    const parentWindow = this.getParentWindow();
-    parentWindow.removeEventListener(
-      "pointermove",
-      this._handlePointerMove,
-      true
-    );
-  };
 }
 
 /**
@@ -542,6 +463,4 @@
     );
   });
   return buttons;
-=======
->>>>>>> 8c9b9b49
 }