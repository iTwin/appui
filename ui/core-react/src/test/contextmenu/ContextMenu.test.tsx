/*---------------------------------------------------------------------------------------------
 * Copyright (c) Bentley Systems, Incorporated. All rights reserved.
 * See LICENSE.md in the project root for license terms and full copyright notice.
 *--------------------------------------------------------------------------------------------*/
import * as React from "react";
import { ConditionalBooleanValue } from "@itwin/appui-abstract";
import { render, screen } from "@testing-library/react";
import {
  BadgeType,
  ContextMenu,
  ContextMenuDirection,
  ContextMenuDivider,
  ContextMenuItem,
  ContextSubMenu,
  GlobalContextMenu,
} from "../../core-react";
import { TildeFinder } from "../../core-react/contextmenu/TildeFinder";
import { classesFromElement } from "../TestUtils";
import userEvent from "@testing-library/user-event";

describe("ContextMenu", () => {
  let theUserTo: ReturnType<typeof userEvent.setup>;
  beforeEach(() => {
    theUserTo = userEvent.setup();
  });

  describe("<ContextMenu />", () => {
    it("renders open correctly", () => {
      const component = render(<ContextMenu opened={true} />);
      expect(component.getByTestId("core-context-menu-container")).to.exist;
      expect(
        component.getByTestId("core-context-menu-container").className
      ).to.contain("opened");
    });
    it("renders close correctly", () => {
      const component = render(<ContextMenu opened={false} />);
      expect(
        component.getByTestId("core-context-menu-container").className
      ).to.not.contain("opened");
    });
    it("renders with ContextMenuItem correctly", () => {
      const component = render(
        <ContextMenu opened={true}>
          <ContextMenuItem> Test </ContextMenuItem>
        </ContextMenu>
      );
      expect(component.getByTestId("core-context-menu-item")).to.exist;
    });
    it("renders with text children correctly", () => {
      const component = render(<ContextMenu opened={true}>Test</ContextMenu>);
      expect(component.queryByTestId("core-context-menu-item")).to.not.exist;
      expect(component.getByText("Test")).to.exist;
    });
    it("renders with non MenuItem children correctly", () => {
      const component = render(
        <ContextMenu opened={true}>
          <div data-testid="core-context-menu-test-div">Test</div>
        </ContextMenu>
      );
      expect(component.getByTestId("core-context-menu-test-div")).to.exist;
    });
    it("should call onOutsideClick on window mouseup", () => {
      const spy = vi.fn();
      render(
        <ContextMenu opened={true} onOutsideClick={spy}>
          <ContextMenuItem> Test </ContextMenuItem>
        </ContextMenu>
      );

      const mouseUp = new MouseEvent("mouseup");
      vi.spyOn(mouseUp, "target", "get").mockReturnValue(
        document.createElement("div")
      );
      window.dispatchEvent(mouseUp);

      expect(spy).toHaveBeenCalled();
    });
    it("should not call onOutsideClick on window mouseup if closed", () => {
      const spy = vi.fn();
      render(
        <ContextMenu onOutsideClick={spy}>
          <ContextMenuItem> Test </ContextMenuItem>
        </ContextMenu>
      );

      const mouseUp = new MouseEvent("mouseup");
      vi.spyOn(mouseUp, "target", "get").mockReturnValue(
        document.createElement("div")
      );
      window.dispatchEvent(mouseUp);

      expect(spy).not.toBeCalled();
    });
    it("should support selectedIndex", () => {
      const component = render(
        <ContextMenu selectedIndex={0}>
          <ContextMenuItem> Test 1 </ContextMenuItem>
          <ContextMenuItem> Test 2 </ContextMenuItem>
        </ContextMenu>
      );

      let items = component.getAllByTestId("core-context-menu-item");
      let idx = items.findIndex(
        (value) => value.className.indexOf("is-selected") !== -1
      );
      expect(idx).to.equal(0);

      component.rerender(
        <ContextMenu selectedIndex={1}>
          <ContextMenuItem> Test 1 </ContextMenuItem>
          <ContextMenuItem> Test 2 </ContextMenuItem>
        </ContextMenu>
      );

      items = component.getAllByTestId("core-context-menu-item");
      idx = items.findIndex(
        (value) => value.className.indexOf("is-selected") !== -1
      );
      expect(idx).to.equal(1);
    });

    describe("Keyboard navigation", () => {
      it("should handle Escape press", async () => {
        const handleEsc = vi.fn();
        render(<ContextMenu opened={true} onEsc={handleEsc} />);
        await theUserTo.keyboard("{Escape}");
        expect(handleEsc).toHaveBeenCalledOnce();
      });
      it("should handle one-level Left press", async () => {
        const handleEsc = vi.fn();
        render(<ContextMenu opened={true} onEsc={handleEsc} />);
        await theUserTo.keyboard("{ArrowLeft}");
        expect(handleEsc).toHaveBeenCalledOnce();
      });
      it("should handle one-level select", async () => {
        const handleSelect = vi.fn();
        const targetSelect = vi.fn();
        render(
          <ContextMenu opened={true} onSelect={handleSelect}>
            <ContextMenuItem onSelect={targetSelect}>Item 1</ContextMenuItem>
          </ContextMenu>
        );
        await theUserTo.keyboard("{ArrowDown}{Enter}");
        expect(handleSelect).toHaveBeenCalledOnce();
        expect(targetSelect).toHaveBeenCalledOnce();
      });
      it("should handle one-level down arrow select", async () => {
        const handleSelect = vi.fn();
        const targetSelect = vi.fn();
        render(
          <ContextMenu opened={true} onSelect={handleSelect}>
            <ContextMenuItem onSelect={targetSelect}>Item 1</ContextMenuItem>
            <ContextMenuItem>Item 2</ContextMenuItem>
          </ContextMenu>
        );
        await theUserTo.keyboard("{ArrowDown}{ArrowDown}{ArrowDown}{Enter}");
        expect(handleSelect).toHaveBeenCalledOnce();
        expect(targetSelect).toHaveBeenCalledOnce();
      });
      it("should handle one-level up arrow select", async () => {
        const handleSelect = vi.fn();
        const targetSelect = vi.fn();
        render(
          <ContextMenu opened={true} onSelect={handleSelect}>
            <ContextMenuItem onSelect={targetSelect}>Item 1</ContextMenuItem>
            <ContextMenuItem>Item 2</ContextMenuItem>
          </ContextMenu>
        );
        await theUserTo.keyboard("{ArrowUp}{ArrowUp}{ArrowUp}{Enter}");
        expect(handleSelect).toHaveBeenCalledOnce();
        expect(targetSelect).toHaveBeenCalledOnce();
      });
      it("should handle multi-level right arrow then enter select", async () => {
        const handleSelect = vi.fn();
        const targetSelect = vi.fn();
        render(
          <ContextMenu opened={true} onSelect={handleSelect}>
            <ContextSubMenu label="Item 1">
              <ContextMenuItem>Item 1.1</ContextMenuItem>
              <ContextMenuItem onSelect={targetSelect}>
                Item 1.2
              </ContextMenuItem>
            </ContextSubMenu>
          </ContextMenu>
        );
        await theUserTo.keyboard("{ArrowDown}{ArrowRight}{ArrowDown}{Enter}");
        expect(handleSelect).toHaveBeenCalledOnce();
        expect(targetSelect).toHaveBeenCalledOnce();
      });
      it("should handle multi-level left arrow select", async () => {
        const handleSelect = vi.fn();
        const targetSelect = vi.fn();
        render(
          <ContextMenu opened={true} onSelect={handleSelect}>
            <ContextSubMenu label="Item 1">
              <ContextMenuItem>Item 1.1</ContextMenuItem>
              <ContextMenuItem>Item 1.2</ContextMenuItem>
            </ContextSubMenu>
            <ContextMenuItem onSelect={targetSelect}>Item 2</ContextMenuItem>
          </ContextMenu>
        );
        await theUserTo.keyboard(
          "{ArrowDown}{ArrowRight}{ArrowLeft}{ArrowDown}{Enter}"
        );
        expect(handleSelect).toHaveBeenCalledOnce();
        expect(targetSelect).toHaveBeenCalledOnce();
      });
      it("should select list item of hotkey", async () => {
        const onSelectFake = vi.fn();
        render(
          <ContextMenu opened={true}>
            <ContextMenuItem onSelect={onSelectFake}>
              ~First item
            </ContextMenuItem>
            <ContextMenuItem>~Second item</ContextMenuItem>
          </ContextMenu>
        );
        await theUserTo.keyboard("f");
        expect(onSelectFake).toHaveBeenCalledOnce();
      });
      it("should not select list item of hotkey if disabled", async () => {
        const onSelectFake = vi.fn();
        render(
          <ContextMenu opened={true}>
            <ContextMenuItem onSelect={onSelectFake} disabled={true}>
              ~First item
            </ContextMenuItem>
            <ContextMenuItem>~Second item</ContextMenuItem>
          </ContextMenu>
        );
        await theUserTo.keyboard("f");
        expect(onSelectFake).not.toBeCalled();
      });
      it("should not select list item of hotkey if hidden", async () => {
        const onSelectFake = vi.fn();
        render(
          <ContextMenu opened={true}>
            <ContextMenuItem onSelect={onSelectFake} hidden={true}>
              ~First item
            </ContextMenuItem>
            <ContextMenuItem>~Second item</ContextMenuItem>
          </ContextMenu>
        );
        await theUserTo.keyboard("f");
        expect(onSelectFake).not.toBeCalled();
      });
      it("should ignore next keyup when ignoreNextKeyUp=true", async () => {
        const onSelectFake = vi.fn();
        render(
          <ContextMenu opened={true} ignoreNextKeyUp={true}>
            <ContextMenuItem onSelect={onSelectFake}>
              ~First item
            </ContextMenuItem>
            <ContextMenuItem>~Second item</ContextMenuItem>
          </ContextMenu>
        );
        await theUserTo.keyboard("f");
        expect(onSelectFake).not.toBeCalled();
        await theUserTo.keyboard("f");
        expect(onSelectFake).toHaveBeenCalledOnce();
      });
      it("should select sub menu list item of hotkey", async () => {
        const onSelectFake = vi.fn();
        render(
          <ContextMenu opened={true}>
            <ContextSubMenu label="~First item" onSelect={onSelectFake}>
              <ContextMenuItem>~First first item</ContextMenuItem>
              <ContextMenuItem>~Second first item</ContextMenuItem>
            </ContextSubMenu>
            <ContextMenuItem>~Second item</ContextMenuItem>
          </ContextMenu>
        );
        await theUserTo.keyboard("f");
        expect(onSelectFake).toHaveBeenCalledOnce();
      });
      it("should not select sub menu list item of hotkey if disabled", async () => {
        const onSelectFake = vi.fn();
        render(
          <ContextMenu opened={true}>
            <ContextSubMenu
              label="~First item"
              onSelect={onSelectFake}
              disabled={true}
            >
              <ContextMenuItem>~First first item</ContextMenuItem>
              <ContextMenuItem>~Second first item</ContextMenuItem>
            </ContextSubMenu>
            <ContextMenuItem>~Second item</ContextMenuItem>
          </ContextMenu>
        );
        await theUserTo.keyboard("f");
        expect(onSelectFake).not.toBeCalled();
      });
      it("should not select sub menu list item of hotkey if hidden", async () => {
        const onSelectFake = vi.fn();
        render(
          <ContextMenu opened={true}>
            <ContextSubMenu
              label="~First item"
              onSelect={onSelectFake}
              hidden={true}
            >
              <ContextMenuItem>~First first item</ContextMenuItem>
              <ContextMenuItem>~Second first item</ContextMenuItem>
            </ContextSubMenu>
            <ContextMenuItem>~Second item</ContextMenuItem>
          </ContextMenu>
        );
        await theUserTo.keyboard("f");
        expect(onSelectFake).not.toBeCalled();
      });
      it("should find list item of hotkey", async () => {
        const onSelectFake = vi.fn();
        render(
          <ContextMenu opened={true} hotkeySelect={false}>
            <ContextMenuItem>~First item</ContextMenuItem>
            <ContextMenuItem onSelect={onSelectFake}>
              ~Second item
            </ContextMenuItem>
          </ContextMenu>
        );
        await theUserTo.keyboard("s{Enter}");
        expect(onSelectFake).toHaveBeenCalledOnce();
      });
      it("should find sub menu list item of hotkey", async () => {
        const onSelectFake = vi.fn();
        render(
          <ContextMenu opened={true} hotkeySelect={false}>
            <ContextSubMenu label="~First item" onSelect={onSelectFake}>
              <ContextMenuItem>~First first item</ContextMenuItem>
              <ContextMenuItem>~Second first item</ContextMenuItem>
            </ContextSubMenu>
            <ContextMenuItem>~Second item</ContextMenuItem>
          </ContextMenu>
        );
        await theUserTo.keyboard("f{enter}");
        expect(onSelectFake).toHaveBeenCalledOnce();
      });
      it("should find next list item of hotkey", async () => {
        const onSelectFake = vi.fn();
        render(
          <ContextMenu opened={true} hotkeySelect={false}>
            <ContextMenuItem>~First item</ContextMenuItem>
            <ContextMenuItem>~Second item</ContextMenuItem>
            <ContextMenuItem>~Third item</ContextMenuItem>
            <ContextMenuItem onSelect={onSelectFake}>
              ~Fourth item
            </ContextMenuItem>
          </ContextMenu>
        );
        await theUserTo.keyboard("ff{enter}");
        expect(onSelectFake).toHaveBeenCalledOnce();
      });
      it("should wrap back to beginning to find next list item of hotkey", async () => {
        const onSelectFake = vi.fn();
        render(
          <ContextMenu opened={true} hotkeySelect={false}>
            <ContextMenuItem>~First item</ContextMenuItem>
            <ContextMenuItem onSelect={onSelectFake}>
              ~Second item
            </ContextMenuItem>
            <ContextMenuItem>~Third item</ContextMenuItem>
            <ContextMenuItem>~Fourth item</ContextMenuItem>
          </ContextMenu>
        );
        await theUserTo.keyboard("ffs{enter}");
        expect(onSelectFake).toHaveBeenCalledOnce();
      });
    });

    describe("direction", () => {
      it("should render bottom right by default", () => {
        const component = render(<ContextMenu opened={true} />);
        expect(
          component.container.querySelector(".core-context-menu-bottom")
        ).toBeTruthy();
        expect(
          component.container.querySelector(".core-context-menu-right")
        ).toBeTruthy();
      });
      it("should render no direction for None", () => {
        const component = render(
          <ContextMenu opened={true} direction={ContextMenuDirection.None} />
        );
        expect(
          component.container.querySelector(".core-context-menu-bottom")
        ).toEqual(null);
        expect(
          component.container.querySelector(".core-context-menu-right")
        ).toEqual(null);
      });
      it("should render top left", () => {
        const component = render(
          <ContextMenu opened={true} direction={ContextMenuDirection.TopLeft} />
        );
        expect(
          component.container.querySelector(".core-context-menu-top")
        ).toBeTruthy();
        expect(
          component.container.querySelector(".core-context-menu-left")
        ).toBeTruthy();
      });
      it("should render top", () => {
        const component = render(
          <ContextMenu opened={true} direction={ContextMenuDirection.Top} />
        );
        expect(
          component.container.querySelector(".core-context-menu-top")
        ).toBeTruthy();
      });
      it("should render top right", () => {
        const component = render(
          <ContextMenu
            opened={true}
            direction={ContextMenuDirection.TopRight}
          />
        );
        expect(
          component.container.querySelector(".core-context-menu-top")
        ).toBeTruthy();
        expect(
          component.container.querySelector(".core-context-menu-right")
        ).toBeTruthy();
      });
      it("should render left", () => {
        const component = render(
          <ContextMenu opened={true} direction={ContextMenuDirection.Left} />
        );
        expect(
          component.container.querySelector(".core-context-menu-left")
        ).toBeTruthy();
      });
      it("should render center", () => {
        const component = render(
          <ContextMenu opened={true} direction={ContextMenuDirection.Center} />
        );
        expect(
          component.container.querySelector(".core-context-menu-center")
        ).toBeTruthy();
      });
      it("should render right", () => {
        const component = render(
          <ContextMenu opened={true} direction={ContextMenuDirection.Right} />
        );
        expect(
          component.container.querySelector(".core-context-menu-right")
        ).toBeTruthy();
      });
      it("should render bottom left", () => {
        const component = render(
          <ContextMenu
            opened={true}
            direction={ContextMenuDirection.BottomLeft}
          />
        );
        expect(
          component.container.querySelector(".core-context-menu-bottom")
        ).toBeTruthy();
        expect(
          component.container.querySelector(".core-context-menu-left")
        ).toBeTruthy();
      });
      it("should render bottom", () => {
        const component = render(
          <ContextMenu opened={true} direction={ContextMenuDirection.Bottom} />
        );
        expect(
          component.container.querySelector(".core-context-menu-bottom")
        ).toBeTruthy();
      });
      it("should render bottom right", () => {
        const component = render(
          <ContextMenu
            opened={true}
            direction={ContextMenuDirection.BottomRight}
          />
        );
        expect(
          component.container.querySelector(".core-context-menu-bottom")
        ).toBeTruthy();
        expect(
          component.container.querySelector(".core-context-menu-right")
        ).toBeTruthy();
      });
    });
  });

  describe("<GlobalContextMenu />", () => {
    it("renders correctly", () => {
      const component = render(
        <GlobalContextMenu opened={true} identifier="test" x="0" y="0" />
      );
      expect(component.getByTestId("core-context-menu-root")).to.exist;
    });
    it("mounts and unmounts correctly", () => {
      const wrapper = render(
        <GlobalContextMenu opened={true} identifier="test" x="0" y="0" />
      );
      wrapper.unmount();
    });
    it("mounts and unmounts without an identifier correctly", () => {
      const wrapper = render(<GlobalContextMenu opened={true} x="0" y="0" />);
      wrapper.unmount();
    });
  });

  describe("<ContextMenuDivider />", () => {
    it("renders correctly", () => {
      const component = render(<ContextMenuDivider />);
      expect(component.getByTestId("core-context-menu-divider")).to.exist;
    });
  });

  describe("<ContextMenuItem />", () => {
    it("renders correctly", () => {
      const component = render(<ContextMenuItem>Test</ContextMenuItem>);
      expect(component.getByText("Test")).to.exist;
    });

    it("renders with icon correctly", () => {
      const component = render(
        <ContextMenuItem icon="icon-placeholder">Test</ContextMenuItem>
      );
      expect(
        component.container.querySelector(".icon-placeholder")
      ).toBeTruthy();
      expect(
        component.container.querySelector(".core-context-menu-icon")
      ).toBeTruthy();
    });

    it("renders with iconRight correctly", () => {
      const component = render(
        <ContextMenuItem iconRight="icon-checkmark">Test</ContextMenuItem>
      );
      expect(component.container.querySelector(".icon-checkmark")).toBeTruthy();
      expect(
        component.container.querySelector(".core-context-menu-icon")
      ).toBeTruthy();
      expect(
        component.container.querySelector(".core-context-menu-icon-right")
      ).toBeTruthy();
    });

    it("handles props changes correctly", () => {
      const component = render(<ContextMenuItem>Test ~A</ContextMenuItem>);
      expect(component.getByText("Test")).to.exist;
      expect(component.getByText("A")).to.exist;
      component.rerender(<ContextMenuItem>Test ~B</ContextMenuItem>);
      expect(component.getByText("Test")).to.exist;
      expect(component.getByText("B")).to.exist;
    });

    it("focuses correctly", () => {
      const component = render(<ContextMenuItem>Test</ContextMenuItem>);
      const item = component.getByTestId("core-context-menu-item");
      item.focus();
      expect(item).to.equal(document.activeElement);
    });

    it("renders disabled correctly", () => {
      const component = render(
        <ContextMenuItem disabled={true}>Test</ContextMenuItem>
      );
      expect(
        component.container.querySelector(".core-context-menu-disabled")
      ).toBeTruthy();
      expect(
        component.container.querySelector(
          ".core-context-menu-item[aria-disabled]"
        )
      ).toBeTruthy();
    });

    it("renders disabled by condition correctly", () => {
      const isDisabled = new ConditionalBooleanValue(
        () => true,
        ["Test:CustomId"]
      );
      const component = render(
        <ContextMenuItem disabled={isDisabled}>Test</ContextMenuItem>
      );
      expect(
        component.container.querySelector(".core-context-menu-disabled")
      ).toBeTruthy();
      expect(
        component.container.querySelector(
          ".core-context-menu-item[aria-disabled]"
        )
      ).toBeTruthy();
    });

    it("renders hidden correctly", () => {
      const component = render(
        <ContextMenuItem hidden={true}>Test</ContextMenuItem>
      );
      expect(
        component.container.querySelector(".core-context-menu-hidden")
      ).toBeTruthy();
      expect(
        component.container.querySelector(
          ".core-context-menu-item[aria-hidden]"
        )
      ).toBeTruthy();
    });

    it("renders hidden by condition correctly", () => {
      const isHidden = new ConditionalBooleanValue(
        () => true,
        ["Test:CustomId"]
      );
      const component = render(
        <ContextMenuItem hidden={isHidden}>Test</ContextMenuItem>
      );
      expect(
        component.container.querySelector(".core-context-menu-hidden")
      ).toBeTruthy();
      expect(
        component.container.querySelector(
          ".core-context-menu-item[aria-hidden]"
        )
      ).toBeTruthy();
    });

    it("renders badge correctly", () => {
      const component = render(
        <ContextMenuItem badgeType={BadgeType.New}>Test</ContextMenuItem>
      );
<<<<<<< HEAD
      expect(component.container.querySelector(".core-badge")).toBeTruthy();
=======
      expect(component.container.querySelector(".core-badge-newBadge")).not.to
        .be.null;
>>>>>>> ebc27f46
    });

    it("onClick handled correctly", async () => {
      const handleClick = vi.fn();
      const component = render(
        <ContextMenuItem onClick={handleClick}>Test</ContextMenuItem>
      );
      const item = component.getByTestId("core-context-menu-item");
      await theUserTo.click(item);
      expect(handleClick).toHaveBeenCalledOnce();
    });
    it("onSelect handled correctly on click", async () => {
      const handleSelect = vi.fn();
      const component = render(
        <ContextMenuItem onSelect={handleSelect}>Test</ContextMenuItem>
      );
      const item = component.getByTestId("core-context-menu-item");
      await theUserTo.click(item);
      expect(handleSelect).toHaveBeenCalledOnce();
    });
    it("onHover handled correctly", async () => {
      const handleHover = vi.fn();
      const component = render(
        <ContextMenuItem onHover={handleHover}>Test</ContextMenuItem>
      );
      const item = component.getByTestId("core-context-menu-item");
      await theUserTo.hover(item);
      expect(handleHover).toHaveBeenCalledOnce();
    });
    it("onSelect handled correctly on Enter", async () => {
      const handleSelect = vi.fn();
      const component = render(
        <ContextMenuItem onSelect={handleSelect}>Test</ContextMenuItem>
      );
      const item = component.getByTestId("core-context-menu-item");
      item.focus();
      await theUserTo.keyboard("{Enter}");
      expect(handleSelect).toHaveBeenCalledOnce();
    });
    it("onSelect not called on Escape", async () => {
      const handleSelect = vi.fn();
      const component = render(
        <ContextMenuItem onSelect={handleSelect}>Test</ContextMenuItem>
      );
      const item = component.getByTestId("core-context-menu-item");
      item.focus();
      await theUserTo.keyboard("{Escape}");
      expect(handleSelect).not.toBeCalled();
    });
    it("onSelect not called when disabled", async () => {
      const handleSelect = vi.fn();
      const component = render(
        <ContextMenuItem onSelect={handleSelect} disabled={true}>
          Test
        </ContextMenuItem>
      );
      const item = component.getByTestId("core-context-menu-item");
      await theUserTo.type(item, "{Enter}");
      expect(handleSelect).not.toBeCalled();
    });
  });

  describe("<ContextSubMenu />", () => {
    it("renders correctly", () => {
      const component = render(
        <ContextMenu opened={true}>
          <ContextSubMenu label="test">
            <ContextMenuItem> Test </ContextMenuItem>
          </ContextSubMenu>
        </ContextMenu>
      );
      expect(component.getByText("test")).to.exist;
    });
    it("renders disabled correctly", () => {
      const component = render(
        <ContextMenu opened={true}>
          <ContextSubMenu label="test" disabled={true}>
            <ContextMenuItem> Test </ContextMenuItem>
          </ContextSubMenu>
        </ContextMenu>
      );
      expect(
        component.container.querySelector(".core-context-menu-disabled")
      ).toBeTruthy();
      expect(
        component.container.querySelector(
          ".core-context-menu-item[aria-disabled]"
        )
      ).toBeTruthy();
    });
    it("renders disabled by condition correctly", () => {
      const isDisabled = new ConditionalBooleanValue(
        () => true,
        ["Test:CustomId"]
      );
      const component = render(
        <ContextMenu opened={true}>
          <ContextSubMenu label="test" disabled={isDisabled}>
            <ContextMenuItem> Test </ContextMenuItem>
          </ContextSubMenu>
        </ContextMenu>
      );
      expect(
        component.container.querySelector(".core-context-menu-disabled")
      ).toBeTruthy();
      expect(
        component.container.querySelector(
          ".core-context-menu-item[aria-disabled]"
        )
      ).toBeTruthy();
    });
    it("renders hidden correctly", () => {
      const component = render(
        <ContextMenu opened={true}>
          <ContextSubMenu label="test" hidden={true}>
            <ContextMenuItem> Test </ContextMenuItem>
          </ContextSubMenu>
        </ContextMenu>
      );
      expect(
        component.container.querySelector(".core-context-menu-hidden")
      ).toBeTruthy();
      expect(
        component.container.querySelector(
          ".core-context-menu-item[aria-hidden]"
        )
      ).toBeTruthy();
    });
    it("renders hidden by condition correctly", () => {
      const isHidden = new ConditionalBooleanValue(
        () => true,
        ["Test:CustomId"]
      );
      const component = render(
        <ContextMenu opened={true}>
          <ContextSubMenu label="test" hidden={isHidden}>
            <ContextMenuItem> Test </ContextMenuItem>
          </ContextSubMenu>
        </ContextMenu>
      );
      expect(
        component.container.querySelector(".core-context-menu-hidden")
      ).toBeTruthy();
      expect(
        component.container.querySelector(
          ".core-context-menu-item[aria-hidden]"
        )
      ).toBeTruthy();
    });
    it("renders badge correctly", () => {
      const component = render(
        <ContextMenu opened={true}>
          <ContextSubMenu label="test" badgeType={BadgeType.TechnicalPreview}>
            <ContextMenuItem> Test </ContextMenuItem>
          </ContextSubMenu>
        </ContextMenu>
      );
<<<<<<< HEAD
      expect(component.container.querySelector(".core-badge")).toBeTruthy();
=======
      expect(
        component.container.querySelector(".core-badge-technicalPreviewBadge")
      ).not.to.be.null;
>>>>>>> ebc27f46
    });
    it("onHover handled correctly", async () => {
      const handleHover = vi.fn();
      const component = render(
        <ContextSubMenu label="test" onHover={handleHover}>
          <ContextMenuItem> Test </ContextMenuItem>
        </ContextSubMenu>
      );
      const item = component.getByTestId("core-context-submenu");
      await theUserTo.hover(item);
      expect(handleHover).toHaveBeenCalledOnce();
    });
    it("onHover handled internally when in ContextMenu", async () => {
      const handleHover = vi.fn();
      const component = render(
        <ContextMenu opened={true}>
          <ContextSubMenu label="test" onHover={handleHover}>
            <ContextMenuItem> Test </ContextMenuItem>
          </ContextSubMenu>
        </ContextMenu>
      );
      const item = component.getByTestId("core-context-submenu");
      await theUserTo.hover(item);
      expect(handleHover).not.toBeCalled();
    });
    it("onClick handled correctly", async () => {
      const handleClick = vi.fn();
      const component = render(
        <ContextMenu opened={true}>
          <ContextSubMenu label="test" onClick={handleClick}>
            <ContextMenuItem> Test </ContextMenuItem>
          </ContextSubMenu>
        </ContextMenu>
      );
      const item = component.getByTestId("core-context-submenu-container");
      await theUserTo.click(item);
      expect(handleClick).toHaveBeenCalledOnce();
    });
    it("onFocus handled correctly", () => {
      const component = render(
        <ContextMenu opened={true}>
          <ContextSubMenu label="test">
            <ContextMenuItem> Test </ContextMenuItem>
          </ContextSubMenu>
        </ContextMenu>
      );
      const item = component.getByTestId("core-context-menu-item");
      item.focus();
      expect(document.activeElement).toEqual(item);
    });
    it("should support changing direction (COVERAGE ONLY)", () => {
      // THIS TEST IS ONLY ADDING COVERAGE, AS STATED ABOVE, THE DIRECTION DO NOT CHANGE HERE!
      const { rerender } = render(
        <ContextSubMenu label="test" autoflip={true}>
          <ContextMenuItem>Test</ContextMenuItem>
        </ContextSubMenu>
      );
      expect(classesFromElement(screen.getByRole("menu"))).to.include(
        "core-context-menu-bottom"
      );

      rerender(
        <ContextSubMenu
          label="test"
          autoflip={true}
          direction={ContextMenuDirection.Right}
        >
          <ContextMenuItem>Test</ContextMenuItem>
        </ContextSubMenu>
      );
      expect(classesFromElement(screen.getByRole("menu"))).to.include(
        "core-context-menu-right"
      );
    });
    it("handles label change correctly", () => {
      const component = render(
        <ContextSubMenu label="Test ~A">
          <ContextMenuItem>Test Item</ContextMenuItem>
        </ContextSubMenu>
      );
      expect(component.getByText("Test")).to.exist;
      expect(component.getByText("A")).to.exist;
      component.rerender(
        <ContextSubMenu label="Test ~B">
          <ContextMenuItem>Test Item</ContextMenuItem>
        </ContextSubMenu>
      );
      expect(component.getByText("Test")).to.exist;
      expect(component.getByText("B")).to.exist;
    });

    it("should close sub-menu on opening another sub-menu", async () => {
      const fakeClick1 = vi.fn();
      const fakeClick2 = vi.fn();
      const fakeOutsideClick = vi.fn();

      const component = render(
        <ContextMenu opened={true}>
          <ContextSubMenu
            label="Test 1"
            id="1"
            onClick={fakeClick1}
            onOutsideClick={fakeOutsideClick}
          >
            <ContextMenuItem> Test 1 sub-menu </ContextMenuItem>
          </ContextSubMenu>
          <ContextSubMenu label="Test 2" id="2" onClick={fakeClick2}>
            <ContextMenuItem> Test 2 sub-menu </ContextMenuItem>
          </ContextSubMenu>
        </ContextMenu>
      );

      const items = component.getAllByTestId("core-context-submenu-container");

      await theUserTo.click(items[0]);
      expect(fakeClick1).toHaveBeenCalledOnce();

      await theUserTo.click(items[1]);
      expect(fakeClick2).toHaveBeenCalledOnce();
      expect(fakeOutsideClick).toHaveBeenCalledOnce();

      const subMenus = component.getAllByTestId("core-context-menu-container");
      expect(subMenus[1].className).not.to.contain("opened");
      expect(subMenus[2].className).to.contain("opened");
    });
  });

  describe("ContextMenu.autoFlip", () => {
    it("should handle rect overflowing right side of window", () => {
      expect(
        ContextMenu.autoFlip(
          ContextMenuDirection.TopRight,
          DOMRect.fromRect({ x: 51, y: 25, height: 50, width: 50 }),
          100,
          100
        )
      ).to.equal(ContextMenuDirection.TopLeft);
      expect(
        ContextMenu.autoFlip(
          ContextMenuDirection.Right,
          DOMRect.fromRect({ x: 51, y: 25, height: 50, width: 50 }),
          100,
          100
        )
      ).to.equal(ContextMenuDirection.Left);
      expect(
        ContextMenu.autoFlip(
          ContextMenuDirection.BottomRight,
          DOMRect.fromRect({ x: 51, y: 25, height: 50, width: 50 }),
          100,
          100
        )
      ).to.equal(ContextMenuDirection.BottomLeft);
    });
    it("should handle rect overflowing left side of window", () => {
      expect(
        ContextMenu.autoFlip(
          ContextMenuDirection.TopLeft,
          DOMRect.fromRect({ x: -1, y: 25, height: 50, width: 50 }),
          100,
          100
        )
      ).to.equal(ContextMenuDirection.TopRight);
      expect(
        ContextMenu.autoFlip(
          ContextMenuDirection.Left,
          DOMRect.fromRect({ x: -1, y: 25, height: 50, width: 50 }),
          100,
          100
        )
      ).to.equal(ContextMenuDirection.Right);
      expect(
        ContextMenu.autoFlip(
          ContextMenuDirection.BottomLeft,
          DOMRect.fromRect({ x: -1, y: 25, height: 50, width: 50 }),
          100,
          100
        )
      ).to.equal(ContextMenuDirection.BottomRight);
    });
    it("should handle rect overflowing bottom side of window", () => {
      expect(
        ContextMenu.autoFlip(
          ContextMenuDirection.BottomLeft,
          DOMRect.fromRect({ x: 25, y: 51, height: 50, width: 50 }),
          100,
          100
        )
      ).to.equal(ContextMenuDirection.TopLeft);
      expect(
        ContextMenu.autoFlip(
          ContextMenuDirection.Bottom,
          DOMRect.fromRect({ x: 25, y: 51, height: 50, width: 50 }),
          100,
          100
        )
      ).to.equal(ContextMenuDirection.Top);
      expect(
        ContextMenu.autoFlip(
          ContextMenuDirection.BottomRight,
          DOMRect.fromRect({ x: 25, y: 51, height: 50, width: 50 }),
          100,
          100
        )
      ).to.equal(ContextMenuDirection.TopRight);
    });
    it("should handle rect overflowing top side of window", () => {
      expect(
        ContextMenu.autoFlip(
          ContextMenuDirection.TopLeft,
          DOMRect.fromRect({ x: 25, y: -1, height: 50, width: 50 }),
          100,
          100
        )
      ).to.equal(ContextMenuDirection.BottomLeft);
      expect(
        ContextMenu.autoFlip(
          ContextMenuDirection.Top,
          DOMRect.fromRect({ x: 25, y: -1, height: 50, width: 50 }),
          100,
          100
        )
      ).to.equal(ContextMenuDirection.Bottom);
      expect(
        ContextMenu.autoFlip(
          ContextMenuDirection.TopRight,
          DOMRect.fromRect({ x: 25, y: -1, height: 50, width: 50 }),
          100,
          100
        )
      ).to.equal(ContextMenuDirection.BottomRight);
    });
    it("should handle rect overflowing top left side of window", () => {
      expect(
        ContextMenu.autoFlip(
          ContextMenuDirection.TopLeft,
          DOMRect.fromRect({ x: -1, y: -1, height: 50, width: 50 }),
          100,
          100
        )
      ).to.equal(ContextMenuDirection.BottomRight);
    });
    it("should handle rect overflowing top right side of window", () => {
      expect(
        ContextMenu.autoFlip(
          ContextMenuDirection.TopRight,
          DOMRect.fromRect({ x: 51, y: -1, height: 50, width: 50 }),
          100,
          100
        )
      ).to.equal(ContextMenuDirection.BottomLeft);
    });
    it("should handle rect overflowing bottom left side of window", () => {
      expect(
        ContextMenu.autoFlip(
          ContextMenuDirection.BottomLeft,
          DOMRect.fromRect({ x: -1, y: 51, height: 50, width: 50 }),
          100,
          100
        )
      ).to.equal(ContextMenuDirection.TopRight);
    });
    it("should handle rect overflowing bottom right side of window", () => {
      expect(
        ContextMenu.autoFlip(
          ContextMenuDirection.BottomRight,
          DOMRect.fromRect({ x: 51, y: 51, height: 50, width: 50 }),
          100,
          100
        )
      ).to.equal(ContextMenuDirection.TopLeft);
    });
  });

  describe("TildeFinder", () => {
    it("should not find character in string when there is no tilde", () => {
      const tildeFindRet = TildeFinder.findAfterTilde("s");
      expect(tildeFindRet.character).toEqual(undefined);
    });
    it("should find character after tilde in string", () => {
      const tildeFindRet = TildeFinder.findAfterTilde("~s");
      expect(tildeFindRet.character).to.equal("S");
    });
    it("should find remove tilde and add underline in string", () => {
      const tildeFindRet = TildeFinder.findAfterTilde("~s");
      const node = (tildeFindRet.node as Array<React.ReactElement<any>>)[1];
      expect(node.type).to.equal("u");
      expect(node.props.children).to.equal("s");
    });
    it("should not find character after array when there is no tilde", () => {
      const tildeFindRet = TildeFinder.findAfterTilde(["te", "s", "t"]);
      expect(tildeFindRet.character).toEqual(undefined);
    });
    it("should find character after tilde in array", () => {
      const tildeFindRet = TildeFinder.findAfterTilde(["te", "~s", "t"]);
      expect(tildeFindRet.character).to.equal("S");
    });
    it("should find remove tilde and add underline in array", () => {
      const tildeFindRet = TildeFinder.findAfterTilde(["te", "~s", "t"]);
      const node = (
        tildeFindRet.node as Array<Array<React.ReactElement<any>>>
      )[1][1];
      expect(node.type).to.equal("u");
      expect(node.props.children).to.equal("s");
    });
    it("should find character after tilde in node", () => {
      const tildeFindRet = TildeFinder.findAfterTilde(<span>~s</span>);
      expect(tildeFindRet.character).to.equal("S");
    });
    it("should not find character in node when there is no tilde", () => {
      const tildeFindRet = TildeFinder.findAfterTilde(<span>s</span>);
      expect(tildeFindRet.character).toEqual(undefined);
    });
    it("should remove tilde and add underline in node", () => {
      const tildeFindRet = TildeFinder.findAfterTilde(<span>~s</span>);
      const node = (
        (tildeFindRet.node as React.ReactElement<any>).props
          .children as React.ReactNode[]
      )[1] as React.ReactElement<any>;
      expect(node.type).to.equal("u");
      expect(node.props.children).to.equal("s");
    });
    it("should fallback to undefined character when node passed is undefined", () => {
      const tildeFindRet = TildeFinder.findAfterTilde(undefined);
      expect(tildeFindRet.character).to.equal(undefined);
    });
    it("should fallback to undefined character when node passed is not string, array, or node", () => {
      const tildeFindRet = TildeFinder.findAfterTilde(true);
      expect(tildeFindRet.character).to.equal(undefined);
    });
    it("should fallback to undefined character when node passed is an empty object", () => {
      const tildeFindRet = TildeFinder.findAfterTilde({} as any);
      expect(tildeFindRet.character).to.equal(undefined);
    });
    it("should pass node value through when node passed is not string, array, or node", () => {
      const node = true;
      const tildeFindRet = TildeFinder.findAfterTilde(node);
      expect(tildeFindRet.node).to.equal(node);
    });
  });
});<|MERGE_RESOLUTION|>--- conflicted
+++ resolved
@@ -626,12 +626,9 @@
       const component = render(
         <ContextMenuItem badgeType={BadgeType.New}>Test</ContextMenuItem>
       );
-<<<<<<< HEAD
-      expect(component.container.querySelector(".core-badge")).toBeTruthy();
-=======
-      expect(component.container.querySelector(".core-badge-newBadge")).not.to
-        .be.null;
->>>>>>> ebc27f46
+      expect(
+        component.container.querySelector(".core-badge-newBadge")
+      ).toBeTruthy();
     });
 
     it("onClick handled correctly", async () => {
@@ -789,13 +786,9 @@
           </ContextSubMenu>
         </ContextMenu>
       );
-<<<<<<< HEAD
-      expect(component.container.querySelector(".core-badge")).toBeTruthy();
-=======
       expect(
         component.container.querySelector(".core-badge-technicalPreviewBadge")
-      ).not.to.be.null;
->>>>>>> ebc27f46
+      ).toBeTruthy();
     });
     it("onHover handled correctly", async () => {
       const handleHover = vi.fn();
