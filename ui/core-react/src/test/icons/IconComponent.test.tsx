--- conflicted
+++ resolved
@@ -49,13 +49,9 @@
 
   it("should render base64 data uri web svg iconSpec", () => {
     // eslint-disable-next-line deprecation/deprecation
-<<<<<<< HEAD
-    const dataUri = `data:image/svg+xml;base64,${btoa(`<svg xmlns="http://www.w3.org/2000/svg" viewBox="0 0 16 16"><path d="M7,1v6H1v2h6v6h2V9h6V7H9V1H7z"/></svg>`)}`;
-=======
     const dataUri = `data:image/svg+xml;base64,${btoa(
       `<svg xmlns="http://www.w3.org/2000/svg" viewBox="0 0 16 16"><path d="M7,1v6H1v2h6v6h2V9h6V7H9V1H7z"/></svg>`
     )}`;
->>>>>>> 329d1664
     const { container } = render(<Icon iconSpec={`webSvg:${dataUri}`} />);
     const webComponent = container.querySelector("svg-loader");
     expect(webComponent).to.not.be.null;
