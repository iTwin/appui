--- conflicted
+++ resolved
@@ -55,12 +55,12 @@
     expect(webComponent!.getAttribute("src")).to.be.eq("test.svg");
   });
 
-  it("should render base64 data uri web svg iconSpec - legacy", async () => {
+  it("should render base64 data uri web svg iconSpec", async () => {
     const expectedPath = "M7,1v6H1v2h6v6h2V9h6V7H9V1H7z";
     const dataUri = `data:image/svg+xml;base64,${Buffer.from(
       `<svg xmlns="http://www.w3.org/2000/svg" viewBox="0 0 16 16"><path d="${expectedPath}"/></svg>`
     ).toString("base64")}`;
-    const { container } = render(<Icon iconSpec={`webSvg:${dataUri}`} />);
+    const { container } = render(<Icon iconSpec={dataUri} />);
     await waitFor(() =>
       expect(container.querySelector("svg-loader")?.innerHTML).to.contain(
         expectedPath
@@ -68,13 +68,12 @@
     );
   });
 
-<<<<<<< HEAD
-  it("should render base64 data uri web svg iconSpec", async () => {
+  it("should render base64 data uri web svg iconSpec - with legacy prefix", async () => {
     const expectedPath = "M7,1v6H1v2h6v6h2V9h6V7H9V1H7z";
     const dataUri = `data:image/svg+xml;base64,${Buffer.from(
       `<svg xmlns="http://www.w3.org/2000/svg" viewBox="0 0 16 16"><path d="${expectedPath}"/></svg>`
     ).toString("base64")}`;
-    const { container } = render(<Icon iconSpec={dataUri} />);
+    const { container } = render(<Icon iconSpec={`webSvg:${dataUri}`} />);
     await waitFor(() =>
       expect(container.querySelector("svg-loader")?.innerHTML).to.contain(
         expectedPath
@@ -95,16 +94,33 @@
     );
   });
 
-  it("should render data uri web svg iconSpec - legacy", async () => {
+  it("should render data uri web svg iconSpec - with legacy prefix", async () => {
     const expectedPath = "M7,1v6H1v2h6v6h2V9h6V7H9V1H7z";
     const dataUri = `data:image/svg+xml,${encodeURIComponent(
       `<svg xmlns="http://www.w3.org/2000/svg" viewBox="0 0 16 16"><path d="${expectedPath}"/></svg>`
     )}`;
-=======
+    const { container } = render(<Icon iconSpec={`webSvg:${dataUri}`} />);
+    await waitFor(() =>
+      expect(container.querySelector("svg-loader")?.innerHTML).to.contain(
+        expectedPath
+      )
+    );
+  });
+
   it("should render data uri web svg iconSpec with minimum encoding", async () => {
     const expectedPath = "M7,1v6H1v2h6v6h2V9h6V7H9V1H7z";
     const dataUri = `data:image/svg+xml,%3Csvg%20xmlns='http://www.w3.org/2000/svg'%20viewBox='0%200%2016%2016'%3E%3Cpath%20d='${expectedPath}'/%3E%3C/svg%3E`;
->>>>>>> 4126ae55
+    const { container } = render(<Icon iconSpec={dataUri} />);
+    await waitFor(() =>
+      expect(container.querySelector("svg-loader")?.innerHTML).to.contain(
+        expectedPath
+      )
+    );
+  });
+
+  it("should render data uri web svg iconSpec with minimum encoding - with legacy prefix", async () => {
+    const expectedPath = "M7,1v6H1v2h6v6h2V9h6V7H9V1H7z";
+    const dataUri = `data:image/svg+xml,%3Csvg%20xmlns='http://www.w3.org/2000/svg'%20viewBox='0%200%2016%2016'%3E%3Cpath%20d='${expectedPath}'/%3E%3C/svg%3E`;
     const { container } = render(<Icon iconSpec={`webSvg:${dataUri}`} />);
     await waitFor(() =>
       expect(container.querySelector("svg-loader")?.innerHTML).to.contain(
