--- conflicted
+++ resolved
@@ -38,16 +38,12 @@
         </MessageBox>
       );
 
-<<<<<<< HEAD
-      expect(screen.getByText("Content", { selector: ".iui-dialog.iui-dialog-default.iui-dialog-visible .iui-dialog-content .core-message-box-container .core-message-box-content > div" })).to.exist;
-=======
       expect(
         screen.getByText("Content", {
           selector:
-            ".core-dialog.core-dialog-opened .core-message-box-container .core-message-box-content > div",
+          ".iui-dialog.iui-dialog-default.iui-dialog-visible .iui-dialog-content .core-message-box-container .core-message-box-content > div",
         })
       ).to.exist;
->>>>>>> 89e3022c
     });
   });
 
