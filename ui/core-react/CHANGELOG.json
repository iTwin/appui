--- conflicted
+++ resolved
@@ -2,15 +2,12 @@
   "name": "@itwin/core-react",
   "entries": [
     {
-<<<<<<< HEAD
-=======
       "version": "4.6.1",
       "tag": "@itwin/core-react_v4.6.1",
       "date": "Thu, 12 Oct 2023 16:59:20 GMT",
       "comments": {}
     },
     {
->>>>>>> 60e97e63
       "version": "4.6.0",
       "tag": "@itwin/core-react_v4.6.0",
       "date": "Wed, 04 Oct 2023 18:05:34 GMT",
