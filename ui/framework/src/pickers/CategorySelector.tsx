--- conflicted
+++ resolved
@@ -1,173 +1,168 @@
-import * as React from "react";
-import ListPickerWidget, { ListItem, ListItemType } from "./ListPickerWidget";
-import { IModelApp, Viewport, ViewState } from "@bentley/imodeljs-frontend/lib/frontend";
-import { UiFramework } from "../UiFramework";
-import { ConfigurableUiManager } from "../configurableui/ConfigurableUiManager";
-import { ConfigurableCreateInfo } from "../configurableui/ConfigurableUiControl";
-import { WidgetControl } from "../configurableui/WidgetControl";
-
-export class CategorySelectorDemoWidget extends WidgetControl {
-  constructor(info: ConfigurableCreateInfo, options: any) {
-    super(info, options);
-
-    const thing = options.iModel;
-    this.reactElement = <CategorySelectorWidget widgetControl={this} imodel={thing} />;
-  }
-}
-
-// Select categories in a viewport or all viewports of the current selected type (e.g. 3D/2D)
-// Pass 'allViewports' property to ripple category changes to all viewports
-export class CategorySelectorWidget extends React.Component<any, any> {
-  private _removeSelectedViewportChanged?: () => void;
-
-  constructor(props: any) {
-    super(props);
-
-    this.state = {
-      items: [],
-      title: UiFramework.i18n.translate("UiFramework:categoriesModels.categories"),
-      initialized: false,
-    };
-
-<<<<<<< HEAD
-=======
-    IModelApp.viewManager.onSelectedViewportChanged.addListener((args) => {
-      if (args.current)
-        this.updateStateWithViewport(args.current);
-    });
-
->>>>>>> 428870c0
-    this.updateState();
-  }
-
-  public componentDidMount() {
-    this._removeSelectedViewportChanged = IModelApp.viewManager.onSelectedViewportChanged.addListener(this._handleSelectedViewportChanged);
-  }
-
-  public componentWillUnmount() {
-    if (this._removeSelectedViewportChanged)
-      this._removeSelectedViewportChanged();
-  }
-
-  private _handleSelectedViewportChanged = (_previous: Viewport | undefined, _current: Viewport | undefined) => {
-    if (_current)
-      this.updateStateWithViewport(_current);
-  }
-
-  public async updateStateWithViewport(vp: Viewport) {
-    // Query categories and add them to state
-    const view: ViewState = vp.view.clone();
-    const ecsql = "SELECT ECInstanceId as id, CodeValue as code, UserLabel as label FROM " + (view.is3d() ? "BisCore.SpatialCategory" : "BisCore.DrawingCategory");
-    const rows = await this.props.imodel.executeQuery(ecsql);
-
-    const categories: ListItem[] = [];
-    for (const row of rows) {
-      const category: ListItem = {
-        key: row.id as string,
-        name: row.label ? row.label as string : row.code as string,
-        enabled: view.categorySelector.has(row.id as string),
-        type: ListItemType.Item,
-      };
-      categories.push(category);
-    }
-
-    this.setState({
-      items: categories,
-      title: UiFramework.i18n.translate("UiFramework:categoriesModels.categories"),
-      initialized: true,
-    });
-
-    vp.changeView(view);
-  }
-
-  public async updateState() {
-    const vp = IModelApp.viewManager.selectedView;
-    if (vp)
-      this.updateStateWithViewport(vp);
-  }
-
-  public render() {
-    if (!this.state.initialized)
-      this.updateState();
-
-    // Change the category
-    const setEnabled = (item: ListItem, enabled: boolean) => {
-      if (!IModelApp.viewManager.selectedView)
-        return;
-      const updateViewport = (vp: Viewport) => {
-        // Only act on viewports that are both 3D or both 2D. Important if we have multiple viewports opened and we
-        // are using 'allViewports' property
-        if (IModelApp.viewManager.selectedView && IModelApp.viewManager.selectedView.view.is3d() === vp.view.is3d()) {
-          const view: ViewState = vp.view.clone();
-          view.categorySelector.changeCategoryDisplay(item.key, enabled);
-          vp.changeView(view);
-        }
-      };
-      // This property let us act on all viewports or just on the selected one, configurable by the app
-      if (this.props.allViewports) {
-        IModelApp.viewManager.forEachViewport(updateViewport);
-      } else if (IModelApp.viewManager.selectedView) {
-        updateViewport(IModelApp.viewManager.selectedView);
-      }
-      this.updateStateWithViewport(IModelApp.viewManager.selectedView);
-    };
-
-    const self = this;
-    // Enable all categories
-    const enableAll = () => {
-      IModelApp.viewManager.forEachViewport((vp: Viewport) => {
-        const view: ViewState = vp.view.clone();
-        for (const item of self.state.items) {
-          view.categorySelector.changeCategoryDisplay(item.key, true);
-        }
-        vp.changeView(view);
-      });
-
-      // Update the category items in the list picker
-      self.updateState();
-    };
-
-    // Disable all categories
-    const disableAll = () => {
-      IModelApp.viewManager.forEachViewport((vp: Viewport) => {
-        const view: ViewState = vp.view.clone();
-        for (const item of self.state.items) {
-          view.categorySelector.changeCategoryDisplay(item.key, false);
-        }
-        vp.changeView(view);
-      });
-
-      // Update the category items in the list picker
-      self.updateState();
-    };
-
-    // Invert category selection
-    const invert = () => {
-      IModelApp.viewManager.forEachViewport((vp: Viewport) => {
-        const view: ViewState = vp.view.clone();
-        for (const item of self.state.items) {
-          view.categorySelector.changeCategoryDisplay(item.key, !item.enabled);
-        }
-        vp.changeView(view);
-      });
-
-      // Update the category items in the list picker
-      self.updateState();
-    };
-
-    return (
-      <ListPickerWidget
-        {...this.props}
-        title={this.state.title}
-        setEnabled={setEnabled}
-        items={this.state.items}
-        iconClass={"icon-layers"}
-        enableAllFunc={enableAll}
-        disableAllFunc={disableAll}
-        invertFunc={invert}
-      />
-    );
-  }
-}
-
-ConfigurableUiManager.registerControl("CategorySelectorWidget", CategorySelectorDemoWidget);
+/*---------------------------------------------------------------------------------------------
+| $Copyright: (c) 2018 Bentley Systems, Incorporated. All rights reserved. $
+ *--------------------------------------------------------------------------------------------*/
+import * as React from "react";
+import ListPickerWidget, { ListItem, ListItemType } from "./ListPickerWidget";
+import { IModelApp, Viewport, ViewState, SelectedViewportChangedArgs } from "@bentley/imodeljs-frontend";
+import { UiFramework } from "../UiFramework";
+import { ConfigurableUiManager } from "../configurableui/ConfigurableUiManager";
+import { ConfigurableCreateInfo } from "../configurableui/ConfigurableUiControl";
+import { WidgetControl } from "../configurableui/WidgetControl";
+
+export class CategorySelectorDemoWidget extends WidgetControl {
+  constructor(info: ConfigurableCreateInfo, options: any) {
+    super(info, options);
+
+    const thing = options.iModel;
+    this.reactElement = <CategorySelectorWidget widgetControl={this} imodel={thing} />;
+  }
+}
+
+// Select categories in a viewport or all viewports of the current selected type (e.g. 3D/2D)
+// Pass 'allViewports' property to ripple category changes to all viewports
+export class CategorySelectorWidget extends React.Component<any, any> {
+  private _removeSelectedViewportChanged?: () => void;
+
+  constructor(props: any) {
+    super(props);
+
+    this.state = {
+      items: [],
+      title: UiFramework.i18n.translate("UiFramework:categoriesModels.categories"),
+      initialized: false,
+    };
+
+    this.updateState();
+  }
+
+  public componentDidMount() {
+    this._removeSelectedViewportChanged = IModelApp.viewManager.onSelectedViewportChanged.addListener(this._handleSelectedViewportChanged);
+  }
+
+  public componentWillUnmount() {
+    if (this._removeSelectedViewportChanged)
+      this._removeSelectedViewportChanged();
+  }
+
+  private _handleSelectedViewportChanged = (args: SelectedViewportChangedArgs) => {
+    if (args.current)
+      this.updateStateWithViewport(args.current);
+  }
+
+  public async updateStateWithViewport(vp: Viewport) {
+    // Query categories and add them to state
+    const view: ViewState = vp.view.clone();
+    const ecsql = "SELECT ECInstanceId as id, CodeValue as code, UserLabel as label FROM " + (view.is3d() ? "BisCore.SpatialCategory" : "BisCore.DrawingCategory");
+    const rows = await this.props.imodel.executeQuery(ecsql);
+
+    const categories: ListItem[] = [];
+    for (const row of rows) {
+      const category: ListItem = {
+        key: row.id as string,
+        name: row.label ? row.label as string : row.code as string,
+        enabled: view.categorySelector.has(row.id as string),
+        type: ListItemType.Item,
+      };
+      categories.push(category);
+    }
+
+    this.setState({
+      items: categories,
+      title: UiFramework.i18n.translate("UiFramework:categoriesModels.categories"),
+      initialized: true,
+    });
+
+    vp.changeView(view);
+  }
+
+  public async updateState() {
+    const vp = IModelApp.viewManager.selectedView;
+    if (vp)
+      this.updateStateWithViewport(vp);
+  }
+
+  public render() {
+    if (!this.state.initialized)
+      this.updateState();
+
+    // Change the category
+    const setEnabled = (item: ListItem, enabled: boolean) => {
+      if (!IModelApp.viewManager.selectedView)
+        return;
+      const updateViewport = (vp: Viewport) => {
+        // Only act on viewports that are both 3D or both 2D. Important if we have multiple viewports opened and we
+        // are using 'allViewports' property
+        if (IModelApp.viewManager.selectedView && IModelApp.viewManager.selectedView.view.is3d() === vp.view.is3d()) {
+          const view: ViewState = vp.view.clone();
+          view.categorySelector.changeCategoryDisplay(item.key, enabled);
+          vp.changeView(view);
+        }
+      };
+      // This property let us act on all viewports or just on the selected one, configurable by the app
+      if (this.props.allViewports) {
+        IModelApp.viewManager.forEachViewport(updateViewport);
+      } else if (IModelApp.viewManager.selectedView) {
+        updateViewport(IModelApp.viewManager.selectedView);
+      }
+      this.updateStateWithViewport(IModelApp.viewManager.selectedView);
+    };
+
+    const self = this;
+    // Enable all categories
+    const enableAll = () => {
+      IModelApp.viewManager.forEachViewport((vp: Viewport) => {
+        const view: ViewState = vp.view.clone();
+        for (const item of self.state.items) {
+          view.categorySelector.changeCategoryDisplay(item.key, true);
+        }
+        vp.changeView(view);
+      });
+
+      // Update the category items in the list picker
+      self.updateState();
+    };
+
+    // Disable all categories
+    const disableAll = () => {
+      IModelApp.viewManager.forEachViewport((vp: Viewport) => {
+        const view: ViewState = vp.view.clone();
+        for (const item of self.state.items) {
+          view.categorySelector.changeCategoryDisplay(item.key, false);
+        }
+        vp.changeView(view);
+      });
+
+      // Update the category items in the list picker
+      self.updateState();
+    };
+
+    // Invert category selection
+    const invert = () => {
+      IModelApp.viewManager.forEachViewport((vp: Viewport) => {
+        const view: ViewState = vp.view.clone();
+        for (const item of self.state.items) {
+          view.categorySelector.changeCategoryDisplay(item.key, !item.enabled);
+        }
+        vp.changeView(view);
+      });
+
+      // Update the category items in the list picker
+      self.updateState();
+    };
+
+    return (
+      <ListPickerWidget
+        {...this.props}
+        title={this.state.title}
+        setEnabled={setEnabled}
+        items={this.state.items}
+        iconClass={"icon-layers"}
+        enableAllFunc={enableAll}
+        disableAllFunc={disableAll}
+        invertFunc={invert}
+      />
+    );
+  }
+}
+
+ConfigurableUiManager.registerControl("CategorySelectorWidget", CategorySelectorDemoWidget);