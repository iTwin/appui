--- conflicted
+++ resolved
@@ -1,177 +1,171 @@
-import * as React from "react";
-import ListPickerWidget, { ListItem, ListItemType } from "./ListPickerWidget";
-import { IModelApp, Viewport, SpatialViewState, SpatialModelState } from "@bentley/imodeljs-frontend/lib/frontend";
-import { ModelQueryParams } from "@bentley/imodeljs-common/lib/ModelProps";
-import { UiFramework } from "../UiFramework";
-import { ConfigurableUiManager } from "../configurableui/ConfigurableUiManager";
-import { ConfigurableCreateInfo } from "../configurableui/ConfigurableUiControl";
-import { WidgetControl } from "../configurableui/WidgetControl";
-
-export class ModelSelectorDemoWidget extends WidgetControl {
-  constructor(info: ConfigurableCreateInfo, options: any) {
-    super(info, options);
-
-    const thing = options.iModel;
-    this.reactElement = <ModelSelectorWidget widgetControl={this} imodel={thing} />;
-  }
-}
-
-export default class ModelSelectorWidget extends React.Component<any, any> {
-  private _removeSelectedViewportChanged?: () => void;
-
-  constructor(props: any) {
-    super(props);
-
-    this.state = {
-      items: [],
-      title: UiFramework.i18n.translate("UiFramework:categoriesModels.models"),
-      initialized: false,
-    };
-
-<<<<<<< HEAD
-=======
-    // Update viewed models on selected viewport changed
-    IModelApp.viewManager.onSelectedViewportChanged.addListener((args) => {
-      if (args.current)
-        this.updateStateWithViewport(args.current);
-    });
-
->>>>>>> 428870c0
-    this.updateState();
-  }
-
-  public componentDidMount() {
-    this._removeSelectedViewportChanged = IModelApp.viewManager.onSelectedViewportChanged.addListener(this._handleSelectedViewportChanged);
-  }
-
-  public componentWillUnmount() {
-    if (this._removeSelectedViewportChanged)
-      this._removeSelectedViewportChanged();
-  }
-
-  // Update viewed models on selected viewport changed
-  private _handleSelectedViewportChanged = (_previous: Viewport | undefined, _current: Viewport | undefined) => {
-    if (_current)
-      this.updateStateWithViewport(_current);
-  }
-
-  public async updateStateWithViewport(vp: Viewport) {
-    // Query models and add them to state
-    if (!(vp.view instanceof SpatialViewState))
-      return;
-
-    const spatialView = vp.view as SpatialViewState;
-    const modelQueryParams: ModelQueryParams = { from: SpatialModelState.getClassFullName(), wantPrivate: false };
-    const curModelProps = await this.props.imodel.models.queryProps(modelQueryParams);
-
-    const models: ListItem[] = [];
-    for (const modelProps of curModelProps) {
-      const model: ListItem = {
-        key: modelProps.id.toString(),
-        name: modelProps.name,
-        enabled: spatialView.modelSelector.has(modelProps.id),
-        type: ListItemType.Item,
-      };
-      models.push(model);
-    }
-
-    this.setState({
-      items: models,
-      title: UiFramework.i18n.translate("UiFramework:categoriesModels.models"),
-      initialized: true,
-    });
-
-    vp.changeView(spatialView);
-  }
-
-  public async updateState() {
-    const vp = IModelApp.viewManager.getFirstOpenView();
-    if (vp)
-      this.updateStateWithViewport(vp);
-  }
-
-  public render() {
-    if (!this.state.initialized)
-      this.updateState();
-
-    // enable/disable the models
-    const setEnabledNoState = (item: ListItem, enabled: boolean) => {
-      IModelApp.viewManager.forEachViewport((vp: Viewport) => {
-        if (!(vp.view instanceof SpatialViewState))
-          return;
-
-        const view: SpatialViewState = vp.view.clone();
-        if (enabled)
-          view.modelSelector.addModels(item.key);
-        else
-          view.modelSelector.dropModels(item.key);
-
-        vp.changeView(view);
-      });
-    };
-
-    // Enable/disable the models and update the state
-    const setEnabled = (item: ListItem, enabled: boolean) => {
-      setEnabledNoState(item, enabled);
-      this.updateState();
-    };
-
-    const self = this;
-    // Enable all categories
-    const enableAll = () => {
-      for (const item of self.state.items) {
-        setEnabledNoState(item, true);
-      }
-
-      self.updateState();
-    };
-
-    // Disable all models (TODO: perhaps we don't want to let the user do this, a model should always remain)
-    const disableAll = () => {
-      for (const item of self.state.items) {
-        setEnabledNoState(item, false);
-      }
-
-      // Update the category items in the list picker
-      self.updateState();
-    };
-
-    // Invert model selection
-    const invert = () => {
-      IModelApp.viewManager.forEachViewport((vp: Viewport) => {
-        if (!(vp.view instanceof SpatialViewState))
-          return;
-
-        const view: SpatialViewState = vp.view.clone();
-        for (const item of self.state.items) {
-          const enabled = !view.modelSelector.has(item.key);
-          if (enabled)
-            view.modelSelector.addModels(item.key);
-          else
-            view.modelSelector.dropModels(item.key);
-
-        }
-
-        vp.changeView(view);
-      });
-
-      // Update the category items in the list picker
-      self.updateState();
-    };
-
-    return (
-      <ListPickerWidget
-        {...this.props}
-        title={this.state.title}
-        setEnabled={setEnabled}
-        items={this.state.items}
-        iconClass={"icon-3d-cube"}
-        enableAllFunc={enableAll}
-        disableAllFunc={disableAll}
-        invertFunc={invert}
-      />
-    );
-  }
-}
-
-ConfigurableUiManager.registerControl("ModelSelectorWidget", ModelSelectorDemoWidget);
+/*---------------------------------------------------------------------------------------------
+| $Copyright: (c) 2018 Bentley Systems, Incorporated. All rights reserved. $
+ *--------------------------------------------------------------------------------------------*/
+import * as React from "react";
+import ListPickerWidget, { ListItem, ListItemType } from "./ListPickerWidget";
+import { IModelApp, Viewport, SpatialViewState, SpatialModelState, SelectedViewportChangedArgs } from "@bentley/imodeljs-frontend";
+import { ModelQueryParams } from "@bentley/imodeljs-common/lib/ModelProps";
+import { UiFramework } from "../UiFramework";
+import { ConfigurableUiManager } from "../configurableui/ConfigurableUiManager";
+import { ConfigurableCreateInfo } from "../configurableui/ConfigurableUiControl";
+import { WidgetControl } from "../configurableui/WidgetControl";
+
+export class ModelSelectorDemoWidget extends WidgetControl {
+  constructor(info: ConfigurableCreateInfo, options: any) {
+    super(info, options);
+
+    const thing = options.iModel;
+    this.reactElement = <ModelSelectorWidget widgetControl={this} imodel={thing} />;
+  }
+}
+
+export default class ModelSelectorWidget extends React.Component<any, any> {
+  private _removeSelectedViewportChanged?: () => void;
+
+  constructor(props: any) {
+    super(props);
+
+    this.state = {
+      items: [],
+      title: UiFramework.i18n.translate("UiFramework:categoriesModels.models"),
+      initialized: false,
+    };
+
+    this.updateState();
+  }
+
+  public componentDidMount() {
+    this._removeSelectedViewportChanged = IModelApp.viewManager.onSelectedViewportChanged.addListener(this._handleSelectedViewportChanged);
+  }
+
+  public componentWillUnmount() {
+    if (this._removeSelectedViewportChanged)
+      this._removeSelectedViewportChanged();
+  }
+
+  // Update viewed models on selected viewport changed
+  private _handleSelectedViewportChanged = (args: SelectedViewportChangedArgs) => {
+    if (args.current)
+      this.updateStateWithViewport(args.current);
+  }
+
+  public async updateStateWithViewport(vp: Viewport) {
+    // Query models and add them to state
+    if (!(vp.view instanceof SpatialViewState))
+      return;
+
+    const spatialView = vp.view as SpatialViewState;
+    const modelQueryParams: ModelQueryParams = { from: SpatialModelState.getClassFullName(), wantPrivate: false };
+    const curModelProps = await this.props.imodel.models.queryProps(modelQueryParams);
+
+    const models: ListItem[] = [];
+    for (const modelProps of curModelProps) {
+      const model: ListItem = {
+        key: modelProps.id.toString(),
+        name: modelProps.name,
+        enabled: spatialView.modelSelector.has(modelProps.id),
+        type: ListItemType.Item,
+      };
+      models.push(model);
+    }
+
+    this.setState({
+      items: models,
+      title: UiFramework.i18n.translate("UiFramework:categoriesModels.models"),
+      initialized: true,
+    });
+
+    vp.changeView(spatialView);
+  }
+
+  public async updateState() {
+    const vp = IModelApp.viewManager.getFirstOpenView();
+    if (vp)
+      this.updateStateWithViewport(vp);
+  }
+
+  public render() {
+    if (!this.state.initialized)
+      this.updateState();
+
+    // enable/disable the models
+    const setEnabledNoState = (item: ListItem, enabled: boolean) => {
+      IModelApp.viewManager.forEachViewport((vp: Viewport) => {
+        if (!(vp.view instanceof SpatialViewState))
+          return;
+
+        const view: SpatialViewState = vp.view.clone();
+        if (enabled)
+          view.modelSelector.addModels(item.key);
+        else
+          view.modelSelector.dropModels(item.key);
+
+        vp.changeView(view);
+      });
+    };
+
+    // Enable/disable the models and update the state
+    const setEnabled = (item: ListItem, enabled: boolean) => {
+      setEnabledNoState(item, enabled);
+      this.updateState();
+    };
+
+    const self = this;
+    // Enable all categories
+    const enableAll = () => {
+      for (const item of self.state.items) {
+        setEnabledNoState(item, true);
+      }
+
+      self.updateState();
+    };
+
+    // Disable all models (TODO: perhaps we don't want to let the user do this, a model should always remain)
+    const disableAll = () => {
+      for (const item of self.state.items) {
+        setEnabledNoState(item, false);
+      }
+
+      // Update the category items in the list picker
+      self.updateState();
+    };
+
+    // Invert model selection
+    const invert = () => {
+      IModelApp.viewManager.forEachViewport((vp: Viewport) => {
+        if (!(vp.view instanceof SpatialViewState))
+          return;
+
+        const view: SpatialViewState = vp.view.clone();
+        for (const item of self.state.items) {
+          const enabled = !view.modelSelector.has(item.key);
+          if (enabled)
+            view.modelSelector.addModels(item.key);
+          else
+            view.modelSelector.dropModels(item.key);
+
+        }
+
+        vp.changeView(view);
+      });
+
+      // Update the category items in the list picker
+      self.updateState();
+    };
+
+    return (
+      <ListPickerWidget
+        {...this.props}
+        title={this.state.title}
+        setEnabled={setEnabled}
+        items={this.state.items}
+        iconClass={"icon-3d-cube"}
+        enableAllFunc={enableAll}
+        disableAllFunc={disableAll}
+        invertFunc={invert}
+      />
+    );
+  }
+}
+
+ConfigurableUiManager.registerControl("ModelSelectorWidget", ModelSelectorDemoWidget);