--- conflicted
+++ resolved
@@ -1,10 +1,6 @@
 {
   "name": "@bentley/ui-framework",
-<<<<<<< HEAD
-  "version": "2.4.0-dev.7",
-=======
   "version": "2.4.0-dev.9",
->>>>>>> 95a729a2
   "description": "UI framework",
   "main": "lib/ui-framework.js",
   "typings": "lib/ui-framework",
@@ -39,24 +35,6 @@
     "url": "http://www.bentley.com"
   },
   "peerDependencies": {
-<<<<<<< HEAD
-    "@bentley/bentleyjs-core": "^2.4.0-dev.7",
-    "@bentley/frontend-authorization-client": "^2.4.0-dev.7",
-    "@bentley/geometry-core": "^2.4.0-dev.7",
-    "@bentley/imodelhub-client": "^2.4.0-dev.7",
-    "@bentley/imodeljs-common": "^2.4.0-dev.7",
-    "@bentley/imodeljs-frontend": "^2.4.0-dev.7",
-    "@bentley/imodeljs-i18n": "^2.4.0-dev.7",
-    "@bentley/imodeljs-markup": "^2.4.0-dev.7",
-    "@bentley/itwin-client": "^2.4.0-dev.7",
-    "@bentley/presentation-common": "^2.4.0-dev.7",
-    "@bentley/presentation-frontend": "^2.4.0-dev.7",
-    "@bentley/product-settings-client": "^2.4.0-dev.7",
-    "@bentley/ui-abstract": "^2.4.0-dev.7",
-    "@bentley/ui-core": "^2.4.0-dev.7",
-    "@bentley/ui-components": "^2.4.0-dev.7",
-    "@bentley/ui-ninezone": "^2.4.0-dev.7",
-=======
     "@bentley/bentleyjs-core": "^2.4.0-dev.9",
     "@bentley/frontend-authorization-client": "^2.4.0-dev.9",
     "@bentley/geometry-core": "^2.4.0-dev.9",
@@ -73,7 +51,6 @@
     "@bentley/ui-core": "^2.4.0-dev.9",
     "@bentley/ui-components": "^2.4.0-dev.9",
     "@bentley/ui-ninezone": "^2.4.0-dev.9",
->>>>>>> 95a729a2
     "react": "^16.8.0",
     "redux": "^4.0.3",
     "react-dom": "^16.8.0",
@@ -84,28 +61,6 @@
     "NOTE: All tools used by scripts in this package must be listed as devDependencies"
   ],
   "devDependencies": {
-<<<<<<< HEAD
-    "@bentley/config-loader": "2.4.0-dev.7",
-    "@bentley/build-tools": "2.4.0-dev.7",
-    "@bentley/bentleyjs-core": "2.4.0-dev.7",
-    "@bentley/geometry-core": "2.4.0-dev.7",
-    "@bentley/imodelhub-client": "2.4.0-dev.7",
-    "@bentley/imodeljs-i18n": "2.4.0-dev.7",
-    "@bentley/imodeljs-frontend": "2.4.0-dev.7",
-    "@bentley/imodeljs-common": "2.4.0-dev.7",
-    "@bentley/itwin-client": "2.4.0-dev.7",
-    "@bentley/imodeljs-markup": "2.4.0-dev.7",
-    "@bentley/frontend-authorization-client": "2.4.0-dev.7",
-    "@bentley/presentation-common": "2.4.0-dev.7",
-    "@bentley/presentation-frontend": "2.4.0-dev.7",
-    "@bentley/presentation-testing": "2.4.0-dev.7",
-    "@bentley/product-settings-client": "2.4.0-dev.7",
-    "@bentley/react-scripts": "3.4.1",
-    "@bentley/ui-abstract": "2.4.0-dev.7",
-    "@bentley/ui-core": "2.4.0-dev.7",
-    "@bentley/ui-components": "2.4.0-dev.7",
-    "@bentley/ui-ninezone": "2.4.0-dev.7",
-=======
     "@bentley/config-loader": "2.4.0-dev.9",
     "@bentley/build-tools": "2.4.0-dev.9",
     "@bentley/bentleyjs-core": "2.4.0-dev.9",
@@ -126,7 +81,6 @@
     "@bentley/ui-core": "2.4.0-dev.9",
     "@bentley/ui-components": "2.4.0-dev.9",
     "@bentley/ui-ninezone": "2.4.0-dev.9",
->>>>>>> 95a729a2
     "@types/chai": "^4.1.4",
     "@types/chai-as-promised": "^7",
     "@types/chai-jest-snapshot": "^1.3.0",
@@ -182,17 +136,10 @@
     "NOTE: imodeljs-frontend should remain UI technology agnostic, so no react/angular dependencies are allowed"
   ],
   "dependencies": {
-<<<<<<< HEAD
-    "@bentley/context-registry-client": "2.4.0-dev.7",
-    "@bentley/icons-generic": "^1.0.15",
-    "@bentley/icons-generic-webfont": "^1.0.15",
-    "@bentley/presentation-components": "2.4.0-dev.7",
-=======
     "@bentley/context-registry-client": "2.4.0-dev.9",
     "@bentley/icons-generic": "^1.0.15",
     "@bentley/icons-generic-webfont": "^1.0.15",
     "@bentley/presentation-components": "2.4.0-dev.9",
->>>>>>> 95a729a2
     "classnames": "^2.2.5",
     "immer": "^6.0.3",
     "lodash": "^4.17.10",
