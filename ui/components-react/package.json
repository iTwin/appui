{
  "name": "@itwin/components-react",
  "version": "4.0.0-dev.10",
  "description": "iTwin.js UI complex components",
  "main": "lib/cjs/components-react.js",
  "module": "lib/esm/components-react.js",
  "typings": "lib/cjs/components-react",
  "license": "MIT",
  "repository": {
    "type": "git",
    "url": "https://github.com/iTwin/appui/tree/master/ui/components-react"
  },
  "scripts": {
    "build": "npm run -s copy:locale && npm run -s build:cjs && npm run -s build:esm",
    "build:cjs": "tsc 1>&2 --outDir lib/cjs && npm run -s copy:cjs",
    "build:esm": "tsc 1>&2 --module ES2020 --outDir lib/esm && npm run -s copy:esm",
    "copy:cjs": "cpx \"./src/**/*.*css\" ./lib/cjs",
    "copy:esm": "cpx \"./src/**/*.*css\" ./lib/esm",
    "copy:locale": "cpx \"./public/**/*\" ./lib/public",
    "pseudolocalize": "betools pseudolocalize --englishDir ./public/locales/en --out ./public/locales/en-PSEUDO",
    "clean": "rimraf lib .rush/temp/package-deps*.json",
    "cover": "nyc npm -s test",
    "lint": "eslint -f visualstudio \"./src/**/*.{ts,tsx}\" 1>&2",
    "extract-api": "betools extract-api --entry=components-react",
    "test": "mocha --config ../.mocharc.json \"./lib/cjs/test/**/*.test.js\"",
    "test:watch": "npm -s test -- --reporter min --watch-extensions ts,tsx --watch",
    "docs": "npm run -s docs:reference && npm run -s docs:changelog",
    "docs:changelog": "cpx ./CHANGELOG.md ../../generated-docs/ui/components-react",
    "docs:reference": "betools docs --includes=../../generated-docs/extract --json=../../generated-docs/ui/components-react/file.json --tsIndexFile=./components-react.ts --onlyJson"
  },
  "keywords": [
    "Bentley",
    "BIM",
    "iModel"
  ],
  "author": {
    "name": "Bentley Systems, Inc.",
    "url": "http://www.bentley.com"
  },
  "peerDependencies": {
    "@itwin/appui-abstract": "^3.6.0",
    "@itwin/core-bentley": "^3.6.0",
    "@itwin/core-react": "workspace:^4.0.0-dev.10",
    "react": "^17.0.0 || ^18.0.0",
    "react-dom": "^17.0.0 || ^18.0.0"
  },
  "//devDependencies": [
    "NOTE: All peerDependencies should also be listed as devDependencies since peerDependencies are not considered by npm install",
    "NOTE: All tools used by scripts in this package must be listed as devDependencies"
  ],
  "devDependencies": {
    "@itwin/appui-abstract": "^3.6.0",
    "@itwin/build-tools": "^3.6.0",
    "@itwin/core-bentley": "^3.6.0",
    "@itwin/core-common": "^3.6.0",
    "@itwin/core-geometry": "^3.6.0",
    "@itwin/core-i18n": "^3.6.0",
    "@itwin/core-react": "workspace:*",
    "@itwin/eslint-plugin": "^3.6.0",
    "@testing-library/dom": "^8.11.2",
    "@testing-library/react": "^12.0.0",
    "@testing-library/react-hooks": "^7.0.2",
    "@testing-library/user-event": "^14.4.2",
    "@types/chai": "4.3.1",
    "@types/chai-as-promised": "^7",
    "@types/chai-spies": "^1.0.0",
    "@types/chai-string": "^1.4.1",
    "@types/chai-subset": "1.3.1",
    "@types/faker": "^4.1.0",
    "@types/linkify-it": "~2.1.0",
    "@types/lodash": "^4.14.0",
    "@types/mocha": "^8.2.2",
    "@types/node": "18.11.5",
    "@types/react": "^17.0.37",
    "@types/react-dom": "^17.0.0",
    "@types/react-highlight-words": "^0.16.1",
    "@types/react-window": "^1.8.2",
    "@types/sinon": "^9.0.0",
    "@types/sinon-chai": "^3.2.0",
    "chai": "^4.1.2",
    "chai-as-promised": "^7",
    "chai-spies": "1.0.0",
    "chai-string": "^1.5.0",
    "chai-subset": "1.6.0",
    "cpx2": "^3.0.0",
    "eslint": "^7.11.0",
    "faker": "^4.1.0",
    "ignore-styles": "^5.0.1",
    "jsdom": "^19.0.0",
    "jsdom-global": "3.0.2",
    "mocha": "^10.0.0",
    "nyc": "^15.1.0",
    "raf": "^3.4.0",
    "react": "^17.0.0",
    "react-dom": "^17.0.0",
    "rimraf": "^3.0.2",
    "sinon": "^9.0.2",
    "sinon-chai": "^3.2.0",
    "ts-node": "^10.8.2",
    "typemoq": "^2.1.0",
    "typescript": "~4.4.0",
    "xmlhttprequest": "^1.8.0"
  },
  "//dependencies": [
    "NOTE: these dependencies should be only for things that DO NOT APPEAR IN THE API",
    "NOTE: core-frontend should remain UI technology agnostic, so no react/angular dependencies are allowed"
  ],
  "dependencies": {
<<<<<<< HEAD
    "@bentley/icons-generic-webfont": "^1.0.15",
    "@itwin/itwinui-variables": "^2.0.0",
=======
    "@bentley/icons-generic": "^1.0.34",
    "@itwin/itwinui-css": "0.x",
    "@itwin/itwinui-variables": "^1.0.0",
>>>>>>> 0436c365
    "@itwin/itwinui-icons-react": "^1.8.0",
    "@itwin/itwinui-react": "^2.5.0",
    "@types/shortid": "~0.0.29",
    "classnames": "2.3.1",
    "immer": "9.0.6",
    "immutable": "^3.8.2",
    "linkify-it": "~2.2.0",
    "lodash": "^4.17.10",
    "react-highlight-words": "^0.17.0",
    "react-window": "^1.8.2",
    "rxjs": "^6.6.2",
    "shortid": "~2.2.15",
    "ts-key-enum": "^2.0.0"
  },
  "nyc": {
    "extends": "./node_modules/@itwin/build-tools/.nycrc",
    "require": [
      "ignore-styles",
      "jsdom-global/register",
      "source-map-support/register",
      "ts-node/register"
    ],
    "check-coverage": true,
    "statements": 100,
    "branches": 100,
    "functions": 100,
    "lines": 100
  },
  "eslintConfig": {
    "plugins": [
      "@itwin"
    ],
    "extends": [
      "plugin:@itwin/ui",
      "plugin:@itwin/jsdoc"
    ]
  }
}<|MERGE_RESOLUTION|>--- conflicted
+++ resolved
@@ -106,14 +106,8 @@
     "NOTE: core-frontend should remain UI technology agnostic, so no react/angular dependencies are allowed"
   ],
   "dependencies": {
-<<<<<<< HEAD
-    "@bentley/icons-generic-webfont": "^1.0.15",
+    "@bentley/icons-generic": "^1.0.34",
     "@itwin/itwinui-variables": "^2.0.0",
-=======
-    "@bentley/icons-generic": "^1.0.34",
-    "@itwin/itwinui-css": "0.x",
-    "@itwin/itwinui-variables": "^1.0.0",
->>>>>>> 0436c365
     "@itwin/itwinui-icons-react": "^1.8.0",
     "@itwin/itwinui-react": "^2.5.0",
     "@types/shortid": "~0.0.29",
