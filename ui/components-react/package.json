{
  "name": "@itwin/components-react",
  "version": "4.0.0-dev.1",
  "description": "iTwin.js UI complex components",
  "main": "lib/cjs/components-react.js",
  "module": "lib/esm/components-react.js",
  "typings": "lib/cjs/components-react",
  "license": "MIT",
  "repository": {
    "type": "git",
    "url": "https://github.com/iTwin/appui/tree/master/ui/components-react"
  },
  "scripts": {
    "build": "npm run -s copy:locale && npm run -s build:cjs",
    "build:ci": "npm run -s build && npm run -s build:esm",
    "build:cjs": "tsc 1>&2 --outDir lib/cjs && npm run -s copy:cjs",
    "build:esm": "tsc 1>&2 --module ES2020 --outDir lib/esm && npm run -s copy:esm",
    "copy:cjs": "cpx \"./src/**/*.*css\" ./lib/cjs",
    "copy:esm": "cpx \"./src/**/*.*css\" ./lib/esm",
    "copy:locale": "cpx \"./public/**/*\" ./lib/public",
    "pseudolocalize": "betools pseudolocalize --englishDir ./public/locales/en --out ./public/locales/en-PSEUDO",
    "clean": "rimraf lib .rush/temp/package-deps*.json",
    "cover": "nyc npm -s test",
    "docs": "betools docs --includes=../../generated-docs/extract --json=../../generated-docs/ui/components-react/file.json --tsIndexFile=./components-react.ts --onlyJson",
    "lint": "eslint -f visualstudio \"./src/**/*.{ts,tsx}\" 1>&2",
    "extract-api": "betools extract-api --entry=components-react",
    "test": "mocha --config ../.mocharc.json \"./lib/cjs/test/**/*.test.js\"",
    "test:watch": "npm -s test -- --reporter min --watch-extensions ts,tsx --watch"
  },
  "keywords": [
    "Bentley",
    "BIM",
    "iModel"
  ],
  "author": {
    "name": "Bentley Systems, Inc.",
    "url": "http://www.bentley.com"
  },
  "peerDependencies": {
    "@itwin/appui-abstract": "workspace:^4.0.0-dev.1",
    "@itwin/core-bentley": "^3.5.1",
    "@itwin/core-react": "workspace:^4.0.0-dev.1",
    "react": "^17.0.0",
    "react-dom": "^17.0.0"
  },
  "//devDependencies": [
    "NOTE: All peerDependencies should also be listed as devDependencies since peerDependencies are not considered by npm install",
    "NOTE: All tools used by scripts in this package must be listed as devDependencies"
  ],
  "devDependencies": {
    "@itwin/appui-abstract": "workspace:*",
    "@itwin/build-tools": "^3.5.1",
    "@itwin/core-bentley": "^3.5.1",
    "@itwin/core-common": "^3.5.1",
    "@itwin/core-geometry": "^3.5.1",
    "@itwin/core-i18n": "^3.5.1",
    "@itwin/core-react": "workspace:*",
    "@itwin/eslint-plugin": "^3.5.1",
    "@testing-library/dom": "^8.11.2",
    "@testing-library/react": "^12.0.0",
    "@testing-library/react-hooks": "^7.0.2",
    "@testing-library/user-event": "^14.4.2",
    "@types/chai": "4.3.1",
    "@types/chai-as-promised": "^7",
    "@types/chai-spies": "^1.0.0",
    "@types/chai-string": "^1.4.1",
    "@types/chai-subset": "1.3.1",
    "@types/faker": "^4.1.0",
    "@types/linkify-it": "~2.1.0",
    "@types/lodash": "^4.14.0",
    "@types/mocha": "^8.2.2",
    "@types/node": "18.11.5",
    "@types/react": "^17.0.37",
    "@types/react-dom": "^17.0.0",
    "@types/react-highlight-words": "^0.16.1",
    "@types/react-window": "^1.8.2",
    "@types/sinon": "^9.0.0",
    "@types/sinon-chai": "^3.2.0",
    "chai": "^4.1.2",
    "chai-as-promised": "^7",
    "chai-spies": "1.0.0",
    "chai-string": "^1.5.0",
    "chai-subset": "1.6.0",
    "cpx2": "^3.0.0",
    "eslint": "^7.11.0",
    "faker": "^4.1.0",
    "ignore-styles": "^5.0.1",
    "jsdom": "^19.0.0",
    "jsdom-global": "3.0.2",
    "mocha": "^10.0.0",
    "nyc": "^15.1.0",
    "raf": "^3.4.0",
    "react": "^17.0.0",
    "react-dom": "^17.0.0",
    "rimraf": "^3.0.2",
    "sinon": "^9.0.2",
    "sinon-chai": "^3.2.0",
    "ts-node": "^10.8.2",
    "typemoq": "^2.1.0",
    "typescript": "~4.4.0",
    "xmlhttprequest": "^1.8.0"
  },
  "//dependencies": [
    "NOTE: these dependencies should be only for things that DO NOT APPEAR IN THE API",
    "NOTE: core-frontend should remain UI technology agnostic, so no react/angular dependencies are allowed"
  ],
  "dependencies": {
    "@bentley/icons-generic-webfont": "^1.0.15",
<<<<<<< HEAD
=======
    "@itwin/itwinui-css": "0.x",
    "@itwin/itwinui-variables": "^1.0.0",
>>>>>>> 38d83cc7
    "@itwin/itwinui-icons-react": "^1.8.0",
    "@itwin/itwinui-css": "0.x",
    "@itwin/itwinui-react": "2.2.1",
    "@types/shortid": "~0.0.29",
    "classnames": "2.3.1",
    "immer": "9.0.6",
    "immutable": "^3.8.2",
    "linkify-it": "~2.2.0",
    "lodash": "^4.17.10",
    "react-highlight-words": "^0.17.0",
    "react-window": "^1.8.2",
    "rxjs": "^6.6.2",
    "shortid": "~2.2.15",
    "ts-key-enum": "^2.0.0"
  },
  "nyc": {
    "extends": "./node_modules/@itwin/build-tools/.nycrc",
    "require": [
      "ignore-styles",
      "jsdom-global/register",
      "source-map-support/register",
      "ts-node/register"
    ],
    "check-coverage": true,
    "statements": 100,
    "branches": 100,
    "functions": 100,
    "lines": 100
  },
  "eslintConfig": {
    "plugins": [
      "@itwin"
    ],
    "extends": [
      "plugin:@itwin/ui",
      "plugin:@itwin/jsdoc"
    ]
  }
}<|MERGE_RESOLUTION|>--- conflicted
+++ resolved
@@ -106,13 +106,9 @@
   ],
   "dependencies": {
     "@bentley/icons-generic-webfont": "^1.0.15",
-<<<<<<< HEAD
-=======
     "@itwin/itwinui-css": "0.x",
     "@itwin/itwinui-variables": "^1.0.0",
->>>>>>> 38d83cc7
     "@itwin/itwinui-icons-react": "^1.8.0",
-    "@itwin/itwinui-css": "0.x",
     "@itwin/itwinui-react": "2.2.1",
     "@types/shortid": "~0.0.29",
     "classnames": "2.3.1",
