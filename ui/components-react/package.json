--- conflicted
+++ resolved
@@ -1,13 +1,8 @@
 {
   "name": "@itwin/components-react",
-<<<<<<< HEAD
-  "version": "4.17.0-dev.0",
-  "description": "A react component library for iTwin.js UI data-oriented components",
-=======
   "version": "5.0.0-dev.0",
-  "description": "iTwin.js UI complex components",
+  "description": "A react component library of iTwin.js UI data-oriented components",
   "type": "module",
->>>>>>> 252752fb
   "main": "lib/cjs/components-react.js",
   "module": "lib/esm/components-react.js",
   "types": "lib/cjs/components-react",
