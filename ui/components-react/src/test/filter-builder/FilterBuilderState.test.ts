--- conflicted
+++ resolved
@@ -151,12 +151,23 @@
 
     let rootGroup = result.current.state.rootGroup;
     expect(rootGroup.items).to.have.lengthOf(1);
-    actions.setRuleOperator([rootGroup.items[0].id], PropertyFilterRuleOperator.IsTrue);
-    actions.setRuleValue([rootGroup.items[0].id], { valueFormat: PropertyValueFormat.Primitive });
-    const testProperty = { name: "testName", displayLabel: "testLabel", typename: "testTypename" };
+    actions.setRuleOperator(
+      [rootGroup.items[0].id],
+      PropertyFilterRuleOperator.IsTrue
+    );
+    actions.setRuleValue([rootGroup.items[0].id], {
+      valueFormat: PropertyValueFormat.Primitive,
+    });
+    const testProperty = {
+      name: "testName",
+      displayLabel: "testLabel",
+      typename: "testTypename",
+    };
     actions.setRuleProperty([rootGroup.items[0].id], testProperty);
     rootGroup = result.current.state.rootGroup;
-    expect((rootGroup.items[0] as PropertyFilterBuilderRule).property).to.be.eq(testProperty);
+    expect((rootGroup.items[0] as PropertyFilterBuilderRule).property).to.be.eq(
+      testProperty
+    );
     actions.removeItem([rootGroup.items[0].id]);
 
     rootGroup = result.current.state.rootGroup;
@@ -479,20 +490,5 @@
         expect(getNestingRule().items).to.have.lengthOf(1);
       });
     });
-<<<<<<< HEAD
-
-    it("removes group when last rule is removed", async () => {
-      const { result, getNestingRule, getNestedRulePath } =
-        await getStateWithNestedRule();
-      const { actions } = result.current;
-
-      actions.removeItem(getNestedRulePath());
-
-      await waitFor(() => {
-        expect(getNestingRule()).to.be.undefined;
-      });
-    });
-=======
->>>>>>> 49e44c41
   });
 });