--- conflicted
+++ resolved
@@ -8,18 +8,11 @@
 import type { PropertyDescription } from "@itwin/appui-abstract";
 import type { PropertyFilterBuilderRuleGroupRendererProps } from "../../components-react/filter-builder/FilterBuilderRuleGroup";
 import { PropertyFilterBuilderRuleGroupRenderer } from "../../components-react/filter-builder/FilterBuilderRuleGroup";
-<<<<<<< HEAD
-import type { PropertyFilterBuilderRuleGroup } from "../../components-react/filter-builder/FilterBuilderState";
-import { PropertyFilterBuilderActions } from "../../components-react/filter-builder/FilterBuilderState";
-import { PropertyFilterRuleGroupOperator } from "../../components-react/filter-builder/Operators";
-import TestUtils, { userEvent } from "../TestUtils";
-=======
 import {
   PropertyFilterBuilderActions,
   type PropertyFilterBuilderRuleGroup,
 } from "../../components-react/filter-builder/FilterBuilderState";
 import TestUtils from "../TestUtils";
->>>>>>> 64d0e236
 import { renderWithContext } from "./Common";
 import sinon from "sinon";
 
@@ -190,28 +183,6 @@
     expect(selector).to.be.null;
   });
 
-<<<<<<< HEAD
-  it("dispatches operator change event when operator is selected", async () => {
-    const user = userEvent.setup();
-    const actions = new PropertyFilterBuilderActions(sinon.spy());
-    const { getByText, findByText } = renderWithContext(
-      <PropertyFilterBuilderRuleGroupRenderer {...defaultProps} />,
-      { actions }
-    );
-    const setRuleGroupOperatorSpy = sinon.stub(actions, "setRuleGroupOperator");
-
-    const selector = getByText(
-      TestUtils.i18n.getLocalizedString(
-        "Components:filterBuilder.operators.and"
-      )
-    );
-    await user.click(selector);
-
-    const option = await findByText(
-      TestUtils.i18n.getLocalizedString("Components:filterBuilder.operators.or")
-    );
-    await user.click(option);
-=======
   it("'And' Operator should not be clickable if toggled disabled", async () => {
     const actions = new PropertyFilterBuilderActions(sinon.spy());
     const props: PropertyFilterBuilderRuleGroupRendererProps = {
@@ -231,7 +202,6 @@
         )
       )
     ).to.not.be.null;
->>>>>>> 64d0e236
 
     const selector = container.querySelector<HTMLAnchorElement>(
       ".fb-group-operator .fb-logical-operator-toggle"
