--- conflicted
+++ resolved
@@ -132,12 +132,6 @@
 
   it("Toggles operator 'Or' to 'And'", async () => {
     const actions = new PropertyFilterBuilderActions(sinon.spy());
-<<<<<<< HEAD
-    // make shallow copy to avoid altering rootGroup that is used in other tests
-    const rootGroupCopy = Object.create(rootGroup);
-    rootGroupCopy.operator = PropertyFilterRuleGroupOperator.Or;
-=======
->>>>>>> 8d941449
     const props: PropertyFilterBuilderRuleGroupRendererProps = {
       group: { ...rootGroup, operator: PropertyFilterRuleGroupOperator.Or },
       path: [],
@@ -173,7 +167,7 @@
   it("'Or' Operator should not be clickable if toggle disabled", async () => {
     const actions = new PropertyFilterBuilderActions(sinon.spy());
     const props: PropertyFilterBuilderRuleGroupRendererProps = {
-      group: { ...rootGroup, operator: PropertyFilterRuleGroupOperator.Or  },
+      group: { ...rootGroup, operator: PropertyFilterRuleGroupOperator.Or },
       path: [],
       isGroupOperatorDisabled: true,
     };
