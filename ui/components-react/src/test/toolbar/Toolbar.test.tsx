--- conflicted
+++ resolved
@@ -191,23 +191,17 @@
       expect(
         renderedComponent.container.querySelectorAll(
           ".components-toolbar-button-add-gap-before"
-        ).length
-      ).toEqual(0);
+        )
+      ).toHaveLength(0);
       // badges should not be displayed when toolbar is transparent
       expect(
-<<<<<<< HEAD
-        renderedComponent.container.querySelectorAll(".components-badge").length
-      ).toEqual(0);
-=======
         renderedComponent.container.querySelectorAll(
           ".core-badge-technicalPreviewBadge"
-        ).length
-      ).to.be.eq(0);
+        )
+      ).toHaveLength(0);
       expect(
         renderedComponent.container.querySelectorAll(".core-badge-newBadge")
-          .length
-      ).to.be.eq(0);
->>>>>>> ebc27f46
+      ).toHaveLength(0);
     });
 
     it("will render with separators when group priority changes ", () => {
@@ -259,32 +253,21 @@
           toolbarOpacitySetting={ToolbarOpacitySetting.Defaults}
         />
       );
-<<<<<<< HEAD
-      expect(renderedComponent).toBeTruthy();
-=======
-      expect(renderedComponent).not.to.be.undefined;
->>>>>>> ebc27f46
-
+      expect(renderedComponent).toBeTruthy();
       expect(
         renderedComponent.container.querySelectorAll(
           ".components-toolbar-show-decorators"
-        ).length
-      ).toEqual(1);
+        )
+      ).toHaveLength(1);
       // badges should be displayed when toolbar is NOT transparent
       expect(
-<<<<<<< HEAD
-        renderedComponent.container.querySelectorAll(".components-badge").length
-      ).toEqual(1);
-=======
         renderedComponent.container.querySelectorAll(".core-badge-newBadge")
-          .length
-      ).to.be.eq(1);
->>>>>>> ebc27f46
+      ).toHaveLength(1);
       expect(
         renderedComponent.container.querySelectorAll(
           ".components-toolbar-item-container.components-horizontal.components-toolbar-button-add-gap-before"
-        ).length
-      ).toEqual(2);
+        )
+      ).toHaveLength(2);
     });
 
     it("will render without separators when group priority changes but in transparent mode", () => {
@@ -341,8 +324,8 @@
       expect(
         renderedComponent.container.querySelectorAll(
           ".components-toolbar-show-decorators"
-        ).length
-      ).toEqual(0);
+        )
+      ).toHaveLength(0);
     });
 
     it("will render transparent background", () => {
