--- conflicted
+++ resolved
@@ -5,43 +5,20 @@
 
 import * as React from "react";
 import { expect } from "chai";
-import * as sinon from "sinon";
-import { render } from "@testing-library/react";
+import { render, waitFor } from "@testing-library/react";
 import { DelayedSpinner } from "../../components-react/common/DelayedSpinner";
 
 describe("<DelayedSpinner />", () => {
-<<<<<<< HEAD
-  const sandbox = sinon.createSandbox();
-
-  afterEach(() => {
-    sandbox.restore();
-  });
-
-=======
->>>>>>> 64d0e236
   it("renders spinner without delay", () => {
     const component = render(<DelayedSpinner delay={0} />);
     component.getByTestId("components-delayed-spinner");
   });
 
-  it("renders spinner with delay", () => {
-    const clock = sandbox.useFakeTimers({
-      now: Date.now(),
-      // TODO: VirtualizedPropertyGridWithDataProvider tests fail without time increment.
-      shouldAdvanceTime: true,
-      advanceTimeDelta: 1,
-    });
+  it("renders spinner with delay", async () => {
     const component = render(<DelayedSpinner delay={100} />);
     expect(component.queryByTestId("components-delayed-spinner")).to.be.null;
 
-<<<<<<< HEAD
-    clock.tick(100);
-
-    component.getByTestId("components-delayed-spinner");
-=======
-    await waitFor(() => expect(container.children.length).to.be.eq(1));
-    expect(container.querySelector(".iui-large")).to.not.be.null;
->>>>>>> 64d0e236
+    await waitFor(() => component.getByTestId("components-delayed-spinner"));
   });
 
   it("renders spinner with specified size", () => {
