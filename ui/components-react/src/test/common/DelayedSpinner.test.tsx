--- conflicted
+++ resolved
@@ -26,27 +26,16 @@
   });
 
   it("renders spinner with delay", async () => {
-<<<<<<< HEAD
     const clock = sinon.useFakeTimers({ now: Date.now() });
     const delay = 100;
     const component = render(<DelayedSpinner delay={delay} />);
     expect(component.queryByTestId("components-delayed-spinner")).to.be.null;
-=======
-    const { container } = render(<DelayedSpinner delay={100} />);
-    expect(container.children.length).to.be.eq(0);
-    expect(container.querySelector(".iui-large")).to.be.null;
->>>>>>> 2f9af1b3
 
     clock.tick(100);
 
-<<<<<<< HEAD
     component.getByTestId("components-delayed-spinner");
 
     await waitFor(() => component.getByTestId("components-delayed-spinner"));
-=======
-    await waitFor(() => expect(container.children.length).to.be.eq(1));
-    expect(container.querySelector(".iui-large")).to.not.be.null;
->>>>>>> 2f9af1b3
   });
 
   it("renders spinner with specified size", () => {
