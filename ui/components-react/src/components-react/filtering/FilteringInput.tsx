/*---------------------------------------------------------------------------------------------
* Copyright (c) Bentley Systems, Incorporated. All rights reserved.
* See LICENSE.md in the project root for license terms and full copyright notice.
*--------------------------------------------------------------------------------------------*/
/** @packageDocumentation
 * @module Filtering
 */

import "./FilteringInput.scss";
import classnames from "classnames";
import * as React from "react";
<<<<<<< HEAD
import { CommonProps, UiCore } from "@itwin/core-react";
import { Input } from "@itwin/itwinui-react";
import { UiComponents } from "../UiComponents";
import { ResultSelector, ResultSelectorProps } from "./ResultSelector";
import { SpecialKey } from "@itwin/appui-abstract";
=======
import { Key } from "ts-key-enum";
import { CommonProps, Icon, UiCore } from "@itwin/core-react";
import { Input } from "@itwin/itwinui-react";
import { UiComponents } from "../UiComponents";
import { ResultSelector, ResultSelectorProps } from "./ResultSelector";
import { SvgClose, SvgSearch } from "@itwin/itwinui-icons-react";
>>>>>>> 0436c365

/** [[FilteringInput]] React Component state
 * @internal
 */
interface FilteringInputState {
  /** A string which will be used for search */
  searchText: string;
  /**
   *  Tells the component if the search was started.
   *  Gets reset to false if search is canceled/cleared or searchText is changed.
  */
  searchStarted: boolean;
  /* Used for resetting the state of [[ResultSelector]] component */
  resultSelectorKey: number;
}

/**
 * [[FilteringInput]] React Component properties
 * @public
 */
export interface FilteringInputProps extends CommonProps {
  /** Filtering should start */
  onFilterStart: (searchText: string) => void;
  /** Filtering is canceled while still in progress */
  onFilterCancel: () => void;
  /** Filtering is cleared after everything's loaded */
  onFilterClear: () => void;
  /**
   * Tells the component what is the status of filtering.
   */
  status: FilteringInputStatus;
  /**
   * [[ResultSelector]] React Component properties.
   * Attribute should be memoized and updated when [[ResultSelector]] state needs to be reset.
   * This allows resetting the selected active match index back to 0.
   */
  resultSelectorProps?: ResultSelectorProps;
  /** Specify that the <input> element should automatically get focus */
  autoFocus?: boolean;
}

/**
 * Enumeration of possible component contexts
 * @public
 */
export enum FilteringInputStatus {
  /** Component is ready to filter */
  ReadyToFilter,
  /** Component's parent is currently filtering */
  FilteringInProgress,
  /** Component's parent has finished filtering */
  FilteringFinished,
}

/** A helper component for filtering trees and stepping through results
 * @public
 */
export class FilteringInput extends React.PureComponent<FilteringInputProps, FilteringInputState> {
  private _inputElement = React.createRef<HTMLInputElement>();
  private _searchLabel = UiCore.translate("general.search");
  private _cancelLabel = UiCore.translate("dialog.cancel");
  private _clearLabel = UiCore.translate("general.search");

  constructor(props: FilteringInputProps) {
    super(props);
    this.state = {
      searchText: "",
      searchStarted: false,
      resultSelectorKey: 0,
    };
  }

  private focus() {
    // istanbul ignore next
    if (this._inputElement.current)
      this._inputElement.current.focus();
  }

  private _onSearchButtonClick = () => {
    if (!this.state.searchText) {
      // Empty search string is the same as clearing the search.
      this.setState({ searchStarted: false, searchText: "" });
      this.props.onFilterClear();
      return;
    }

    this.props.onFilterStart(this.state.searchText);
    this.setState({ searchStarted: true });
  };

  private _onCancelButtonClick = () => {
    this.setState({ searchStarted: false, searchText: "" });
    this.props.onFilterCancel();
    this.focus();
  };

  private _onClearButtonClick = () => {
    this.setState({ searchStarted: false, searchText: "" });
    this.props.onFilterClear();
    this.focus();
  };

  private _onFilterKeyDown = (e: React.KeyboardEvent<HTMLElement>): void => {
    if (e.key !== SpecialKey.Enter)
      return;

    if (!this.state.searchText)
      return;

    this.props.onFilterStart(this.state.searchText);
    this.setState({ searchStarted: true });
    e.stopPropagation();
  };

  private _onInputChanged = (e: React.ChangeEvent<HTMLInputElement>) => {
    if (this.state.searchStarted) {
      this.props.onFilterCancel();
    }
    this.setState({ searchText: e.target.value, searchStarted: false });
  };

  /** @internal */
  public override componentDidUpdate(prevProps: FilteringInputProps) {
    if (this.props.resultSelectorProps !== prevProps.resultSelectorProps) {
      this.setState((state) => ({ resultSelectorKey: state.resultSelectorKey + 1 }));
    }
  }

  public override render() {
    const status = this.props.status;
    return (
      // TODO: What is filtering-input-preload-images?
      <div className={classnames("components-filtering-input", "filtering-input-preload-images", this.props.className)}
        style={this.props.style}
        onKeyDown={this._onFilterKeyDown}
        role="presentation"
      >
        <span className="components-filtering-input-input">
          <Input type="text"
            placeholder={UiComponents.translate("filteringInput.placeholder")}
            // eslint-disable-next-line jsx-a11y/no-autofocus
            autoFocus={this.props.autoFocus}
            onKeyDown={this._onFilterKeyDown}
            value={this.state.searchText}
            onChange={this._onInputChanged}
            aria-label={UiCore.translate("general.search")}
            size="small" />

          <span className="components-filtering-input-input-components">
            {status === FilteringInputStatus.FilteringFinished && this.props.resultSelectorProps ?
              <ResultSelector key={this.state.resultSelectorKey} {...this.props.resultSelectorProps} /> : undefined}
            {status === FilteringInputStatus.ReadyToFilter ?
              // eslint-disable-next-line jsx-a11y/click-events-have-key-events
              <span className="icon" onClick={this._onSearchButtonClick} data-testid="filter-input-search"
                role="button" tabIndex={-1} title={this._searchLabel}><Icon iconSpec={<SvgSearch />} /> </span> : undefined}
            {status === FilteringInputStatus.FilteringInProgress ?
              // eslint-disable-next-line jsx-a11y/click-events-have-key-events
              <span className="icon" onClick={this._onCancelButtonClick} data-testid="filter-input-close"
                role="button" tabIndex={-1} title={this._cancelLabel}><Icon iconSpec={<SvgClose />} /> </span> : undefined}
            {status === FilteringInputStatus.FilteringFinished ?
              // eslint-disable-next-line jsx-a11y/click-events-have-key-events
              <span className="components-filtering-input-clear icon" onClick={this._onClearButtonClick} data-testid="filter-input-close"
                role="button" tabIndex={-1} title={this._clearLabel}><Icon iconSpec={<SvgClose />} /> </span> : undefined}
          </span>
        </span>
      </div>
    );
  }
}<|MERGE_RESOLUTION|>--- conflicted
+++ resolved
@@ -9,20 +9,12 @@
 import "./FilteringInput.scss";
 import classnames from "classnames";
 import * as React from "react";
-<<<<<<< HEAD
-import { CommonProps, UiCore } from "@itwin/core-react";
+import { CommonProps, Icon, UiCore } from "@itwin/core-react";
 import { Input } from "@itwin/itwinui-react";
 import { UiComponents } from "../UiComponents";
 import { ResultSelector, ResultSelectorProps } from "./ResultSelector";
 import { SpecialKey } from "@itwin/appui-abstract";
-=======
-import { Key } from "ts-key-enum";
-import { CommonProps, Icon, UiCore } from "@itwin/core-react";
-import { Input } from "@itwin/itwinui-react";
-import { UiComponents } from "../UiComponents";
-import { ResultSelector, ResultSelectorProps } from "./ResultSelector";
 import { SvgClose, SvgSearch } from "@itwin/itwinui-icons-react";
->>>>>>> 0436c365
 
 /** [[FilteringInput]] React Component state
  * @internal
