/*---------------------------------------------------------------------------------------------
 * Copyright (c) Bentley Systems, Incorporated. All rights reserved.
 * See LICENSE.md in the project root for license terms and full copyright notice.
 *--------------------------------------------------------------------------------------------*/
/** @packageDocumentation
 * @module PropertyFilterBuilder
 */

import "./FilterBuilderRuleGroup.scss";
import * as React from "react";
import { Flex } from "@itwin/itwinui-react";
import { PropertyFilterBuilderContext } from "./FilterBuilderContext";
import { PropertyFilterBuilderRuleRenderer } from "./FilterBuilderRule";
import type {
  PropertyFilterBuilderRuleGroup,
  PropertyFilterBuilderRuleGroupItem,
} from "./FilterBuilderState";
import { isPropertyFilterBuilderRuleGroup } from "./FilterBuilderState";
import type { PropertyFilterRuleGroupOperator } from "./Operators";
import { PropertyFilterBuilderLogicalOperator } from "./FilterBuilderLogicalOperator";

/**
 * Props for [[PropertyFilterBuilderRuleGroupRenderer]] component.
 * @internal
 */
export interface PropertyFilterBuilderRuleGroupRendererProps {
  /** Path from [[PropertyFilterBuilder]] root to this rule group. */
  path: string[];
  /** Rule group to render. */
  group: PropertyFilterBuilderRuleGroup;
  /** Controls whether the group operator is toggle-able. */
  isGroupOperatorDisabled?: boolean;
}

/**
 * Component that renders group of rules in [[PropertyFilterBuilder]] component.
 * @internal
 */
export function PropertyFilterBuilderRuleGroupRenderer(
  props: PropertyFilterBuilderRuleGroupRendererProps
) {
  const { path, group, isGroupOperatorDisabled } = props;
  const { actions } = React.useContext(PropertyFilterBuilderContext);
  const { onRuleAdded, groupRef } = useRulePropertyFocus(group.items.length);

  const onOperatorChange = React.useCallback(
    (operator: `${PropertyFilterRuleGroupOperator}`) => {
      actions.setRuleGroupOperator(path, operator);
    },
    [path, actions]
  );

  const showOperator = group.items.length > 1;

  return (
    <Flex
      ref={groupRef}
      style={{ alignSelf: "flex-start" }}
      className="fb-group"
      gap="0px"
    >
      {showOperator ? (
        <PropertyFilterBuilderRuleGroupOperator
          operator={group.operator}
          onChange={onOperatorChange}
          isGroupOperatorDisabled={isGroupOperatorDisabled}
        />
      ) : null}
      <div className="fb-wrapper">
        {group.items.map((item) => (
          <div className="fb-row" key={item.id}>
            <PropertyFilterBuilderGroupOrRule
              path={path}
              item={item}
              onRuleAdded={onRuleAdded}
            />
<<<<<<< HEAD
          ))}
        </div>
        <div className="rule-group-actions">
          <Button
            className="rule-group-button"
            key="add-rule-button"
            data-testid="rule-group-add-rule"
            onClick={() => handleAddRule("RULE")}
            styleType="borderless"
            size="small"
            startIcon={<SvgAdd />}
          >
            {UiComponents.translate("filterBuilder.rule")}
          </Button>
          {allowToAddGroup && (
            <Button
              className="rule-group-button"
              key="add-rule-group-button"
              data-testid="rule-group-add-rule-group"
              onClick={() => handleAddRule("RULE_GROUP")}
              styleType="borderless"
              size="small"
              startIcon={<SvgAdd />}
            >
              {UiComponents.translate("filterBuilder.ruleGroup")}
            </Button>
          )}
        </div>
=======
          </div>
        ))}
>>>>>>> 64d0e236
      </div>
    </Flex>
  );
}

/**
 * Props for [[PropertyFilterBuilderRuleGroupOperator]] component.
 * @internal
 */
export interface PropertyFilterBuilderRuleGroupOperatorProps {
  /** Currently selected operator. */
  operator: `${PropertyFilterRuleGroupOperator}`;
  /** Callback that is invoked when selected operator changes. */
  onChange: (operator: `${PropertyFilterRuleGroupOperator}`) => void;
  /** Controls whether the group operator is toggle-able. */
  isGroupOperatorDisabled?: boolean;
}

/**
 * Component that renders [[PropertyFilterBuilderRuleGroup]] operator selector.
 * @internal
 */
export function PropertyFilterBuilderRuleGroupOperator(
  props: PropertyFilterBuilderRuleGroupOperatorProps
) {
  const { operator, isGroupOperatorDisabled, onChange } = props;

  return (
    <Flex.Item alignSelf="stretch">
      <PropertyFilterBuilderLogicalOperator
        className="fb-group-operator"
        operator={operator}
        onOperatorChange={onChange}
        isDisabled={isGroupOperatorDisabled}
      />
    </Flex.Item>
  );
}
interface PropertyFilterBuilderGroupOrRuleProps {
  path: string[];
  item: PropertyFilterBuilderRuleGroupItem;
  onRuleAdded: () => void;
}

const PropertyFilterBuilderGroupOrRule = React.memo(
  function PropertyFilterBuilderGroupOrRule({
    path,
    item,
    onRuleAdded,
  }: PropertyFilterBuilderGroupOrRuleProps) {
    const itemPath = [...path, item.id];

    if (isPropertyFilterBuilderRuleGroup(item))
      return (
        <PropertyFilterBuilderRuleGroupRenderer path={itemPath} group={item} />
      );
    return (
      <PropertyFilterBuilderRuleRenderer
        path={itemPath}
        rule={item}
        onRuleAdded={onRuleAdded}
      />
    );
  }
);

const useRulePropertyFocus = (currentGroupItemsLength: number) => {
  const previousGroupItemsLength = React.useRef<number>(0);
  const isNewRuleAdded = React.useRef<boolean>(false);
  const groupRef = React.useRef<HTMLDivElement>(null);
  React.useEffect(() => {
    if (
      isNewRuleAdded.current &&
      previousGroupItemsLength.current < currentGroupItemsLength &&
      groupRef.current
    ) {
      const ruleProperties =
        groupRef.current.querySelectorAll<HTMLInputElement>(
          ".fb-property-name input"
        );
      ruleProperties[ruleProperties.length - 1].focus();
      isNewRuleAdded.current = false;
    }
    previousGroupItemsLength.current = currentGroupItemsLength;
  }, [currentGroupItemsLength]);

  return { onRuleAdded: () => (isNewRuleAdded.current = true), groupRef };
};<|MERGE_RESOLUTION|>--- conflicted
+++ resolved
@@ -74,39 +74,8 @@
               item={item}
               onRuleAdded={onRuleAdded}
             />
-<<<<<<< HEAD
-          ))}
-        </div>
-        <div className="rule-group-actions">
-          <Button
-            className="rule-group-button"
-            key="add-rule-button"
-            data-testid="rule-group-add-rule"
-            onClick={() => handleAddRule("RULE")}
-            styleType="borderless"
-            size="small"
-            startIcon={<SvgAdd />}
-          >
-            {UiComponents.translate("filterBuilder.rule")}
-          </Button>
-          {allowToAddGroup && (
-            <Button
-              className="rule-group-button"
-              key="add-rule-group-button"
-              data-testid="rule-group-add-rule-group"
-              onClick={() => handleAddRule("RULE_GROUP")}
-              styleType="borderless"
-              size="small"
-              startIcon={<SvgAdd />}
-            >
-              {UiComponents.translate("filterBuilder.ruleGroup")}
-            </Button>
-          )}
-        </div>
-=======
           </div>
         ))}
->>>>>>> 64d0e236
       </div>
     </Flex>
   );
