/*---------------------------------------------------------------------------------------------
 * Copyright (c) Bentley Systems, Incorporated. All rights reserved.
 * See LICENSE.md in the project root for license terms and full copyright notice.
 *--------------------------------------------------------------------------------------------*/
/** @packageDocumentation
 * @module PropertyFilterBuilder
 */

import "./FilterBuilderRule.scss";
import * as React from "react";
import type { PropertyDescription, PropertyValue } from "@itwin/appui-abstract";
import { SvgDelete } from "@itwin/itwinui-icons-react";
import { IconButton } from "@itwin/itwinui-react";
import {
  PropertyFilterBuilderContext,
  PropertyFilterBuilderRuleRenderingContext,
} from "./FilterBuilderContext";
import { PropertyFilterBuilderRuleOperator } from "./FilterBuilderRuleOperator";
import { PropertyFilterBuilderRuleProperty } from "./FilterBuilderRuleProperty";
import { PropertyFilterBuilderRuleValue } from "./FilterBuilderRuleValue";
import type { PropertyFilterBuilderRule } from "./FilterBuilderState";
import type { PropertyFilterRuleOperator } from "./Operators";
import { isUnaryPropertyFilterOperator } from "./Operators";

/**
 * Props for [[PropertyFilterBuilderRuleRenderer]] component.
 * @internal
 */
export interface PropertyFilterBuilderRuleRendererProps {
  /** Path from [[PropertyFilterBuilder]] root to this rule. */
  path: string[];
  /** Rule to render. */
  rule: PropertyFilterBuilderRule;
  isRemovable?: boolean;
}

/**
 * Component that renders single rule in [[PropertyFilterBuilder]] component.
 * @internal
 */
<<<<<<< HEAD
export function PropertyFilterBuilderRuleRenderer(
  props: PropertyFilterBuilderRuleRendererProps
) {
  const { path, rule } = props;
  const { properties, actions, onRulePropertySelected } = React.useContext(
    PropertyFilterBuilderContext
  );
  const {
    ruleOperatorRenderer,
    ruleValueRenderer,
    propertyRenderer,
    isDisabled,
  } = React.useContext(PropertyFilterBuilderRuleRenderingContext);
=======
export function PropertyFilterBuilderRuleRenderer(props: PropertyFilterBuilderRuleRendererProps) {
  const { path, rule, isRemovable } = props;
  const { properties, actions, onRulePropertySelected } = React.useContext(PropertyFilterBuilderContext);
  const { ruleOperatorRenderer, ruleValueRenderer, propertyRenderer, isDisabled } = React.useContext(PropertyFilterBuilderRuleRenderingContext);
>>>>>>> 49e44c41
  const { property, operator, value } = rule;

  const onSelectedPropertyChanged = React.useCallback(
    (newProperty?: PropertyDescription) => {
      actions.setRuleProperty(path, newProperty);
      // invoke 'onRulePropertySelected' when new property is selected. There is no way to deselect property
      // so 'newProperty' will be 'undefined' only if selected property is no longer in 'properties' list.
      if (onRulePropertySelected && newProperty)
        onRulePropertySelected(newProperty);
    },
    [path, onRulePropertySelected, actions]
  );

  const onRuleOperatorChange = React.useCallback(
    (newOperator: PropertyFilterRuleOperator) => {
      actions.setRuleOperator(path, newOperator);
    },
    [path, actions]
  );

  const onRuleValueChange = React.useCallback(
    (newValue: PropertyValue) => {
      actions.setRuleValue(path, newValue);
    },
    [path, actions]
  );

  const removeRule = () => actions.removeItem(path);

  const operatorRenderer = React.useCallback(
    (prop: PropertyDescription) => {
      if (ruleOperatorRenderer)
        return ruleOperatorRenderer({
          property: prop,
          operator,
          onChange: onRuleOperatorChange,
        });
      return (
        <PropertyFilterBuilderRuleOperator
          property={prop}
          onChange={onRuleOperatorChange}
          operator={operator}
        />
      );
    },
    [operator, ruleOperatorRenderer, onRuleOperatorChange]
  );

  const valueRenderer = React.useCallback(
    (prop: PropertyDescription) => {
      if (ruleValueRenderer)
        return ruleValueRenderer({
          property: prop,
          value,
          onChange: onRuleValueChange,
        });
      return (
        <PropertyFilterBuilderRuleValue
          property={prop}
          onChange={onRuleValueChange}
          value={value}
        />
      );
    },
    [value, ruleValueRenderer, onRuleValueChange]
  );

<<<<<<< HEAD
  return (
    <div className="rule">
      <div className="rule-remove-action">
        <IconButton onClick={removeRule} styleType="borderless" size="small">
          <SvgDelete />
        </IconButton>
      </div>
      <div className="rule-condition">
        <PropertyFilterBuilderRuleProperty
          properties={properties}
          selectedProperty={rule.property}
          onSelectedPropertyChanged={onSelectedPropertyChanged}
          propertyRenderer={propertyRenderer}
          isDisabled={isDisabled}
        />
        {property !== undefined ? operatorRenderer(property) : null}
        {property !== undefined &&
        operator !== undefined &&
        !isUnaryPropertyFilterOperator(operator)
=======
  return <div className="rule">
    <div className="rule-remove-action">
      {property || isRemovable
        ? <IconButton onClick={removeRule} styleType="borderless" size="small">
          <SvgDelete />
        </IconButton>
        : null}
    </div>
    <div className="rule-condition">
      <PropertyFilterBuilderRuleProperty
        properties={properties}
        selectedProperty={rule.property}
        onSelectedPropertyChanged={onSelectedPropertyChanged}
        propertyRenderer={propertyRenderer}
        isDisabled={isDisabled}
      />
      {
        property !== undefined
          ? operatorRenderer(property)
          : null
      }
      {
        property !== undefined && operator !== undefined && !isUnaryPropertyFilterOperator(operator)
>>>>>>> 49e44c41
          ? valueRenderer(property)
          : null}
      </div>
    </div>
  );
}<|MERGE_RESOLUTION|>--- conflicted
+++ resolved
@@ -38,11 +38,10 @@
  * Component that renders single rule in [[PropertyFilterBuilder]] component.
  * @internal
  */
-<<<<<<< HEAD
 export function PropertyFilterBuilderRuleRenderer(
   props: PropertyFilterBuilderRuleRendererProps
 ) {
-  const { path, rule } = props;
+  const { path, rule, isRemovable } = props;
   const { properties, actions, onRulePropertySelected } = React.useContext(
     PropertyFilterBuilderContext
   );
@@ -52,12 +51,6 @@
     propertyRenderer,
     isDisabled,
   } = React.useContext(PropertyFilterBuilderRuleRenderingContext);
-=======
-export function PropertyFilterBuilderRuleRenderer(props: PropertyFilterBuilderRuleRendererProps) {
-  const { path, rule, isRemovable } = props;
-  const { properties, actions, onRulePropertySelected } = React.useContext(PropertyFilterBuilderContext);
-  const { ruleOperatorRenderer, ruleValueRenderer, propertyRenderer, isDisabled } = React.useContext(PropertyFilterBuilderRuleRenderingContext);
->>>>>>> 49e44c41
   const { property, operator, value } = rule;
 
   const onSelectedPropertyChanged = React.useCallback(
@@ -125,13 +118,14 @@
     [value, ruleValueRenderer, onRuleValueChange]
   );
 
-<<<<<<< HEAD
   return (
     <div className="rule">
       <div className="rule-remove-action">
-        <IconButton onClick={removeRule} styleType="borderless" size="small">
-          <SvgDelete />
-        </IconButton>
+        {property || isRemovable ? (
+          <IconButton onClick={removeRule} styleType="borderless" size="small">
+            <SvgDelete />
+          </IconButton>
+        ) : null}
       </div>
       <div className="rule-condition">
         <PropertyFilterBuilderRuleProperty
@@ -145,31 +139,6 @@
         {property !== undefined &&
         operator !== undefined &&
         !isUnaryPropertyFilterOperator(operator)
-=======
-  return <div className="rule">
-    <div className="rule-remove-action">
-      {property || isRemovable
-        ? <IconButton onClick={removeRule} styleType="borderless" size="small">
-          <SvgDelete />
-        </IconButton>
-        : null}
-    </div>
-    <div className="rule-condition">
-      <PropertyFilterBuilderRuleProperty
-        properties={properties}
-        selectedProperty={rule.property}
-        onSelectedPropertyChanged={onSelectedPropertyChanged}
-        propertyRenderer={propertyRenderer}
-        isDisabled={isDisabled}
-      />
-      {
-        property !== undefined
-          ? operatorRenderer(property)
-          : null
-      }
-      {
-        property !== undefined && operator !== undefined && !isUnaryPropertyFilterOperator(operator)
->>>>>>> 49e44c41
           ? valueRenderer(property)
           : null}
       </div>
