--- conflicted
+++ resolved
@@ -9,13 +9,8 @@
 import "./FilterBuilderRule.scss";
 import * as React from "react";
 import type { PropertyDescription, PropertyValue } from "@itwin/appui-abstract";
-<<<<<<< HEAD
-import { SvgDelete, SvgStatusError } from "@itwin/itwinui-icons-react";
-import { IconButton, InputGrid, StatusMessage } from "@itwin/itwinui-react";
-=======
 import { SvgStatusError } from "@itwin/itwinui-icons-react";
 import { Flex, Text } from "@itwin/itwinui-react";
->>>>>>> 64d0e236
 import {
   PropertyFilterBuilderContext,
   PropertyFilterBuilderRuleRenderingContext,
@@ -146,15 +141,6 @@
         {property !== undefined ? operatorRenderer(property) : null}
         {property !== undefined &&
         operator !== undefined &&
-<<<<<<< HEAD
-        !isUnaryPropertyFilterOperator(operator) ? (
-          <InputGrid>
-            {valueRenderer(property, operator)}
-            {rule.errorMessage ? (
-              <StatusMessage startIcon={<SvgStatusError />} status="negative">
-                {rule.errorMessage}
-              </StatusMessage>
-=======
         !isUnaryPropertyFilterBuilderOperator(operator) ? (
           <div className="fb-property-value">
             {valueRenderer(property, operator)}
@@ -163,9 +149,8 @@
                 <SvgStatusError />
                 <Text>{rule.errorMessage}</Text>
               </Flex>
->>>>>>> 64d0e236
             ) : null}
-          </InputGrid>
+          </div>
         ) : null}
         <PropertyFilterBuilderToolbar
           onAddChild={handleRuleAdded}
