/*---------------------------------------------------------------------------------------------
 * Copyright (c) Bentley Systems, Incorporated. All rights reserved.
 * See LICENSE.md in the project root for license terms and full copyright notice.
 *--------------------------------------------------------------------------------------------*/
/** @packageDocumentation
 * @module PropertyFilterBuilder
 */

import "./FilterBuilderRule.scss";
import * as React from "react";
import type { PropertyDescription, PropertyValue } from "@itwin/appui-abstract";
import { SvgStatusError } from "@itwin/itwinui-icons-react";
import { Flex } from "@itwin/itwinui-react";
import {
  PropertyFilterBuilderContext,
  PropertyFilterBuilderRuleRenderingContext,
} from "./FilterBuilderContext";
import { PropertyFilterBuilderRuleOperatorRenderer } from "./FilterBuilderRuleOperator";
import { PropertyFilterBuilderRuleProperty } from "./FilterBuilderRuleProperty";
import { PropertyFilterBuilderRuleValue } from "./FilterBuilderRuleValue";
import type { PropertyFilterBuilderRule } from "./FilterBuilderState";
<<<<<<< HEAD
import {
  isUnaryPropertyFilterBuilderOperator,
  type PropertyFilterBuilderRuleOperator,
} from "./Operators";
=======
import type { PropertyFilterRuleOperator } from "./Operators";
import { isUnaryPropertyFilterOperator } from "./Operators";
import { PropertyFilterBuilderToolbar } from "./FilterBuilderToolbar";
>>>>>>> 952b92aa

/**
 * Props for [[PropertyFilterBuilderRuleRenderer]] component.
 * @internal
 */
export interface PropertyFilterBuilderRuleRendererProps {
  /** Path from [[PropertyFilterBuilder]] root to this rule. */
  path: string[];
  /** Rule to render. */
  rule: PropertyFilterBuilderRule;
  /** Function to add rule to group */
  onRuleAdded: () => void;
}

/**
 * Component that renders single rule in [[PropertyFilterBuilder]] component.
 * @internal
 */
export function PropertyFilterBuilderRuleRenderer(
  props: PropertyFilterBuilderRuleRendererProps
) {
  const { path, rule, onRuleAdded } = props;
  const { properties, actions, onRulePropertySelected } = React.useContext(
    PropertyFilterBuilderContext
  );
  const {
    ruleOperatorRenderer,
    ruleValueRenderer,
    propertyRenderer,
    isDisabled,
  } = React.useContext(PropertyFilterBuilderRuleRenderingContext);
  const { property, operator, value } = rule;

  const onSelectedPropertyChanged = React.useCallback(
    (newProperty?: PropertyDescription) => {
      actions.setRuleProperty(path, newProperty);
      // invoke 'onRulePropertySelected' when new property is selected. There is no way to deselect property
      // so 'newProperty' will be 'undefined' only if selected property is no longer in 'properties' list.
      if (onRulePropertySelected && newProperty)
        onRulePropertySelected(newProperty);
    },
    [path, onRulePropertySelected, actions]
  );

  const onRuleOperatorChange = React.useCallback(
    (newOperator: PropertyFilterBuilderRuleOperator) => {
      actions.setRuleOperator(path, newOperator);
    },
    [path, actions]
  );

  const onRuleValueChange = React.useCallback(
    (newValue: PropertyValue) => {
      actions.setRuleValue(path, newValue);
    },
    [path, actions]
  );

  const removeRule = () => actions.removeItem(path);
  const handleRuleAdded = () => {
    actions.addItem([], "RULE");
    onRuleAdded();
  };

  const operatorRenderer = React.useCallback(
    (prop: PropertyDescription) => {
      if (ruleOperatorRenderer)
        return ruleOperatorRenderer({
          property: prop,
          operator,
          onChange: onRuleOperatorChange,
        });
      return (
        <PropertyFilterBuilderRuleOperatorRenderer
          property={prop}
          onChange={onRuleOperatorChange}
          operator={operator}
        />
      );
    },
    [operator, ruleOperatorRenderer, onRuleOperatorChange]
  );

  const valueRenderer = React.useCallback(
    (prop: PropertyDescription, op: PropertyFilterBuilderRuleOperator) => {
      if (ruleValueRenderer)
        return ruleValueRenderer({
          property: prop,
          value,
          onChange: onRuleValueChange,
          operator: op,
        });
      return (
        <PropertyFilterBuilderRuleValue
          property={prop}
          onChange={onRuleValueChange}
          value={value}
          operator={op}
        />
      );
    },
    [value, ruleValueRenderer, onRuleValueChange]
  );

  return (
    <div className="fb-component-row">
      <Flex className="fb-row-container">
        <PropertyFilterBuilderRuleProperty
          properties={properties}
          selectedProperty={rule.property}
          onSelectedPropertyChanged={onSelectedPropertyChanged}
          propertyRenderer={propertyRenderer}
          isDisabled={isDisabled}
        />
        {property !== undefined ? operatorRenderer(property) : null}
        {property !== undefined &&
        operator !== undefined &&
<<<<<<< HEAD
        !isUnaryPropertyFilterBuilderOperator(operator) ? (
          <div
            className={`iui-input-container iui-with-message ${
              rule.errorMessage ? "iui-negative" : null
            }`}
          >
            <div className="rule-value">
              {valueRenderer(property, operator)}
            </div>
=======
        !isUnaryPropertyFilterOperator(operator) ? (
          <div className="fb-property-value">
            {valueRenderer(property, operator)}
>>>>>>> 952b92aa
            {rule.errorMessage ? (
              <>
                <SvgStatusError className="iui-input-icon" />
                <div className="iui-message">{rule.errorMessage}</div>
              </>
            ) : null}
          </div>
        ) : null}
        <PropertyFilterBuilderToolbar
          onAddChild={handleRuleAdded}
          onDelete={removeRule}
        />
      </Flex>
    </div>
  );
}<|MERGE_RESOLUTION|>--- conflicted
+++ resolved
@@ -19,16 +19,11 @@
 import { PropertyFilterBuilderRuleProperty } from "./FilterBuilderRuleProperty";
 import { PropertyFilterBuilderRuleValue } from "./FilterBuilderRuleValue";
 import type { PropertyFilterBuilderRule } from "./FilterBuilderState";
-<<<<<<< HEAD
 import {
   isUnaryPropertyFilterBuilderOperator,
   type PropertyFilterBuilderRuleOperator,
 } from "./Operators";
-=======
-import type { PropertyFilterRuleOperator } from "./Operators";
-import { isUnaryPropertyFilterOperator } from "./Operators";
 import { PropertyFilterBuilderToolbar } from "./FilterBuilderToolbar";
->>>>>>> 952b92aa
 
 /**
  * Props for [[PropertyFilterBuilderRuleRenderer]] component.
@@ -146,21 +141,9 @@
         {property !== undefined ? operatorRenderer(property) : null}
         {property !== undefined &&
         operator !== undefined &&
-<<<<<<< HEAD
         !isUnaryPropertyFilterBuilderOperator(operator) ? (
-          <div
-            className={`iui-input-container iui-with-message ${
-              rule.errorMessage ? "iui-negative" : null
-            }`}
-          >
-            <div className="rule-value">
-              {valueRenderer(property, operator)}
-            </div>
-=======
-        !isUnaryPropertyFilterOperator(operator) ? (
           <div className="fb-property-value">
             {valueRenderer(property, operator)}
->>>>>>> 952b92aa
             {rule.errorMessage ? (
               <>
                 <SvgStatusError className="iui-input-icon" />
