/*---------------------------------------------------------------------------------------------
 * Copyright (c) Bentley Systems, Incorporated. All rights reserved.
 * See LICENSE.md in the project root for license terms and full copyright notice.
 *--------------------------------------------------------------------------------------------*/
<<<<<<< HEAD

.filter-builder > .rule-group {
  & > .rule-group-content {
    border-left: 0;
    padding-left: 0;
  }

  & > .rule-group-remove-action {
    padding-right: 0;
  }
}

.rule-group {
  display: grid;
  grid-template-columns: min-content auto;
  padding: 11px 0;

  &[data-isactive="true"] > .rule-group-remove-action {
    visibility: visible;
  }

  &[data-isactive="true"] > .rule-group-content {
    border-color: var(--iui-color-border-foreground-hover);
  }

  &[data-isactive="false"]
    > .rule-group-content
    > .rule-group-actions
    .rule-group-button {
    color: var(--iui-color-icon);
  }

  .rule-group-remove-action {
    padding: 3px var(--iui-size-s) 3px 0;
    visibility: hidden;
  }

  .rule-group-content {
    padding-left: var(--iui-size-s);
    border-left: 1px solid;
=======
.fb-group {
  --border-color: var(--iui-color-border);
  --fb-operator-width: 110px;
  --divider-width: var(--iui-size-2xs);
  --divider-background-color: var(--iui-color-border-subtle);

  .fb-wrapper {
    width: 100%;
  }

  .fb-logical-operator {
    width: var(--fb-operator-width);
    height: 100%;
    text-align: center;
    background-color: var(--iui-color-background-hover);
    user-select: none;
    display: grid;
    place-items: center;
>>>>>>> 64d0e236
    box-sizing: border-box;
    font-size: var(--iui-font-size-2);
    font-weight: var(--iui-font-weight-semibold);
    padding-block: var(--iui-size-s);
  }

  .fb-group-operator {
    border-style: solid;
    border-color: var(--border-color);
    border-width: 1px 0 1px 1px;
  }
}<|MERGE_RESOLUTION|>--- conflicted
+++ resolved
@@ -2,48 +2,6 @@
  * Copyright (c) Bentley Systems, Incorporated. All rights reserved.
  * See LICENSE.md in the project root for license terms and full copyright notice.
  *--------------------------------------------------------------------------------------------*/
-<<<<<<< HEAD
-
-.filter-builder > .rule-group {
-  & > .rule-group-content {
-    border-left: 0;
-    padding-left: 0;
-  }
-
-  & > .rule-group-remove-action {
-    padding-right: 0;
-  }
-}
-
-.rule-group {
-  display: grid;
-  grid-template-columns: min-content auto;
-  padding: 11px 0;
-
-  &[data-isactive="true"] > .rule-group-remove-action {
-    visibility: visible;
-  }
-
-  &[data-isactive="true"] > .rule-group-content {
-    border-color: var(--iui-color-border-foreground-hover);
-  }
-
-  &[data-isactive="false"]
-    > .rule-group-content
-    > .rule-group-actions
-    .rule-group-button {
-    color: var(--iui-color-icon);
-  }
-
-  .rule-group-remove-action {
-    padding: 3px var(--iui-size-s) 3px 0;
-    visibility: hidden;
-  }
-
-  .rule-group-content {
-    padding-left: var(--iui-size-s);
-    border-left: 1px solid;
-=======
 .fb-group {
   --border-color: var(--iui-color-border);
   --fb-operator-width: 110px;
@@ -62,7 +20,6 @@
     user-select: none;
     display: grid;
     place-items: center;
->>>>>>> 64d0e236
     box-sizing: border-box;
     font-size: var(--iui-font-size-2);
     font-weight: var(--iui-font-weight-semibold);
