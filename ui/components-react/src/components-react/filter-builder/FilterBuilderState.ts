/*---------------------------------------------------------------------------------------------
 * Copyright (c) Bentley Systems, Incorporated. All rights reserved.
 * See LICENSE.md in the project root for license terms and full copyright notice.
 *--------------------------------------------------------------------------------------------*/
/** @packageDocumentation
 * @module PropertyFilterBuilder
 */

import type { Draft } from "immer";
import { produce } from "immer";
import * as React from "react";
import type { PropertyDescription, PropertyValue } from "@itwin/appui-abstract";
import { PropertyValueFormat } from "@itwin/appui-abstract";
import { Guid } from "@itwin/core-bentley";
import type { PropertyFilterRuleOperator } from "./Operators";
import {
  isUnaryPropertyFilterOperator,
  PropertyFilterRuleGroupOperator,
} from "./Operators";
import type { PropertyFilter, PropertyFilterRule } from "./Types";
import { isPropertyFilterRuleGroup } from "./Types";

/**
 * Data structure that describes [[PropertyFilterBuilder]] component state.
 * @internal
 */
export interface PropertyFilterBuilderState {
  /** Root group of rules in [[PropertyFilterBuilder]] component. */
  rootGroup: PropertyFilterBuilderRuleGroup;
}

/**
 * Type that describes [[PropertyFilterBuilder]] component group item.
 * @internal
 */
export type PropertyFilterBuilderRuleGroupItem =
  | PropertyFilterBuilderRuleGroup
  | PropertyFilterBuilderRule;

/**
 * Data structure that describes [[PropertyFilterBuilder]] component rule group.
 * @internal
 */
export interface PropertyFilterBuilderRuleGroup {
  /** Id of this rule group. */
  id: string;
  /** Id of rule group that this group is nested in. */
  groupId?: string;
  /** Operator that should join items in this group. */
  operator: PropertyFilterRuleGroupOperator;
  /** Items in this group. */
  items: PropertyFilterBuilderRuleGroupItem[];
}

/**
 * Data structure that describes [[PropertyFilterBuilder]] component single rule.
 * @internal
 */
export interface PropertyFilterBuilderRule {
  /** Id of this rule. */
  id: string;
  /** Id of rule group that this rule is nested in. */
  groupId: string;
  /** Property used in this rule. */
  property?: PropertyDescription;
  /** Operator that should be used to compare property value. */
  operator?: PropertyFilterRuleOperator;
  /** Value that property should be compared to. */
  value?: PropertyValue;
}

/**
 * Actions for controlling [[PropertyFilterBuilder]] component state.
 * @internal
 */
export class PropertyFilterBuilderActions {
  constructor(
    private setState: (
      setter: (
        prevState: PropertyFilterBuilderState
      ) => PropertyFilterBuilderState
    ) => void
  ) {}

  private updateState(
    updater: (state: Draft<PropertyFilterBuilderState>) => void
  ) {
    this.setState(produce(updater));
  }

  /** Adds new rule or group of rules to the group specified by path. */
  public addItem(path: string[], itemType: "RULE_GROUP" | "RULE") {
    this.updateState((state) => {
      const parentGroup = findRuleGroup(state.rootGroup, path);
      if (!parentGroup) return;
      const item =
        itemType === "RULE_GROUP"
          ? createEmptyRuleGroup(parentGroup.id)
          : createEmptyRule(parentGroup.id);
      parentGroup.items.push(item);
    });
  }

  /** Removes item specified by path. */
  public removeItem(path: string[]) {
    function removeItemFromGroup(
      state: Draft<PropertyFilterBuilderState>,
      pathToItem: string[]
    ) {
      const pathToParent = pathToItem.slice(0, -1);
      const parentGroup = findRuleGroup(state.rootGroup, pathToParent);
      if (!parentGroup) return;
      const itemId = pathToItem[pathToItem.length - 1];
<<<<<<< HEAD
      const itemIndex = parentGroup.items.findIndex(
        (item) => item.id === itemId
      );
      if (itemIndex === -1) return;
=======
      const itemIndex = parentGroup.items.findIndex((item) => item.id === itemId);
      if (itemIndex === -1)
        return;
      if (parentGroup.items.length === 1) {
        parentGroup.items[0] = createEmptyRule(parentGroup.id);
        return;
      }
>>>>>>> 49e44c41
      parentGroup.items.splice(itemIndex, 1);
    }

    this.updateState((state) => {
      removeItemFromGroup(state, path);
    });
  }

  /** Sets operator of rule group specified by the path. */
  public setRuleGroupOperator(
    path: string[],
    operator: PropertyFilterRuleGroupOperator
  ) {
    this.updateState((state) => {
      const group = findRuleGroup(state.rootGroup, path);
      if (!group) return;
      group.operator = operator;
    });
  }

  /** Sets property of rule specified by the path. */
  public setRuleProperty(path: string[], property?: PropertyDescription) {
    this.updateState((state) => {
      const rule = findRule(state.rootGroup, path);
      if (!rule) return;
      rule.property = property;
      rule.value = undefined;
    });
  }

  /** Sets operator of rule specified by the path. */
  public setRuleOperator(path: string[], operator: PropertyFilterRuleOperator) {
    this.updateState((state) => {
      const rule = findRule(state.rootGroup, path);
      if (!rule) return;
      if (isUnaryPropertyFilterOperator(operator)) rule.value = undefined;
      rule.operator = operator;
    });
  }

  /** Sets value of rule specified by the path. */
  public setRuleValue(path: string[], value: PropertyValue) {
    this.updateState((state) => {
      const rule = findRule(state.rootGroup, path);
      if (!rule) return;
      rule.value = value;
    });
  }
}

/**
 * Function to check if supplied [[PropertyFilterBuilderRuleGroupItem]] is [[PropertyFilterBuilderRuleGroup]].
 * @internal
 */
export function isPropertyFilterBuilderRuleGroup(
  item: PropertyFilterBuilderRuleGroupItem
): item is PropertyFilterBuilderRuleGroup {
  return (item as any).items !== undefined;
}

/**
 * Custom hook that creates state for [[PropertyFilterBuilder]] component. It creates empty state or initializes
 * state from supplied initial filter.
 * @internal
 */
export function usePropertyFilterBuilderState(initialFilter?: PropertyFilter) {
  const [state, setState] = React.useState<PropertyFilterBuilderState>(() =>
    initialFilter
      ? convertFilterToState(initialFilter)
      : { rootGroup: createEmptyRuleGroup() }
  );
  const [actions] = React.useState(
    () => new PropertyFilterBuilderActions(setState)
  );

  return { state, actions };
}

/** @internal */
export function buildPropertyFilter(
  groupItem: PropertyFilterBuilderRuleGroupItem
): PropertyFilter | undefined {
  if (isPropertyFilterBuilderRuleGroup(groupItem))
    return buildPropertyFilterFromRuleGroup(groupItem);
  return buildPropertyFilterFromRule(groupItem);
}

function buildPropertyFilterFromRuleGroup(
  rootGroup: PropertyFilterBuilderRuleGroup
): PropertyFilter | undefined {
  if (rootGroup.items.length === 0) return undefined;

  const rules = new Array<PropertyFilter>();
  for (const item of rootGroup.items) {
    const rule = buildPropertyFilter(item);
    if (!rule) return undefined;
    rules.push(rule);
  }

  if (rules.length === 1) return rules[0];

  return {
    operator: rootGroup.operator,
    rules,
  };
}

function buildPropertyFilterFromRule(
  rule: PropertyFilterBuilderRule
): PropertyFilter | undefined {
  const { property, operator, value } = rule;
  if (!property || operator === undefined) return undefined;

  if (
    !isUnaryPropertyFilterOperator(operator) &&
    (value === undefined ||
      value.valueFormat !== PropertyValueFormat.Primitive ||
      value.value === undefined)
  )
    return undefined;

  return { property, operator, value };
}

function createEmptyRule(groupId: string): PropertyFilterBuilderRule {
  return {
    id: Guid.createValue(),
    groupId,
  };
}

function createEmptyRuleGroup(
  groupId?: string
): PropertyFilterBuilderRuleGroup {
  const id = Guid.createValue();
  return {
    id,
    groupId,
    operator: PropertyFilterRuleGroupOperator.And,
    items: [createEmptyRule(id)],
  };
}

function findRuleGroup(
  rootGroup: PropertyFilterBuilderRuleGroup,
  path: string[]
): PropertyFilterBuilderRuleGroup | undefined {
  if (path.length === 0) return rootGroup;

  const [currentItemId, ...rest] = path;
  const currentItem = rootGroup.items.find((item) => item.id === currentItemId);
  if (!currentItem || !isPropertyFilterBuilderRuleGroup(currentItem))
    return undefined;

  return findRuleGroup(currentItem, rest);
}

function findRule(
  rootGroup: PropertyFilterBuilderRuleGroup,
  path: string[]
): PropertyFilterBuilderRule | undefined {
  if (path.length === 0) return undefined;

  const [currentItemId, ...rest] = path;
  const currentItem = rootGroup.items.find((item) => item.id === currentItemId);
  if (!currentItem) return undefined;

  if (isPropertyFilterBuilderRuleGroup(currentItem))
    return findRule(currentItem, rest);

  return currentItem;
}

function getRuleGroupItem(
  filter: PropertyFilter,
  parentId: string
): PropertyFilterBuilderRuleGroupItem {
  const id = Guid.createValue();
  if (isPropertyFilterRuleGroup(filter))
    return {
      id,
      groupId: parentId,
      operator: filter.operator,
      items: filter.rules.map((rule) => getRuleGroupItem(rule, id)),
    };
  return getRuleItem(filter, id);
}

function getRuleItem(filter: PropertyFilterRule, parentId: string) {
  return {
    id: Guid.createValue(),
    groupId: parentId,
    property: filter.property,
    operator: filter.operator,
    value: filter.value,
  };
}

function convertFilterToState(
  filter: PropertyFilter
): PropertyFilterBuilderState {
  const id = Guid.createValue();
  if (isPropertyFilterRuleGroup(filter)) {
    return {
      rootGroup: {
        id,
        operator: filter.operator,
        items: filter.rules.map((rule) => getRuleGroupItem(rule, id)),
      },
    };
  }
  return {
    rootGroup: {
      id,
      operator: PropertyFilterRuleGroupOperator.And,
      items: [getRuleItem(filter, id)],
    },
  };
}<|MERGE_RESOLUTION|>--- conflicted
+++ resolved
@@ -111,20 +111,14 @@
       const parentGroup = findRuleGroup(state.rootGroup, pathToParent);
       if (!parentGroup) return;
       const itemId = pathToItem[pathToItem.length - 1];
-<<<<<<< HEAD
       const itemIndex = parentGroup.items.findIndex(
         (item) => item.id === itemId
       );
       if (itemIndex === -1) return;
-=======
-      const itemIndex = parentGroup.items.findIndex((item) => item.id === itemId);
-      if (itemIndex === -1)
-        return;
       if (parentGroup.items.length === 1) {
         parentGroup.items[0] = createEmptyRule(parentGroup.id);
         return;
       }
->>>>>>> 49e44c41
       parentGroup.items.splice(itemIndex, 1);
     }
 
