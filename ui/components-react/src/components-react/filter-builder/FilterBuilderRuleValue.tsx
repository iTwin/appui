/*---------------------------------------------------------------------------------------------
 * Copyright (c) Bentley Systems, Incorporated. All rights reserved.
 * See LICENSE.md in the project root for license terms and full copyright notice.
 *--------------------------------------------------------------------------------------------*/
/** @packageDocumentation
 * @module PropertyFilterBuilder
 */

import * as React from "react";
import type { PropertyDescription, PropertyValue } from "@itwin/appui-abstract";
import { PropertyRecord, PropertyValueFormat } from "@itwin/appui-abstract";
import type { PropertyUpdatedArgs } from "../editors/EditorContainer";
import { EditorContainer } from "../editors/EditorContainer";
import type { PropertyFilterRuleOperator } from "./Operators";

/**
 * Props for [[PropertyFilterBuilderRuleValue]] component.
 * @beta
 */
export interface PropertyFilterBuilderRuleValueProps {
  /** Currently entered value. */
  value?: PropertyValue;
  /** Property used in rule to which this value will be compared to. */
  property: PropertyDescription;
  /** Callback that is invoked when value changes. */
  onChange: (value: PropertyValue) => void;
}

/**
 * Props for custom [[PropertyFilterBuilderRuleValue]] renderer.
 * @beta
 */
export interface PropertyFilterBuilderRuleValueRendererProps
  extends PropertyFilterBuilderRuleValueProps {
  /** Current operator. */
  operator: PropertyFilterRuleOperator;
}

/**
 * Component that renders [[PropertyFilterBuilderRuleRenderer]] value input.
 * @beta
 */
export function PropertyFilterBuilderRuleValue(
  props: PropertyFilterBuilderRuleValueProps
) {
  const { value, property, onChange } = props;

  const propertyRecord = React.useMemo(() => {
    return new PropertyRecord(
      value ?? { valueFormat: PropertyValueFormat.Primitive },
      property
    );
  }, [value, property]);

  const onValueChange = React.useCallback(
    ({ newValue }: PropertyUpdatedArgs) => {
      onChange(newValue);
    },
    [onChange]
  );

  return (
    <EditorContainer
      propertyRecord={propertyRecord}
      onCancel={/* istanbul ignore next */ () => {}}
      onCommit={onValueChange}
      setFocus={false}
<<<<<<< HEAD
      shouldCommitOnChange={false}
=======
      shouldCommitOnChange={true}
>>>>>>> b3ead1d7
    />
  );
}<|MERGE_RESOLUTION|>--- conflicted
+++ resolved
@@ -65,11 +65,7 @@
       onCancel={/* istanbul ignore next */ () => {}}
       onCommit={onValueChange}
       setFocus={false}
-<<<<<<< HEAD
       shouldCommitOnChange={false}
-=======
-      shouldCommitOnChange={true}
->>>>>>> b3ead1d7
     />
   );
 }