/*---------------------------------------------------------------------------------------------
 * Copyright (c) Bentley Systems, Incorporated. All rights reserved.
 * See LICENSE.md in the project root for license terms and full copyright notice.
 *--------------------------------------------------------------------------------------------*/
/** @packageDocumentation
 * @module Inputs
 */

import * as React from "react";
import classnames from "classnames";
import { Input } from "@itwin/itwinui-react";
import type { CommonProps } from "@itwin/core-react";
import type { ParseResults } from "@itwin/appui-abstract";
import { SpecialKey } from "@itwin/appui-abstract";
import "./ParsedInput.scss";

/** Props for [[ParsedInput]] control
 * @public
 */
export interface ParsedInputProps extends CommonProps {
  /** InitialValue which is used to restore input field if ESC is pressed */
  initialValue: number;
  /** Function used to format the value */
  formatValue: (value: number) => string;
  /** Function used to parse user input into a value */
  parseString: (stringValue: string) => ParseResults;
  /** Function to call when value is changed */
  onChange?: (newValue: number) => void;
  /** if readonly then only the formatValue function is used. */
  readonly?: boolean;
  /** Provides ability to return reference to HTMLInputElement */
  ref?: React.Ref<HTMLInputElement>;
}

const ForwardRefParsedInput = React.forwardRef<
  HTMLInputElement,
  ParsedInputProps
>(function ForwardRefParsedInput(
  {
    initialValue,
    formatValue,
    parseString,
    readonly,
    className,
    style,
    onChange,
  },
  ref
) {
  const currentValueRef = React.useRef(initialValue);
  const isMountedRef = React.useRef(false);
  const lastFormattedValueRef = React.useRef(formatValue(initialValue));
  const [formattedValue, setFormattedValue] = React.useState(
    () => lastFormattedValueRef.current
  );
  const [hasBadInput, setHasBadInput] = React.useState(false);

  React.useEffect(() => {
    isMountedRef.current = true;
    return () => {
      isMountedRef.current = false;
    };
  }, []);

  // See if new initialValue props have changed since component mounted
  React.useEffect(() => {
    currentValueRef.current = initialValue;
    const currentFormattedValue = formatValue(currentValueRef.current);
    if (currentFormattedValue !== lastFormattedValueRef.current) {
      lastFormattedValueRef.current = currentFormattedValue;
      setFormattedValue(lastFormattedValueRef.current);
      setHasBadInput(false);
    }
  }, [formatValue, initialValue]);

  const handleChange = React.useCallback(
    (event: React.ChangeEvent<HTMLInputElement>) => {
      setFormattedValue(event.currentTarget.value);
    },
    []
  );

  const updateValueFromString = React.useCallback(
    (strVal: string) => {
      if (lastFormattedValueRef.current === strVal) return;

      const parseResults = parseString(strVal);
      // istanbul ignore else
      if (!parseResults.parseError) {
        // istanbul ignore else
        if (
          undefined !== parseResults.value &&
          typeof parseResults.value === "number"
        ) {
          const currentValue = parseResults.value;
          // istanbul ignore else
          if (currentValue !== currentValueRef.current) {
            currentValueRef.current = currentValue;
            onChange && onChange(currentValueRef.current);
          }
          // istanbul ignore else
          if (isMountedRef.current) {
            lastFormattedValueRef.current = formatValue(currentValue);
            setFormattedValue(lastFormattedValueRef.current);
            setHasBadInput(false);
          }
        }
      } else {
        setHasBadInput(true);
      }
    },
    [formatValue, onChange, parseString]
  );

  const handleBlur = React.useCallback(
    (event: React.FocusEvent<HTMLInputElement>) => {
      updateValueFromString(event.target.value);
    },
    [updateValueFromString]
  );

  const handleKeyDown = React.useCallback(
    (event: React.KeyboardEvent<HTMLInputElement>) => {
      // istanbul ignore else
      if (event.key === SpecialKey.Enter) {
        updateValueFromString(event.currentTarget.value);
        event.preventDefault();
      }
      if (event.key === SpecialKey.Escape) {
        setFormattedValue(formatValue(currentValueRef.current));
        setHasBadInput(false);
        event.preventDefault();
      }
    },
    [formatValue, updateValueFromString]
  );

  const classNames = classnames(
    className,
    "components-parsed-input",
    hasBadInput && "components-parsed-input-has-error"
  );

  return (
    <Input
      data-testid="components-parsed-input"
      ref={ref}
      style={style}
      className={classNames}
      onKeyDown={handleKeyDown}
      onBlur={handleBlur}
      onChange={handleChange}
      value={formattedValue}
      disabled={readonly}
      size="small"
    />
  );
});

/** Generic Input component that requires formatting and parsing functions to be passed in as props.
 * @public
 */
<<<<<<< HEAD
export const ParsedInput: (props: ParsedInputProps) => React.JSX.Element | null = ForwardRefParsedInput;
=======
export const ParsedInput: (props: ParsedInputProps) => JSX.Element | null =
  ForwardRefParsedInput;
>>>>>>> 0fb31c4b
<|MERGE_RESOLUTION|>--- conflicted
+++ resolved
@@ -160,9 +160,5 @@
 /** Generic Input component that requires formatting and parsing functions to be passed in as props.
  * @public
  */
-<<<<<<< HEAD
-export const ParsedInput: (props: ParsedInputProps) => React.JSX.Element | null = ForwardRefParsedInput;
-=======
 export const ParsedInput: (props: ParsedInputProps) => JSX.Element | null =
-  ForwardRefParsedInput;
->>>>>>> 0fb31c4b
+  ForwardRefParsedInput;