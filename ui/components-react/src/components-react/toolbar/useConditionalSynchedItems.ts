/*---------------------------------------------------------------------------------------------
 * Copyright (c) Bentley Systems, Incorporated. All rights reserved.
 * See LICENSE.md in the project root for license terms and full copyright notice.
 *--------------------------------------------------------------------------------------------*/
import {
  ConditionalBooleanValue,
  ConditionalStringValue,
} from "@itwin/appui-abstract";
import type { BeEvent } from "@itwin/core-bentley";
import { ConditionalIconItem } from "@itwin/core-react";
import * as React from "react";

/**
 * From a list of ToolbarItem, recursively return the list of syncIds
 * that are relevant to every Conditional members used in the items.
 * @param eventIds Set to fill with syncIds
 * @param items ToolbarItems list to search through
 */
function gatherSyncIds<T extends {} | { items: T[] }>(
  eventIds: Set<string>,
  items: readonly T[]
) {
  for (const item of items) {
    for (const [, entry] of Object.entries(item)) {
      if (entry instanceof ConditionalBooleanValue) {
        entry.syncEventIds.forEach((eventId: string) =>
          eventIds.add(eventId.toLowerCase())
        );
      } else if (entry instanceof ConditionalStringValue) {
        entry.syncEventIds.forEach((eventId: string) =>
          eventIds.add(eventId.toLowerCase())
        );
<<<<<<< HEAD
        // eslint-disable-next-line deprecation/deprecation
      } else if (ConditionalIconItem.isConditionalIconItem(entry)) {
=======
      } else if (entry instanceof ConditionalIconItem) {
>>>>>>> 8ebfb088
        entry.syncEventIds.forEach((eventId: string) =>
          eventIds.add(eventId.toLowerCase())
        );
      }
    }
    if ("items" in item) {
      gatherSyncIds(eventIds, item.items);
    }
  }
}

/**
 * Refresh all conditional values interested by the provided eventIds.
 * @param items List of ToolbarItems that may content Conditional properties.
 * @param eventIds Set of triggered eventIds.
 * @returns null if no updates occurred, or the provided items with updated values if ANY were updated.
 */
function refreshItems<T extends {} | { items: T[] }>(
  items: readonly T[],
  eventIds: Set<string>
): T[] | null {
  if (0 === eventIds.size) return null;
  let itemsUpdated = false;
  const updatedItems: T[] = [];

  for (const item of items) {
    let updatedItem = { ...item };
    if ("items" in updatedItem) {
      const childItems = refreshItems(updatedItem.items, eventIds);
      updatedItem = {
        ...updatedItem,
        items: childItems ?? updatedItem.items,
      };
      itemsUpdated ||= !!childItems;
    }

    for (const [, entry] of Object.entries(updatedItem)) {
      if (
        (entry instanceof ConditionalBooleanValue &&
          ConditionalBooleanValue.refreshValue(entry, eventIds)) ||
        (entry instanceof ConditionalStringValue &&
          ConditionalStringValue.refreshValue(entry, eventIds)) ||
<<<<<<< HEAD
        // eslint-disable-next-line deprecation/deprecation
        (ConditionalIconItem.isConditionalIconItem(entry) &&
          // eslint-disable-next-line deprecation/deprecation
=======
        (entry instanceof ConditionalIconItem &&
>>>>>>> 8ebfb088
          ConditionalIconItem.refreshValue(entry, eventIds))
      ) {
        itemsUpdated = true;
      }
    }
    updatedItems.push(updatedItem);
  }
  return itemsUpdated ? updatedItems : null;
}

/**
 * Register a listener on the syncUiEVent and updates all conditionals within the provided items.
 * @param items Items to keep up to date
 * @param syncUiEvent Event to attach to (because we don't depend on appui-react);
 * @returns Synched items
 * @internal
 */
export function useConditionalSynchedItems<T extends {} | { items: T[] }>(
  items: readonly T[],
  syncUiEvent: undefined | BeEvent<(args: { eventIds: Set<string> }) => void>
) {
  const [eventSynchedItems, setEventSynchedItems] = React.useState<
    readonly T[]
  >([]);
  React.useEffect(() => {
    const ids = new Set<string>();
    gatherSyncIds(ids, items);
    setEventSynchedItems(refreshItems(items, ids) ?? items);
    const syncIdsOfInterest = [...ids.values()];
    return syncUiEvent?.addListener((args) => {
      if (0 === syncIdsOfInterest.length) return;

      if (
        syncIdsOfInterest.some((value: string): boolean =>
          args.eventIds.has(value.toLowerCase())
        )
      ) {
        setEventSynchedItems(
          (current) => refreshItems(current, args.eventIds) ?? current
        );
      }
    });
  }, [syncUiEvent, items]);
  return eventSynchedItems;
}<|MERGE_RESOLUTION|>--- conflicted
+++ resolved
@@ -30,12 +30,8 @@
         entry.syncEventIds.forEach((eventId: string) =>
           eventIds.add(eventId.toLowerCase())
         );
-<<<<<<< HEAD
         // eslint-disable-next-line deprecation/deprecation
-      } else if (ConditionalIconItem.isConditionalIconItem(entry)) {
-=======
       } else if (entry instanceof ConditionalIconItem) {
->>>>>>> 8ebfb088
         entry.syncEventIds.forEach((eventId: string) =>
           eventIds.add(eventId.toLowerCase())
         );
@@ -78,13 +74,9 @@
           ConditionalBooleanValue.refreshValue(entry, eventIds)) ||
         (entry instanceof ConditionalStringValue &&
           ConditionalStringValue.refreshValue(entry, eventIds)) ||
-<<<<<<< HEAD
         // eslint-disable-next-line deprecation/deprecation
-        (ConditionalIconItem.isConditionalIconItem(entry) &&
+        (entry instanceof ConditionalIconItem &&
           // eslint-disable-next-line deprecation/deprecation
-=======
-        (entry instanceof ConditionalIconItem &&
->>>>>>> 8ebfb088
           ConditionalIconItem.refreshValue(entry, eventIds))
       ) {
         itemsUpdated = true;
