/*---------------------------------------------------------------------------------------------
* Copyright (c) Bentley Systems, Incorporated. All rights reserved.
* See LICENSE.md in the project root for license terms and full copyright notice.
*--------------------------------------------------------------------------------------------*/
@import "~@itwin/core-react/lib/cjs/core-react/style/index";

.uifw-sheet-navigation {
  height: 96px;
  width: 96px;
  box-sizing: border-box;
  border-color: $buic-background-widget-stroke;
  border-width: 1px;
  border-radius: var(--iui-border-radius-1);
  border-style: solid;
  color: var(--iui-color-text);
  background: $buic-background-window;
  position: relative;
  display: flex;
  flex-wrap: wrap;
  align-items: center;
  justify-content: center;

  > .sheet-title {
    font-size: 12px;
    font-weight: bold;
  }

  > .sheet-name {
    cursor: pointer;
    font-size: 11px;
    z-index: 1;
    height: 46px;
    overflow: hidden;
    margin: 0 2px;

    &:focus {
      outline: none;
    }
  }

  > .sheet-container {
    flex: 1 1 100%;
    display: flex;
    align-items: center;
    justify-content: space-between;
    font-size: 11px;

    > * {
      text-align: center;
    }
<<<<<<< HEAD

    > .sheet-caret {
      cursor: pointer;
      font-size: 15px;
      filter: drop-shadow(0 1px 0 $buic-foreground-body-reverse);
      z-index: 1;

      &:active {
        color: $buic-foreground-body-reverse;
        filter: drop-shadow(0 0 0 transparent);
      }

      &:hover {
        color: var(--iui-color-text-accent);
      }

      &:focus {
        outline: none;
      }
    }
=======
>>>>>>> 0436c365
  }

  > .gradient {
    background: linear-gradient(
      to bottom,
      $buic-button-gradient1,
      $buic-button-gradient2
    );
    position: absolute;
    width: 100%;
    height: 100%;
    top: 0;
    left: 0;

    display: none;
  }
}<|MERGE_RESOLUTION|>--- conflicted
+++ resolved
@@ -48,29 +48,6 @@
     > * {
       text-align: center;
     }
-<<<<<<< HEAD
-
-    > .sheet-caret {
-      cursor: pointer;
-      font-size: 15px;
-      filter: drop-shadow(0 1px 0 $buic-foreground-body-reverse);
-      z-index: 1;
-
-      &:active {
-        color: $buic-foreground-body-reverse;
-        filter: drop-shadow(0 0 0 transparent);
-      }
-
-      &:hover {
-        color: var(--iui-color-text-accent);
-      }
-
-      &:focus {
-        outline: none;
-      }
-    }
-=======
->>>>>>> 0436c365
   }
 
   > .gradient {
