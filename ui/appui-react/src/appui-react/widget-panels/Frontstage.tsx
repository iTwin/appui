--- conflicted
+++ resolved
@@ -13,36 +13,11 @@
 import { IModelApp } from "@itwin/core-frontend";
 import type { UiStateStorageResult } from "@itwin/core-react";
 import { Size, UiStateStorageStatus } from "@itwin/core-react";
-<<<<<<< HEAD
 import classNames from "classnames";
 import produce from "immer";
 import * as React from "react";
 import { unstable_batchedUpdates } from "react-dom";
 import { useSelector } from "react-redux";
-=======
-import { ToolbarPopupAutoHideContext } from "@itwin/components-react";
-import type {
-  LayoutStore,
-  NineZoneDispatch,
-  NineZoneLabels,
-  NineZoneState,
-  TabState,
-} from "@itwin/appui-layout-react";
-import {
-  activateDroppedTab,
-  createLayoutStore,
-  createNineZoneState,
-  FloatingWidgets,
-  getUniqueId,
-  getWidgetPanelSectionId,
-  NineZone,
-  NineZoneStateReducer,
-  PreviewLayoutFeaturesProvider,
-  PreviewMaximizedWidgetFeatureProvider,
-  useLayout,
-  WidgetPanels,
-} from "@itwin/appui-layout-react";
->>>>>>> 751e812b
 import type { FrontstageDef } from "../frontstage/FrontstageDef";
 import { useActiveFrontstageDef } from "../frontstage/FrontstageDef";
 import { InternalFrontstageManager } from "../frontstage/InternalFrontstageManager";
@@ -52,6 +27,7 @@
 import { createLayoutStore, useLayout } from "../layout/base/LayoutStore";
 import type { NineZoneDispatch, NineZoneLabels } from "../layout/base/NineZone";
 import { getUniqueId, NineZone } from "../layout/base/NineZone";
+import { activateDroppedTab } from "../layout/state/activateDroppedTab";
 import type { NineZoneState } from "../layout/state/NineZoneState";
 import { createNineZoneState } from "../layout/state/NineZoneState";
 import { NineZoneStateReducer } from "../layout/state/NineZoneStateReducer";
