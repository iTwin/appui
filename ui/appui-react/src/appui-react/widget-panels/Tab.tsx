/*---------------------------------------------------------------------------------------------
 * Copyright (c) Bentley Systems, Incorporated. All rights reserved.
 * See LICENSE.md in the project root for license terms and full copyright notice.
 *--------------------------------------------------------------------------------------------*/
/** @packageDocumentation
 * @module Widget
 */

<<<<<<< HEAD
import { Badge, BadgeType, Icon } from "@itwin/core-react";
=======
import { Badge } from "@itwin/core-react";
>>>>>>> a2fe26e3
import * as React from "react";
import { WidgetTab } from "../layout/widget/Tab";
import { useWidgetDef } from "./Content";

/** @internal */
export function WidgetPanelsTab() {
  const widgetDef = useWidgetDef();
<<<<<<< HEAD
  const badgeType = widgetDef?.badgeType;
  const badgeClassName = getBadgeClassName(badgeType);
  // eslint-disable-next-line deprecation/deprecation
  const iconSpec = widgetDef?.initialConfig?.icon;
  const icon =
    widgetDef?.initialConfig?.iconNode ??
    (iconSpec ? (
      // eslint-disable-next-line deprecation/deprecation
      <Icon iconSpec={iconSpec} />
    ) : undefined);
  return (
    <WidgetTab
      className={badgeClassName}
      badge={<Badge type={badgeType} />}
      icon={icon}
=======
  return (
    <WidgetTab
      // eslint-disable-next-line deprecation/deprecation
      badge={<Badge type={widgetDef?.badgeKind || widgetDef?.badgeType} />}
>>>>>>> a2fe26e3
    />
  );
}<|MERGE_RESOLUTION|>--- conflicted
+++ resolved
@@ -6,11 +6,7 @@
  * @module Widget
  */
 
-<<<<<<< HEAD
-import { Badge, BadgeType, Icon } from "@itwin/core-react";
-=======
-import { Badge } from "@itwin/core-react";
->>>>>>> a2fe26e3
+import { Badge, Icon } from "@itwin/core-react";
 import * as React from "react";
 import { WidgetTab } from "../layout/widget/Tab";
 import { useWidgetDef } from "./Content";
@@ -18,9 +14,6 @@
 /** @internal */
 export function WidgetPanelsTab() {
   const widgetDef = useWidgetDef();
-<<<<<<< HEAD
-  const badgeType = widgetDef?.badgeType;
-  const badgeClassName = getBadgeClassName(badgeType);
   // eslint-disable-next-line deprecation/deprecation
   const iconSpec = widgetDef?.initialConfig?.icon;
   const icon =
@@ -31,15 +24,9 @@
     ) : undefined);
   return (
     <WidgetTab
-      className={badgeClassName}
-      badge={<Badge type={badgeType} />}
-      icon={icon}
-=======
-  return (
-    <WidgetTab
       // eslint-disable-next-line deprecation/deprecation
       badge={<Badge type={widgetDef?.badgeKind || widgetDef?.badgeType} />}
->>>>>>> a2fe26e3
+      icon={icon}
     />
   );
 }