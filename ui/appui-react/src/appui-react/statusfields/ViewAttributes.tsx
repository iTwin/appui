--- conflicted
+++ resolved
@@ -127,10 +127,6 @@
   }
 
   private getViewFlags() {
-<<<<<<< HEAD
-    const items: React.JSX.Element[] = [];
-    items.push(this.getViewFlagItem("acs", this.getFlagState("acs"), "UiFramework:listTools.acs"));
-=======
     const items: JSX.Element[] = [];
     items.push(
       this.getViewFlagItem(
@@ -139,7 +135,6 @@
         "UiFramework:listTools.acs"
       )
     );
->>>>>>> 0fb31c4b
     items.push(this.getToggleCameraItem());
     items.push(
       this.getViewFlagItem(
