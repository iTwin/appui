--- conflicted
+++ resolved
@@ -25,19 +25,8 @@
 import { Button } from "@itwin/itwinui-react";
 import { StatusBarPopover } from "../statusbar/popup/StatusBarPopover";
 
-<<<<<<< HEAD
-// cSpell:ignore multione
-
-/** Defines properties supported by the SnapMode Field Component.
- */
+/** Define the properties that will be used to represent the available snap modes. */
 // eslint-disable-next-line deprecation/deprecation
-interface SnapModeFieldProps extends CommonProps {
-  snapMode: number;
-}
-
-=======
->>>>>>> f8e0fa12
-/** Define the properties that will be used to represent the available snap modes. */
 interface SnapModeFieldEntry {
   label: string;
   value: number;
