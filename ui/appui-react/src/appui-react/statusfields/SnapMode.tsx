--- conflicted
+++ resolved
@@ -21,20 +21,9 @@
 import { SnapModePanel } from "../layout/footer/snap-mode/Panel";
 import { Snap } from "../layout/footer/snap-mode/Snap";
 import { useTranslation } from "../hooks/useTranslation";
-<<<<<<< HEAD
 import { useReduxFrameworkState } from "../uistate/useReduxFrameworkState";
-=======
 import { Button } from "@itwin/itwinui-react";
 import { StatusBarPopover } from "../statusbar/popup/StatusBarPopover";
-
-// cSpell:ignore multione
-
-/** Defines properties supported by the SnapMode Field Component.
- */
-interface SnapModeFieldProps extends CommonProps {
-  snapMode: number;
-}
->>>>>>> 029620c6
 
 /** Define the properties that will be used to represent the available snap modes. */
 interface SnapModeFieldEntry {
@@ -85,6 +74,7 @@
   return "placeholder";
 };
 
+/** Defines properties supported by the SnapMode Field Component. */
 interface SnapModeFieldProps extends CommonProps {
   /** Uses redux store as a fallback. Defaults to {@link SnapMode.NearestKeypoint}.
    * @note Enum flags are supported.
@@ -146,16 +136,8 @@
 
   const title = translate("snapModeField.snapMode");
   return (
-<<<<<<< HEAD
-    <StatusBarLabelIndicator
-      iconSpec={getIconFromIconName(iconName)}
-      title={title}
-      label={title}
-      popup={
-=======
     <StatusBarPopover
       content={
->>>>>>> 029620c6
         <SnapModePanel title={title}>
           {snapModes.map((item, index) => (
             <Snap
@@ -181,26 +163,15 @@
           ))}
         </SnapModePanel>
       }
-<<<<<<< HEAD
-      {...props}
-    />
-=======
     >
       <Button
         styleType="borderless"
         title={title}
-        endIcon={
-          <Icon
-            iconSpec={getIconFromIconName(
-              getSnapModeIconNameFromMode(props.snapMode)
-            )}
-          />
-        }
+        endIcon={<Icon iconSpec={getIconFromIconName(iconName)} />}
       >
         {title}
         <StatusBarPopover.ExpandIndicator />
       </Button>
     </StatusBarPopover>
->>>>>>> 029620c6
   );
 }