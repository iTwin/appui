/*---------------------------------------------------------------------------------------------
 * Copyright (c) Bentley Systems, Incorporated. All rights reserved.
 * See LICENSE.md in the project root for license terms and full copyright notice.
 *--------------------------------------------------------------------------------------------*/
/** @packageDocumentation
 * @module Notification
 */

import * as React from "react";
import { OutputMessagePriority } from "@itwin/core-frontend";
<<<<<<< HEAD
import { Tab, Tabs } from "@itwin/itwinui-react";
import { Orientation } from "@itwin/core-react";
import type { CommonProps } from "@itwin/itwinui-react/cjs/core/utils";
import { Icon } from "@itwin/core-react";
import * as React from "react";
=======
import type { CommonProps } from "@itwin/core-react";
import { Icon, MessageRenderer } from "@itwin/core-react";
import { Text } from "@itwin/itwinui-react";
>>>>>>> e5e8bdba
import { UiFramework } from "../UiFramework";
import { MessageCenterDialog } from "../layout/footer/message-center/Dialog";
import { MessageCenter } from "../layout/footer/message-center/Indicator";
import { MessageCenterMessage } from "../layout/footer/message-center/Message";
import { MessageManager } from "../messages/MessageManager";
import type { NotifyMessageDetailsType } from "../messages/ReactNotifyMessageDetails";
import { StatusBar } from "../statusbar/StatusBar";
import { useEffect, useState } from "react";

/** Enum for the [[MessageCenterField]] active tab
 * @internal
 */
enum MessageCenterActiveTab {
  AllMessages,
  Problems,
}

/** State for the [[MessageCenterField]] React component
 * @internal
 */
interface MessageCenterState {
  activeTab: MessageCenterActiveTab;
  target: HTMLDivElement | null;
  messageCount: number;
  isOpen: boolean;
}

/** Message Center Field React component.
 * @public
 */

/**
 *
 */
export const MessageCenterField: any = (props: any) => {
  const { style, className } = props;

  const _indicator = React.createRef<HTMLDivElement>();
  const _title = UiFramework.translate("messageCenter.messages");
  let _unloadMessagesUpdatedHandler: undefined | (() => void);
  let _removeOpenMessagesCenterHandler: undefined | (() => void);

  const [activeTab, setActiveTab] = useState(
    MessageCenterActiveTab.AllMessages
  );
  const [target, setTarget] = useState(null);
  const [messageCount, setMessageCount] = useState(
    MessageManager.messages.length
  );
  const [isOpen, setIsOpen] = useState(true);
  const tooltip = `${messageCount} ${_title}`;
  const divStyle = { ...style, height: "100%" };

  useEffect(() => {
    _unloadMessagesUpdatedHandler =
      MessageManager.onMessagesUpdatedEvent.addListener(
        _handleMessagesUpdatedEvent
      );
    _removeOpenMessagesCenterHandler =
      MessageManager.onOpenMessageCenterEvent.addListener(
        _handleOpenMessageCenterEvent
      );
    MessageManager.registerAnimateOutToElement(_indicator.current);

    return () => {
      if (_unloadMessagesUpdatedHandler) {
        _unloadMessagesUpdatedHandler();
        _unloadMessagesUpdatedHandler = undefined;
      }
      // istanbul ignore else
      if (_removeOpenMessagesCenterHandler) {
        _removeOpenMessagesCenterHandler();
        _removeOpenMessagesCenterHandler = undefined;
      }
    };
  }, []);

  // Event Handlers

  const _changeActiveTab = (tab: MessageCenterActiveTab) => {
    setActiveTab(tab);
  };

  // const setOpen = (isOpenState : boolean) => {
  //   setIsOpen(isOpenState)
  // }

  const _handleMessageIndicatorClick = () => {
    setIsOpen(!isOpen);
  };

  const _handleOpenMessageCenterEvent = () => {
    setIsOpen(true);
  };

  const _handleClose = () => {
    setIsOpen(false);
  };

  const _handleMessagesUpdatedEvent = () => {
    // istanbul ignore else
    if (_unloadMessagesUpdatedHandler)
      setMessageCount(MessageManager.messages.length);
  };

  const _handleOutsideClick = (e: MouseEvent) => {
    if (
      !_indicator.current ||
      !(e.target instanceof Node) ||
      _indicator.current.contains(e.target)
    )
      return;

    _handleClose();
  };

  const isProblemStatus = (priority: OutputMessagePriority): boolean => {
    // See priority values in DgnPlatform defined in NotificationManager

    if (
      priority === OutputMessagePriority.Error ||
      priority === OutputMessagePriority.Fatal
    )
      return true;

    return false;
  };

  // const setIsOpen(isOpen: boolean) {
  //   this.setState({ isOpen });
  // }

  const getMessages = (): React.ReactChild[] => {
    const messages = MessageManager.messages.slice(0).reverse();
    const tabRows: React.ReactChild[] = new Array<React.ReactChild>();

    messages.forEach((details: NotifyMessageDetailsType, index: number) => {
      /* istanbul ignore else */
      if (
        activeTab === MessageCenterActiveTab.AllMessages ||
        isProblemStatus(details.priority)
      ) {
        const iconClassName = MessageManager.getIconClassName(details);
        const iconSpec = MessageManager.getIconSpecFromDetails(details);
        const message = details.briefMessage;

        tabRows.push(
          <MessageCenterMessage
            key={index.toString()}
            icon={<Icon iconSpec={iconSpec} className={iconClassName} />}
          >
            <MessageRenderer message={message} useSpan />
            {details.detailedMessage && (
              <Text variant="small">
                <MessageRenderer message={details.detailedMessage} />
              </Text>
            )}
          </MessageCenterMessage>
        );
      }
    });

    return tabRows;
  };

  return (
    <>
      <div className={className} style={divStyle} title={tooltip}>
        <MessageCenter
          indicatorRef={_indicator}
          label={_title}
          onClick={_handleMessageIndicatorClick}
        >
          {messageCount.toString()}
        </MessageCenter>
      </div>
      <StatusBar.Popup
        showArrow={false}
        isOpen={isOpen}
        onClose={_handleClose}
        onOutsideClick={_handleOutsideClick}
        target={_indicator.current}
      >
        <MessageCenterDialog
          prompt={UiFramework.translate("messageCenter.prompt")}
          title={_title}
        >
          <Tabs
            type="pill"
            labels={[
              <Tab key="All" label="All" />,
              <Tab key="Errors" label="Errors" />,
            ]}
          >
            {"content"}
          </Tabs>
          {/* {getMessages()} */}
        </MessageCenterDialog>
      </StatusBar.Popup>
    </>
  );
};

// /** Message Center Field React component.
//  * @public
//  */
// export class MessageCenterField extends React.Component<
//   CommonProps,
//   MessageCenterState
// > {
//   private _indicator = React.createRef<HTMLDivElement>();
//   private _title = UiFramework.translate("messageCenter.messages");
//   private _unloadMessagesUpdatedHandler?: () => void;
//   private _removeOpenMessagesCenterHandler?: () => void;

//   constructor(p: CommonProps) {
//     super(p);

//     this.state = {
//       activeTab: MessageCenterActiveTab.AllMessages,
//       target: null,
//       messageCount: MessageManager.messages.length,
//       isOpen: false,
//     };
//   }

//   /** @internal */
//   public override componentDidMount() {
//     this._unloadMessagesUpdatedHandler =
//       MessageManager.onMessagesUpdatedEvent.addListener(
//         this._handleMessagesUpdatedEvent,
//         this
//       );
//     this._removeOpenMessagesCenterHandler =
//       MessageManager.onOpenMessageCenterEvent.addListener(
//         this._handleOpenMessageCenterEvent,
//         this
//       );
//     MessageManager.registerAnimateOutToElement(this._indicator.current);
//   }

//   /** @internal */
//   public override componentWillUnmount() {
//     // istanbul ignore else
//     if (this._unloadMessagesUpdatedHandler) {
//       this._unloadMessagesUpdatedHandler();
//       this._unloadMessagesUpdatedHandler = undefined;
//     }
//     // istanbul ignore else
//     if (this._removeOpenMessagesCenterHandler) {
//       this._removeOpenMessagesCenterHandler();
//       this._removeOpenMessagesCenterHandler = undefined;
//     }
//   }

//   private _handleMessagesUpdatedEvent = () => {
//     // istanbul ignore else
//     if (this._unloadMessagesUpdatedHandler)
//       this.setState({ messageCount: MessageManager.messages.length });
//   };

//   private _handleOpenMessageCenterEvent = () => {
//     this.setIsOpen(true);
//   };

//   public override render(): React.ReactNode {
//     const tooltip = `${this.state.messageCount} ${this._title}`;
//     const divStyle = { ...this.props.style, height: "100%" };
//     const footerMessages = (
//       <>
//         <div className={this.props.className} style={divStyle} title={tooltip}>
//           <MessageCenter
//             indicatorRef={this._indicator}
//             label={this._title}
//             onClick={this._handleMessageIndicatorClick}
//           >
//             {this.state.messageCount.toString()}
//           </MessageCenter>
//         </div>
//         <StatusBar.Popup
//           showArrow={false}
//           isOpen={this.state.isOpen}
//           onClose={this._handleClose}
//           onOutsideClick={this._handleOutsideClick}
//           target={this._indicator.current}
//         >
//           <MessageCenterDialog
//             prompt={UiFramework.translate("messageCenter.prompt")}
//             title={this._title}
//           >
//             <Tabs
//               type="pill"
//               labels={[
//                 <Tab key="All" label="All" />,
//                 <Tab key="Errors" label="Errors" />,
//               ]}
//             >
//               {"content"}
//             </Tabs>
//             {this.getMessages()}
//           </MessageCenterDialog>
//         </StatusBar.Popup>
//       </>
//     );

//     return footerMessages;
//   }

//   private _handleClose = () => {
//     this.setIsOpen(false);
//   };

//   private _handleOutsideClick = (e: MouseEvent) => {
//     if (
//       !this._indicator.current ||
//       !(e.target instanceof Node) ||
//       this._indicator.current.contains(e.target)
//     )
//       return;

//     this._handleClose();
//   };

//   private _handleMessageIndicatorClick = () => {
//     this.setIsOpen(!this.state.isOpen);
//   };

//   private _changeActiveTab = (tab: MessageCenterActiveTab) => {
//     this.setState({ activeTab: tab });
//   };

//   private getMessages(): React.ReactChild[] {
//     const messages = MessageManager.messages.slice(0).reverse();
//     const tabRows: React.ReactChild[] = new Array<React.ReactChild>();

//     messages.forEach((details: NotifyMessageDetailsType, index: number) => {
//       /* istanbul ignore else */
//       if (
//         this.state.activeTab === MessageCenterActiveTab.AllMessages ||
//         this.isProblemStatus(details.priority)
//       ) {
//         const iconClassName = MessageManager.getIconClassName(details);
//         const iconSpec = MessageManager.getIconSpecFromDetails(details);
//         const message = details.briefMessage;

//         tabRows.push(
//           <MessageCenterMessage
//             key={index.toString()}
//             icon={<Icon iconSpec={iconSpec} className={iconClassName} />}
//           >
//             <MessageSpan message={message} />
//             {details.detailedMessage && (
//               <MessageDiv
//                 className="iui-text-small"
//                 message={details.detailedMessage}
//               />
//             )}
//           </MessageCenterMessage>
//         );
//       }
//     });

//     return tabRows;
//   }

//   private isProblemStatus(priority: OutputMessagePriority): boolean {
//     // See priority values in DgnPlatform defined in NotificationManager

//     if (
//       priority === OutputMessagePriority.Error ||
//       priority === OutputMessagePriority.Fatal
//     )
//       return true;

//     return false;
//   }

//   private setIsOpen(isOpen: boolean) {
//     this.setState({ isOpen });
//   }
// }<|MERGE_RESOLUTION|>--- conflicted
+++ resolved
@@ -8,17 +8,14 @@
 
 import * as React from "react";
 import { OutputMessagePriority } from "@itwin/core-frontend";
-<<<<<<< HEAD
 import { Tab, Tabs } from "@itwin/itwinui-react";
 import { Orientation } from "@itwin/core-react";
 import type { CommonProps } from "@itwin/itwinui-react/cjs/core/utils";
 import { Icon } from "@itwin/core-react";
 import * as React from "react";
-=======
 import type { CommonProps } from "@itwin/core-react";
 import { Icon, MessageRenderer } from "@itwin/core-react";
 import { Text } from "@itwin/itwinui-react";
->>>>>>> e5e8bdba
 import { UiFramework } from "../UiFramework";
 import { MessageCenterDialog } from "../layout/footer/message-center/Dialog";
 import { MessageCenter } from "../layout/footer/message-center/Indicator";
@@ -26,7 +23,7 @@
 import { MessageManager } from "../messages/MessageManager";
 import type { NotifyMessageDetailsType } from "../messages/ReactNotifyMessageDetails";
 import { StatusBar } from "../statusbar/StatusBar";
-import { useEffect, useState } from "react";
+import { useEffect, React.useState } from "react";
 
 /** Enum for the [[MessageCenterField]] active tab
  * @internal
@@ -61,14 +58,14 @@
   let _unloadMessagesUpdatedHandler: undefined | (() => void);
   let _removeOpenMessagesCenterHandler: undefined | (() => void);
 
-  const [activeTab, setActiveTab] = useState(
+  const [activeTab, setActiveTab] = React.useState(
     MessageCenterActiveTab.AllMessages
   );
-  const [target, setTarget] = useState(null);
-  const [messageCount, setMessageCount] = useState(
+  const [target, setTarget] = React.useState(null);
+  const [messageCount, setMessageCount] = React.useState(
     MessageManager.messages.length
   );
-  const [isOpen, setIsOpen] = useState(true);
+  const [isOpen, setIsOpen] = React.useState(true);
   const tooltip = `${messageCount} ${_title}`;
   const divStyle = { ...style, height: "100%" };
 
@@ -215,7 +212,7 @@
           >
             {"content"}
           </Tabs>
-          {/* {getMessages()} */}
+          {getMessages()}
         </MessageCenterDialog>
       </StatusBar.Popup>
     </>
