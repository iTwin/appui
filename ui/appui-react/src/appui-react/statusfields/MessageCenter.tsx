/*---------------------------------------------------------------------------------------------
 * Copyright (c) Bentley Systems, Incorporated. All rights reserved.
 * See LICENSE.md in the project root for license terms and full copyright notice.
 *--------------------------------------------------------------------------------------------*/
/** @packageDocumentation
 * @module Notification
 */

<<<<<<< HEAD
import * as React from "react";
import {
  FooterPopup,
  MessageCenter,
  MessageCenterDialog,
  MessageCenterMessage,
  MessageCenterTab,
} from "@itwin/appui-layout-react";
import { OutputMessagePriority } from "@itwin/core-frontend";
import type { CommonProps } from "@itwin/core-react";
import { Icon, MessageRenderer } from "@itwin/core-react";
import { Text } from "@itwin/itwinui-react";
=======
import { OutputMessagePriority } from "@itwin/core-frontend";
import type { CommonProps } from "@itwin/core-react";
import { Icon } from "@itwin/core-react";
import * as React from "react";
import { UiFramework } from "../UiFramework";
import { MessageCenterDialog } from "../layout/footer/message-center/Dialog";
import { MessageCenter } from "../layout/footer/message-center/Indicator";
import { MessageCenterMessage } from "../layout/footer/message-center/Message";
import { MessageCenterTab } from "../layout/footer/message-center/Tab";
>>>>>>> 64d0e236
import { MessageManager } from "../messages/MessageManager";
import type { NotifyMessageDetailsType } from "../messages/ReactNotifyMessageDetails";
<<<<<<< HEAD
import { UiFramework } from "../UiFramework";
=======
import { StatusBar } from "../statusbar/StatusBar";
>>>>>>> 64d0e236

/** Enum for the [[MessageCenterField]] active tab
 * @internal
 */
enum MessageCenterActiveTab {
  AllMessages,
  Problems,
}

/** State for the [[MessageCenterField]] React component
 * @internal
 */
interface MessageCenterState {
  activeTab: MessageCenterActiveTab;
  target: HTMLDivElement | null;
  messageCount: number;
  isOpen: boolean;
}

/** Message Center Field React component.
 * @public
 */
export class MessageCenterField extends React.Component<
  CommonProps,
  MessageCenterState
> {
  private _indicator = React.createRef<HTMLDivElement>();
  private _title = UiFramework.translate("messageCenter.messages");
  private _unloadMessagesUpdatedHandler?: () => void;
  private _removeOpenMessagesCenterHandler?: () => void;

  constructor(p: CommonProps) {
    super(p);

    this.state = {
      activeTab: MessageCenterActiveTab.AllMessages,
      target: null,
      messageCount: MessageManager.messages.length,
      isOpen: false,
    };
  }

  /** @internal */
  public override componentDidMount() {
    this._unloadMessagesUpdatedHandler =
      MessageManager.onMessagesUpdatedEvent.addListener(
        this._handleMessagesUpdatedEvent,
        this
      );
    this._removeOpenMessagesCenterHandler =
      MessageManager.onOpenMessageCenterEvent.addListener(
        this._handleOpenMessageCenterEvent,
        this
      );
    MessageManager.registerAnimateOutToElement(this._indicator.current);
  }

  /** @internal */
  public override componentWillUnmount() {
    // istanbul ignore else
    if (this._unloadMessagesUpdatedHandler) {
      this._unloadMessagesUpdatedHandler();
      this._unloadMessagesUpdatedHandler = undefined;
    }
    // istanbul ignore else
    if (this._removeOpenMessagesCenterHandler) {
      this._removeOpenMessagesCenterHandler();
      this._removeOpenMessagesCenterHandler = undefined;
    }
  }

  private _handleMessagesUpdatedEvent = () => {
    // istanbul ignore else
    if (this._unloadMessagesUpdatedHandler)
      this.setState({ messageCount: MessageManager.messages.length });
  };

  private _handleOpenMessageCenterEvent = () => {
    this.setIsOpen(true);
  };

  public override render(): React.ReactNode {
    const tooltip = `${this.state.messageCount} ${this._title}`;
    const divStyle = { ...this.props.style, height: "100%" };
    const footerMessages = (
      <>
        <div className={this.props.className} style={divStyle} title={tooltip}>
          <MessageCenter
            indicatorRef={this._indicator}
            label={this._title}
            onClick={this._handleMessageIndicatorClick}
          >
            {this.state.messageCount.toString()}
          </MessageCenter>
        </div>
        <StatusBar.Popup
          isOpen={this.state.isOpen}
          onClose={this._handleClose}
          onOutsideClick={this._handleOutsideClick}
          target={this._indicator.current}
        >
          <MessageCenterDialog
            prompt={UiFramework.translate("messageCenter.prompt")}
            tabs={
              <>
                <MessageCenterTab
                  isActive={
                    this.state.activeTab === MessageCenterActiveTab.AllMessages
                  }
                  onClick={() =>
                    this._changeActiveTab(MessageCenterActiveTab.AllMessages)
                  }
                >
                  {UiFramework.translate("messageCenter.all")}
                </MessageCenterTab>
                <MessageCenterTab
                  isActive={
                    this.state.activeTab === MessageCenterActiveTab.Problems
                  }
                  onClick={() =>
                    this._changeActiveTab(MessageCenterActiveTab.Problems)
                  }
                >
                  {UiFramework.translate("messageCenter.errors")}
                </MessageCenterTab>
              </>
            }
            title={this._title}
          >
            {this.getMessages()}
          </MessageCenterDialog>
        </StatusBar.Popup>
      </>
    );

    return footerMessages;
  }

  private _handleClose = () => {
    this.setIsOpen(false);
  };

  private _handleOutsideClick = (e: MouseEvent) => {
    if (
      !this._indicator.current ||
      !(e.target instanceof Node) ||
      this._indicator.current.contains(e.target)
    )
      return;

    this._handleClose();
  };

  private _handleMessageIndicatorClick = () => {
    this.setIsOpen(!this.state.isOpen);
  };

  private _changeActiveTab = (tab: MessageCenterActiveTab) => {
    this.setState({ activeTab: tab });
  };

  private getMessages(): React.ReactChild[] {
    const messages = MessageManager.messages.slice(0).reverse();
    const tabRows: React.ReactChild[] = new Array<React.ReactChild>();

    messages.forEach((details: NotifyMessageDetailsType, index: number) => {
      /* istanbul ignore else */
      if (
        this.state.activeTab === MessageCenterActiveTab.AllMessages ||
        this.isProblemStatus(details.priority)
      ) {
        const iconClassName = MessageManager.getIconClassName(details);
        const iconSpec = MessageManager.getIconSpecFromDetails(details);
        const message = details.briefMessage;

        tabRows.push(
          <MessageCenterMessage
            key={index.toString()}
            icon={<Icon iconSpec={iconSpec} className={iconClassName} />}
          >
            <MessageRenderer message={message} useSpan />
            {details.detailedMessage && (
              <Text variant="small">
                <MessageRenderer message={details.detailedMessage} />
              </Text>
            )}
          </MessageCenterMessage>
        );
      }
    });

    return tabRows;
  }

  private isProblemStatus(priority: OutputMessagePriority): boolean {
    // See priority values in DgnPlatform defined in NotificationManager

    if (
      priority === OutputMessagePriority.Error ||
      priority === OutputMessagePriority.Fatal
    )
      return true;

    return false;
  }

  private setIsOpen(isOpen: boolean) {
    this.setState({ isOpen });
  }
}<|MERGE_RESOLUTION|>--- conflicted
+++ resolved
@@ -6,37 +6,19 @@
  * @module Notification
  */
 
-<<<<<<< HEAD
 import * as React from "react";
-import {
-  FooterPopup,
-  MessageCenter,
-  MessageCenterDialog,
-  MessageCenterMessage,
-  MessageCenterTab,
-} from "@itwin/appui-layout-react";
 import { OutputMessagePriority } from "@itwin/core-frontend";
 import type { CommonProps } from "@itwin/core-react";
 import { Icon, MessageRenderer } from "@itwin/core-react";
 import { Text } from "@itwin/itwinui-react";
-=======
-import { OutputMessagePriority } from "@itwin/core-frontend";
-import type { CommonProps } from "@itwin/core-react";
-import { Icon } from "@itwin/core-react";
-import * as React from "react";
 import { UiFramework } from "../UiFramework";
 import { MessageCenterDialog } from "../layout/footer/message-center/Dialog";
 import { MessageCenter } from "../layout/footer/message-center/Indicator";
 import { MessageCenterMessage } from "../layout/footer/message-center/Message";
 import { MessageCenterTab } from "../layout/footer/message-center/Tab";
->>>>>>> 64d0e236
 import { MessageManager } from "../messages/MessageManager";
 import type { NotifyMessageDetailsType } from "../messages/ReactNotifyMessageDetails";
-<<<<<<< HEAD
-import { UiFramework } from "../UiFramework";
-=======
 import { StatusBar } from "../statusbar/StatusBar";
->>>>>>> 64d0e236
 
 /** Enum for the [[MessageCenterField]] active tab
  * @internal
