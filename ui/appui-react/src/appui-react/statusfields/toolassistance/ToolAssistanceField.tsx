/*---------------------------------------------------------------------------------------------
 * Copyright (c) Bentley Systems, Incorporated. All rights reserved.
 * See LICENSE.md in the project root for license terms and full copyright notice.
 *--------------------------------------------------------------------------------------------*/
/** @packageDocumentation
 * @module Notification
 */

import { Logger, ProcessDetector } from "@itwin/core-bentley";
import type {
  ToolAssistanceInstruction,
  ToolAssistanceInstructions,
  ToolAssistanceKeyboardInfo,
  ToolAssistanceSection,
} from "@itwin/core-frontend";
import {
  ToolAssistanceImage,
  ToolAssistanceInputMethod,
} from "@itwin/core-frontend";
import type { CommonProps } from "@itwin/core-react";
import { FillCentered, Icon } from "@itwin/core-react";
import { Button, Tabs, ToggleSwitch } from "@itwin/itwinui-react";
import classnames from "classnames";
import * as React from "react";
import { UiFramework } from "../../UiFramework.js";
import { useCursorPrompt } from "../../cursor/cursorprompt/CursorPrompt.js";
import { MessageManager } from "../../messages/MessageManager.js";
import { UiStateStorageContext } from "../../uistate/useUiStateStorage.js";
import "./ToolAssistanceField.scss";

import {
  SvgAdd,
  SvgClose,
  SvgCursorClick,
  SvgGestureOneFingerDrag,
  SvgGestureOneFingerTap,
  SvgGestureOneFingerTapDouble,
  SvgGesturePinch,
  SvgGestureTwoFingerDrag,
  SvgGestureTwoFingerTap,
  SvgMouseClickLeft,
  SvgMouseClickRight,
  SvgMouseClickWheel,
  SvgPin,
} from "@itwin/itwinui-icons-react";
import { ToolAssistanceDialog } from "../../layout/footer/tool-assistance/Dialog.js";
import { ToolAssistanceInstruction as NZ_ToolAssistanceInstruction } from "../../layout/footer/tool-assistance/Instruction.js";
import { ToolAssistanceItem } from "../../layout/footer/tool-assistance/Item.js";
import { ToolAssistanceSeparator } from "../../layout/footer/tool-assistance/Separator.js";
import { StatusBarDialog } from "../../statusbar/dialog/Dialog.js";
import { StatusBarPopover } from "../../statusbar/popup/StatusBarPopover.js";
import {
  type UiStateStorage,
  UiStateStorageStatus,
} from "../../uistate/UiStateStorage.js";
<<<<<<< HEAD
import { LocalStateStorage } from "../../uistate/LocalStateStorage.js";
import { SvgTouchCursorPoint } from "../../icons/SvgTouchCursorPoint.js";
import { SvgTouchCursorPan } from "../../icons/SvgTouchCursorPan.js";
import { SvgMouseClickLeftDrag } from "../../icons/SvgMouseClickLeftDrag.js";
import { SvgMouseClickRightDrag } from "../../icons/SvgMouseClickRightDrag.js";
import { SvgMouseClickWheelDrag } from "../../icons/SvgMouseClickWheelDrag.js";
=======
import { useTranslation } from "../../hooks/useTranslation.js";
import { useActiveTool } from "../../hooks/useActiveTool.js";
>>>>>>> 1a9e7aa5

/** Properties of [[ToolAssistanceField]] component.
 * @public
 */
// eslint-disable-next-line @typescript-eslint/no-deprecated
export interface ToolAssistanceFieldProps extends CommonProps {
  /** Indicates whether to include promptAtCursor Checkbox. Defaults to `true`. */
  includePromptAtCursor: boolean;
  /** Optional parameter for persistent UI settings. Defaults to `UiStateStorageContext`. */
  uiStateStorage?: UiStateStorage;
  /** Cursor prompt timeout period. Defaults to `5000`.
   * @note Specify `Number.POSITIVE_INFINITY` to keep the cursor prompt open indefinitely.
   */
  cursorPromptTimeout: number;
  /** Fade out the cursor prompt when closed. */
  fadeOutCursorPrompt: boolean;
  /** Indicates whether to show promptAtCursor by default. Defaults to `false`. */
  defaultPromptAtCursor: boolean;
  /** When set to `true` will show prompt at cursor only when the content area is hovered. */
  promptAtContent?: boolean;
}

interface Props
  extends Omit<
      ToolAssistanceFieldProps,
      | "includePromptAtCursor"
      | "cursorPromptTimeout"
      | "fadeOutCursorPrompt"
      | "defaultPromptAtCursor"
    >,
    Partial<
      Pick<
        ToolAssistanceFieldProps,
        | "includePromptAtCursor"
        | "cursorPromptTimeout"
        | "fadeOutCursorPrompt"
        | "defaultPromptAtCursor"
      >
    > {}

interface ToolAssistanceFieldState {
  instructions: ToolAssistanceInstructions | undefined;
  toolIconSpec: string;
  showPromptAtCursor: boolean;
  mouseTouchTabIndex: number;
  isPinned: boolean;
  isOpen: boolean;
}

const toolAssistanceKey = "ToolAssistance";
const showPromptAtCursorKey = "showPromptAtCursor";
const mouseTouchTabIndexKey = "mouseTouchTabIndex";

/** Tool Assistance Field React component.
 * @public
 * @note Tool assistance field will only display 30 characters in the status bar. Any additional text will be hidden. The full text will always be shown in the opened popover.
 */
export function ToolAssistanceField(props: Props) {
  const {
    includePromptAtCursor = true,
    cursorPromptTimeout = 5000,
    fadeOutCursorPrompt = true,
    defaultPromptAtCursor = false,
    uiStateStorage: uiStateStorageProp,
    promptAtContent = false,
  } = props;
  const uiStateStorageCtx = React.useContext(UiStateStorageContext);
  const uiStateStorage = uiStateStorageProp ?? uiStateStorageCtx;
  const { translate } = useTranslation();
  const activeTool = useActiveTool();

  const [state, setState] = React.useState<ToolAssistanceFieldState>(() => {
    return {
      instructions: undefined,
      toolIconSpec: "",
      showPromptAtCursor: defaultPromptAtCursor,
      mouseTouchTabIndex: 0,
      isPinned: false,
      isOpen: false,
    };
  });

  const { showPromptAtCursor, toolIconSpec, mouseTouchTabIndex, instructions } =
    state;
  const mainInstruction = state.instructions?.mainInstruction.text;
  const { open } = useCursorPrompt({
    show: showPromptAtCursor,
    timeout: cursorPromptTimeout,
    iconSpec: toolIconSpec,
    instruction: mainInstruction,
    fadeOut: fadeOutCursorPrompt,
    promptAtContent,
  });

  const setIsOpen = (isOpen: boolean) => {
    let newState = {
      isOpen,
    };
    if (!isOpen && state.isPinned) {
      newState = { ...newState, ...{ isPinned: false } };
    }
    setState((prev) => ({ ...prev, ...newState }));
  };

  const getDisplayableInstructions = (section: ToolAssistanceSection) => {
    const displayableInstructions = section.instructions.filter(
      (instruction) => {
        const includeMouseInstructions = showMouseTouchTabs
          ? mouseTouchTabIndex === 0 && showMouseInstructions
          : showMouseInstructions;
        const includeTouchInstructions = showMouseTouchTabs
          ? mouseTouchTabIndex === 1 && showTouchInstructions
          : showTouchInstructions;
        return (
          isBothInstruction(instruction) ||
          (includeMouseInstructions && isMouseInstruction(instruction)) ||
          (includeTouchInstructions && isTouchInstruction(instruction))
        );
      }
    );
    return displayableInstructions;
  };

  React.useEffect(() => {
    void (async () => {
      const result = await uiStateStorage.getSetting(
        toolAssistanceKey,
        showPromptAtCursorKey
      );

      if (result.status !== UiStateStorageStatus.Success) return;
      setState((prev) => ({
        ...prev,
        showPromptAtCursor: result.setting,
      }));
    })();
  }, [uiStateStorage]);
  React.useEffect(() => {
    void (async () => {
      const result = await uiStateStorage.getSetting(
        toolAssistanceKey,
        mouseTouchTabIndexKey
      );

      if (result.status !== UiStateStorageStatus.Success) return;
      setState((prev) => ({
        ...prev,
        mouseTouchTabIndex: result.setting,
      }));
    })();
  }, [uiStateStorage]);
  React.useEffect(() => {
    return MessageManager.onToolAssistanceChangedEvent.addListener((args) => {
      setState((prev) => ({
        ...prev,
        instructions: args.instructions,
      }));
      open();
    });
  }, [open]);
  React.useEffect(() => {
    return UiFramework.frontstages.onToolIconChangedEvent.addListener(
      (args) => {
        setState((prev) => ({
          ...prev,
          toolIconSpec: args.iconSpec,
        }));
        open();
      }
    );
  }, [open]);

  const hasMouseInstructions = !!instructions?.sections?.some((section) => {
    return section.instructions.some((instruction) =>
      isMouseInstruction(instruction)
    );
  });
  const hasTouchInstructions = !!instructions?.sections?.some((section) => {
    return section.instructions.some((instruction) =>
      isTouchInstruction(instruction)
    );
  });

  const isMobileBrowser = React.useMemo(() => {
    return ProcessDetector.isMobileBrowser;
  }, []);
  const showMouseInstructions = !isMobileBrowser && hasMouseInstructions;
  const showTouchInstructions = hasTouchInstructions;
  const showMouseTouchTabs = showMouseInstructions && showTouchInstructions;

  const sectionInstructions = (instructions?.sections ?? [])
    .map((section) => {
      const displayableInstructions = getDisplayableInstructions(section);
      return {
        displayableInstructions,
        section,
      };
    })
    .filter((section) => {
      return section.displayableInstructions.length > 0;
    });

  const prompt = instructions?.mainInstruction.text;
  const tooltip = React.useMemo(() => {
    const lineBreak = "\u000d\u000a";
    const moreInfo = translate("toolAssistance.moreInfo");
    const postfix = `${lineBreak}${moreInfo}`;
    if (activeTool) {
      return `${activeTool.flyover}${prompt ? ` > ${prompt}` : ""}${postfix}`;
    }
    if (prompt) {
      return `${prompt}${postfix}`;
    }
    return moreInfo;
  }, [prompt, activeTool, translate]);

  const dialogTitle = activeTool?.flyover ?? translate("toolAssistance.title");
  const tabs = [
    translate("toolAssistance.mouse"),
    translate("toolAssistance.touch"),
  ];
  return (
    <StatusBarPopover
      visible={state.isOpen}
      onVisibleChange={(visible) => {
        setIsOpen(visible);
      }}
      closeOnOutsideClick={!state.isPinned}
      content={
        <ToolAssistanceDialog
          buttons={
            <StatusBarDialog.TitleBarButton
              onClick={() => {
                if (state.isPinned) {
                  setIsOpen(false);
                  return;
                }
                setState((prev) => ({ ...prev, isPinned: true }));
              }}
              title={translate(
                state.isPinned ? "dialog.close" : "toolAssistance.pin"
              )}
            >
              {state.isPinned ? <SvgClose /> : <SvgPin />}
            </StatusBarDialog.TitleBarButton>
          }
          title={dialogTitle}
        >
          <div>
            {showMouseTouchTabs && (
              <Tabs.Wrapper type="pill" value={String(mouseTouchTabIndex)}>
                <Tabs.TabList className="uifw-toolAssistance-tabs">
                  {tabs.map((tab, index) => (
                    <Tabs.Tab
                      key={index}
                      className="uifw-tab"
                      value={String(index)}
                      label={tab}
                      onClick={async () => {
                        setState((prev) => ({
                          ...prev,
                          mouseTouchTabIndex: index,
                        }));
                        void uiStateStorage.saveSetting(
                          toolAssistanceKey,
                          mouseTouchTabIndexKey,
                          index
                        );
                      }}
                    />
                  ))}
                </Tabs.TabList>
              </Tabs.Wrapper>
            )}
            {instructions ? (
              <div className="uifw-toolAssistance-content">
                <NZ_ToolAssistanceInstruction
                  key="main"
                  image={
                    <InstructionImage
                      instruction={instructions.mainInstruction}
                    />
                  }
                  text={instructions.mainInstruction.text}
                  isNew={instructions.mainInstruction.isNew}
                />

                {sectionInstructions.map((sectionInstruction, index) => {
                  const { section, displayableInstructions } =
                    sectionInstruction;
                  return (
                    <React.Fragment key={index.toString()}>
                      <ToolAssistanceSeparator>
                        {section.label}
                      </ToolAssistanceSeparator>
                      {displayableInstructions.map((instruction, index1) => {
                        return (
                          <NZ_ToolAssistanceInstruction
                            key={`${index1.toString()}-${index.toString()}`}
                            image={
                              <InstructionImage instruction={instruction} />
                            }
                            text={instruction.text}
                            isNew={instruction.isNew}
                          />
                        );
                      })}
                    </React.Fragment>
                  );
                })}

                {includePromptAtCursor && (
                  <>
                    <ToolAssistanceSeparator key="prompt-sep" />
                    <ToolAssistanceItem key="prompt-item">
                      <ToggleSwitch
                        label={translate("toolAssistance.promptAtCursor")}
                        labelPosition="right"
                        checked={state.showPromptAtCursor}
                        onChange={(e) => {
                          const checked = e.target.checked;
                          setState((prev) => ({
                            ...prev,
                            showPromptAtCursor: checked,
                          }));
                          void uiStateStorage.saveSetting(
                            toolAssistanceKey,
                            showPromptAtCursorKey,
                            checked
                          );
                        }}
                      />
                    </ToolAssistanceItem>
                  </>
                )}
              </div>
            ) : undefined}
          </div>
        </ToolAssistanceDialog>
      }
    >
      <Button
        styleType="borderless"
        startIcon={
          instructions ? (
            // eslint-disable-next-line @typescript-eslint/no-deprecated
            <Icon iconSpec={state.toolIconSpec} />
          ) : (
            <></>
          )
        }
        className={classnames(
          "uifw-statusFields-toolAssistance-toolAssistanceField",
          props.className
        )}
        title={tooltip}
        style={props.style}
        labelProps={{ className: "prompt" }}
      >
        {prompt}
        <StatusBarPopover.ExpandIndicator />
      </Button>
    </StatusBarPopover>
  );
}

function isBothInstruction(instruction: ToolAssistanceInstruction) {
  return (
    instruction.inputMethod === undefined ||
    instruction.inputMethod === ToolAssistanceInputMethod.Both
  );
}

function isMouseInstruction(instruction: ToolAssistanceInstruction) {
  return instruction.inputMethod === ToolAssistanceInputMethod.Mouse;
}

function isTouchInstruction(instruction: ToolAssistanceInstruction) {
  return instruction.inputMethod === ToolAssistanceInputMethod.Touch;
}

function getWebComponentSource(iconSpec: string): string | undefined {
  if (iconSpec.startsWith("webSvg:") && iconSpec.length > 7) {
    return iconSpec.slice(7);
  }

  return undefined;
}

function InstructionImage({
  instruction,
}: {
  instruction: ToolAssistanceInstruction;
}) {
  let image: React.ReactNode;

  if (
    (typeof instruction.image === "string" ||
      instruction.image !== ToolAssistanceImage.Keyboard) &&
    instruction.keyboardInfo
  ) {
    if (
      instruction.keyboardInfo.keys.length === 1 &&
      !instruction.keyboardInfo.bottomKeys
    ) {
      const key = instruction.keyboardInfo.keys[0];
      const rightImage =
        typeof instruction.image === "string" ? (
          <div className="uifw-toolassistance-icon-medium">
            {/* eslint-disable-next-line @typescript-eslint/no-deprecated */}
            <Icon iconSpec={instruction.image} />
          </div>
        ) : (
          <InstructionSvgImage instruction={instruction} mediumSize={true} />
        );

      image = (
        // eslint-disable-next-line @typescript-eslint/no-deprecated
        <FillCentered>
          <KeyNode
            keyboardKey={key}
            className="uifw-toolassistance-key-modifier"
          />
          {rightImage}
        </FillCentered>
      );
    } else {
      Logger.logError(
        UiFramework.loggerCategory("ToolAssistanceField"),
        `getInstructionImage: Invalid keyboardInfo provided with image`
      );
    }
<<<<<<< HEAD

    return image;
  }

  private static getInstructionSvgImage(
    instruction: ToolAssistanceInstruction,
    mediumSize: boolean
  ): React.ReactNode {
    let image: React.ReactNode;
    let className = mediumSize
      ? "uifw-toolassistance-svg-medium"
      : "uifw-toolassistance-svg";

    if (
      typeof instruction.image !== "string" &&
      instruction.image !== ToolAssistanceImage.Keyboard
    ) {
      const toolAssistanceImage: ToolAssistanceImage = instruction.image;
      let svgImage: React.ReactNode;

      switch (toolAssistanceImage) {
        case ToolAssistanceImage.AcceptPoint:
          svgImage = <SvgAdd />;
          break;
        case ToolAssistanceImage.CursorClick:
          svgImage = <SvgCursorClick />;
          break;
        case ToolAssistanceImage.LeftClick:
          svgImage = <SvgMouseClickLeft />;
          break;
        case ToolAssistanceImage.RightClick:
          svgImage = <SvgMouseClickRight />;
          break;
        case ToolAssistanceImage.MouseWheel:
          svgImage = <SvgMouseClickWheel />;
          break;
        case ToolAssistanceImage.LeftClickDrag:
          svgImage = <SvgMouseClickLeftDrag />;
          className = mediumSize
            ? "uifw-toolassistance-svg-medium-wide"
            : "uifw-toolassistance-svg-wide";
          break;
        case ToolAssistanceImage.RightClickDrag:
          svgImage = <SvgMouseClickRightDrag />;
          className = mediumSize
            ? "uifw-toolassistance-svg-medium-wide"
            : "uifw-toolassistance-svg-wide";
          break;
        case ToolAssistanceImage.MouseWheelClickDrag:
          svgImage = <SvgMouseClickWheelDrag />;
          className = mediumSize
            ? "uifw-toolassistance-svg-medium-wide"
            : "uifw-toolassistance-svg-wide";
          break;
        case ToolAssistanceImage.OneTouchTap:
          svgImage = <SvgGestureOneFingerTap />;
          break;
        case ToolAssistanceImage.OneTouchDoubleTap:
          svgImage = <SvgGestureOneFingerTapDouble />;
          break;
        case ToolAssistanceImage.OneTouchDrag:
          svgImage = <SvgGestureOneFingerDrag />;
          break;
        case ToolAssistanceImage.TwoTouchTap:
          svgImage = <SvgGestureTwoFingerTap />;
          break;
        case ToolAssistanceImage.TwoTouchDrag:
          svgImage = <SvgGestureTwoFingerDrag />;
          break;
        case ToolAssistanceImage.TwoTouchPinch:
          svgImage = <SvgGesturePinch />;
          break;
        case ToolAssistanceImage.TouchCursorTap:
          svgImage = <SvgTouchCursorPoint />;
          break;
        case ToolAssistanceImage.TouchCursorDrag:
          svgImage = <SvgTouchCursorPan />;
          className = mediumSize
            ? "uifw-toolassistance-svg-medium-wide"
            : "uifw-toolassistance-svg-wide";
          break;
      }

=======
  } else if (typeof instruction.image === "string") {
    if (instruction.image.length > 0) {
      const svgSource = getWebComponentSource(instruction.image);
      const className =
        svgSource !== undefined
          ? "uifw-toolassistance-svg"
          : "uifw-toolassistance-icon-large";
>>>>>>> 1a9e7aa5
      image = (
        <div className={className}>
          {/* eslint-disable-next-line @typescript-eslint/no-deprecated */}
          <Icon iconSpec={svgSource ?? instruction.image} />
        </div>
      );
    }
  } else if (instruction.image === ToolAssistanceImage.Keyboard) {
    if (instruction.keyboardInfo) {
      image = (
        <InstructionKeyboardImage keyboardInfo={instruction.keyboardInfo} />
      );
    } else {
      Logger.logError(
        UiFramework.loggerCategory("ToolAssistanceField"),
        `getInstructionImage: ToolAssistanceImage.Keyboard specified but no keyboardInfo provided`
      );
    }
  } else {
    image = (
      <InstructionSvgImage instruction={instruction} mediumSize={false} />
    );
  }

  return image;
}

function InstructionSvgImage({
  instruction,
  mediumSize,
}: {
  instruction: ToolAssistanceInstruction;
  mediumSize: boolean;
}) {
  let image: React.ReactNode;
  let className = mediumSize
    ? "uifw-toolassistance-svg-medium"
    : "uifw-toolassistance-svg";

  if (
    typeof instruction.image !== "string" &&
    instruction.image !== ToolAssistanceImage.Keyboard
  ) {
    const toolAssistanceImage: ToolAssistanceImage = instruction.image;
    let svgImage = "";

    switch (toolAssistanceImage) {
      case ToolAssistanceImage.AcceptPoint:
        svgImage = acceptPointIcon;
        break;
      case ToolAssistanceImage.CursorClick:
        svgImage = cursorClickIcon;
        break;
      case ToolAssistanceImage.LeftClick:
        svgImage = clickLeftIcon;
        break;
      case ToolAssistanceImage.RightClick:
        svgImage = clickRightIcon;
        break;
      case ToolAssistanceImage.MouseWheel:
        svgImage = mouseWheelClickIcon;
        break;
      case ToolAssistanceImage.LeftClickDrag:
        svgImage = clickLeftDragIcon;
        className = mediumSize
          ? "uifw-toolassistance-svg-medium-wide"
          : "uifw-toolassistance-svg-wide";
        break;
      case ToolAssistanceImage.RightClickDrag:
        svgImage = clickRightDragIcon;
        className = mediumSize
          ? "uifw-toolassistance-svg-medium-wide"
          : "uifw-toolassistance-svg-wide";
        break;
      case ToolAssistanceImage.MouseWheelClickDrag:
        svgImage = clickMouseWheelDragIcon;
        className = mediumSize
          ? "uifw-toolassistance-svg-medium-wide"
          : "uifw-toolassistance-svg-wide";
        break;
      case ToolAssistanceImage.OneTouchTap:
        svgImage = oneTouchTapIcon;
        break;
      case ToolAssistanceImage.OneTouchDoubleTap:
        svgImage = oneTouchDoubleTapIcon;
        break;
      case ToolAssistanceImage.OneTouchDrag:
        svgImage = oneTouchDragIcon;
        break;
      case ToolAssistanceImage.TwoTouchTap:
        svgImage = twoTouchTapIcon;
        break;
      case ToolAssistanceImage.TwoTouchDrag:
        svgImage = twoTouchDragIcon;
        break;
      case ToolAssistanceImage.TwoTouchPinch:
        svgImage = twoTouchPinchIcon;
        break;
      case ToolAssistanceImage.TouchCursorTap:
        svgImage = touchCursorTapIcon;
        break;
      case ToolAssistanceImage.TouchCursorDrag:
        svgImage = touchCursorDragIcon;
        className = mediumSize
          ? "uifw-toolassistance-svg-medium-wide"
          : "uifw-toolassistance-svg-wide";
        break;
    }

    image = (
      <div className={className}>
        {/* eslint-disable-next-line @typescript-eslint/no-deprecated */}
        {svgImage && <Icon iconSpec={svgImage} />}
      </div>
    );
  }

  return image;
}

function InstructionKeyboardImage({
  keyboardInfo,
}: {
  keyboardInfo: ToolAssistanceKeyboardInfo;
}) {
  let image: React.ReactNode;

  if (keyboardInfo.bottomKeys !== undefined) {
    image = (
      <div className="uifw-toolassistance-key-group">
        <span className="row1">
          {keyboardInfo.keys.map((key, index) => {
            return (
              <KeyNode
                key={index}
                keyboardKey={key}
                className="uifw-toolassistance-key-small"
              />
            );
          })}
        </span>
        <br />
        <span className="row2">
          {keyboardInfo.bottomKeys.map((key, index) => {
            return (
              <KeyNode
                key={index}
                keyboardKey={key}
                className="uifw-toolassistance-key-small"
              />
            );
          })}
        </span>
      </div>
    );
  } else if (keyboardInfo.keys.length === 2) {
    image = (
      // eslint-disable-next-line @typescript-eslint/no-deprecated
      <FillCentered>
        {keyboardInfo.keys.map((key, index) => {
          let className = "uifw-toolassistance-key-medium";
          if (key.length > 1) className = "uifw-toolassistance-key-modifier";
          return (
            <KeyNode key={index} keyboardKey={key} className={className} />
          );
        })}
      </FillCentered>
    );
  } else if (keyboardInfo.keys[0]) {
    if (keyboardInfo.keys[0].length > 1)
      image = (
        <KeyNode
          keyboardKey={keyboardInfo.keys[0]}
          className="uifw-toolassistance-key-large"
        />
      );
    else image = <KeyNode keyboardKey={keyboardInfo.keys[0]} />;
  } else {
    Logger.logError(
      UiFramework.loggerCategory("ToolAssistanceField"),
      `ToolAssistanceImage.Keyboard specified but ToolAssistanceKeyboardInfo not valid`
    );
  }

  return image;
}

function KeyNode({
  keyboardKey,
  className,
}: {
  keyboardKey: string;
  className?: string;
}) {
  return (
    <div className={classnames("uifw-toolassistance-key", className)}>
      {/* eslint-disable-next-line @typescript-eslint/no-deprecated */}
      <FillCentered>{keyboardKey}</FillCentered>
    </div>
  );
}<|MERGE_RESOLUTION|>--- conflicted
+++ resolved
@@ -53,17 +53,13 @@
   type UiStateStorage,
   UiStateStorageStatus,
 } from "../../uistate/UiStateStorage.js";
-<<<<<<< HEAD
-import { LocalStateStorage } from "../../uistate/LocalStateStorage.js";
 import { SvgTouchCursorPoint } from "../../icons/SvgTouchCursorPoint.js";
 import { SvgTouchCursorPan } from "../../icons/SvgTouchCursorPan.js";
 import { SvgMouseClickLeftDrag } from "../../icons/SvgMouseClickLeftDrag.js";
 import { SvgMouseClickRightDrag } from "../../icons/SvgMouseClickRightDrag.js";
 import { SvgMouseClickWheelDrag } from "../../icons/SvgMouseClickWheelDrag.js";
-=======
 import { useTranslation } from "../../hooks/useTranslation.js";
 import { useActiveTool } from "../../hooks/useActiveTool.js";
->>>>>>> 1a9e7aa5
 
 /** Properties of [[ToolAssistanceField]] component.
  * @public
@@ -496,91 +492,6 @@
         `getInstructionImage: Invalid keyboardInfo provided with image`
       );
     }
-<<<<<<< HEAD
-
-    return image;
-  }
-
-  private static getInstructionSvgImage(
-    instruction: ToolAssistanceInstruction,
-    mediumSize: boolean
-  ): React.ReactNode {
-    let image: React.ReactNode;
-    let className = mediumSize
-      ? "uifw-toolassistance-svg-medium"
-      : "uifw-toolassistance-svg";
-
-    if (
-      typeof instruction.image !== "string" &&
-      instruction.image !== ToolAssistanceImage.Keyboard
-    ) {
-      const toolAssistanceImage: ToolAssistanceImage = instruction.image;
-      let svgImage: React.ReactNode;
-
-      switch (toolAssistanceImage) {
-        case ToolAssistanceImage.AcceptPoint:
-          svgImage = <SvgAdd />;
-          break;
-        case ToolAssistanceImage.CursorClick:
-          svgImage = <SvgCursorClick />;
-          break;
-        case ToolAssistanceImage.LeftClick:
-          svgImage = <SvgMouseClickLeft />;
-          break;
-        case ToolAssistanceImage.RightClick:
-          svgImage = <SvgMouseClickRight />;
-          break;
-        case ToolAssistanceImage.MouseWheel:
-          svgImage = <SvgMouseClickWheel />;
-          break;
-        case ToolAssistanceImage.LeftClickDrag:
-          svgImage = <SvgMouseClickLeftDrag />;
-          className = mediumSize
-            ? "uifw-toolassistance-svg-medium-wide"
-            : "uifw-toolassistance-svg-wide";
-          break;
-        case ToolAssistanceImage.RightClickDrag:
-          svgImage = <SvgMouseClickRightDrag />;
-          className = mediumSize
-            ? "uifw-toolassistance-svg-medium-wide"
-            : "uifw-toolassistance-svg-wide";
-          break;
-        case ToolAssistanceImage.MouseWheelClickDrag:
-          svgImage = <SvgMouseClickWheelDrag />;
-          className = mediumSize
-            ? "uifw-toolassistance-svg-medium-wide"
-            : "uifw-toolassistance-svg-wide";
-          break;
-        case ToolAssistanceImage.OneTouchTap:
-          svgImage = <SvgGestureOneFingerTap />;
-          break;
-        case ToolAssistanceImage.OneTouchDoubleTap:
-          svgImage = <SvgGestureOneFingerTapDouble />;
-          break;
-        case ToolAssistanceImage.OneTouchDrag:
-          svgImage = <SvgGestureOneFingerDrag />;
-          break;
-        case ToolAssistanceImage.TwoTouchTap:
-          svgImage = <SvgGestureTwoFingerTap />;
-          break;
-        case ToolAssistanceImage.TwoTouchDrag:
-          svgImage = <SvgGestureTwoFingerDrag />;
-          break;
-        case ToolAssistanceImage.TwoTouchPinch:
-          svgImage = <SvgGesturePinch />;
-          break;
-        case ToolAssistanceImage.TouchCursorTap:
-          svgImage = <SvgTouchCursorPoint />;
-          break;
-        case ToolAssistanceImage.TouchCursorDrag:
-          svgImage = <SvgTouchCursorPan />;
-          className = mediumSize
-            ? "uifw-toolassistance-svg-medium-wide"
-            : "uifw-toolassistance-svg-wide";
-          break;
-      }
-
-=======
   } else if (typeof instruction.image === "string") {
     if (instruction.image.length > 0) {
       const svgSource = getWebComponentSource(instruction.image);
@@ -588,7 +499,6 @@
         svgSource !== undefined
           ? "uifw-toolassistance-svg"
           : "uifw-toolassistance-icon-large";
->>>>>>> 1a9e7aa5
       image = (
         <div className={className}>
           {/* eslint-disable-next-line @typescript-eslint/no-deprecated */}
@@ -633,65 +543,65 @@
     instruction.image !== ToolAssistanceImage.Keyboard
   ) {
     const toolAssistanceImage: ToolAssistanceImage = instruction.image;
-    let svgImage = "";
+    let svgImage: React.ReactNode;
 
     switch (toolAssistanceImage) {
       case ToolAssistanceImage.AcceptPoint:
-        svgImage = acceptPointIcon;
+        svgImage = <SvgAdd />;
         break;
       case ToolAssistanceImage.CursorClick:
-        svgImage = cursorClickIcon;
+        svgImage = <SvgCursorClick />;
         break;
       case ToolAssistanceImage.LeftClick:
-        svgImage = clickLeftIcon;
+        svgImage = <SvgMouseClickLeft />;
         break;
       case ToolAssistanceImage.RightClick:
-        svgImage = clickRightIcon;
+        svgImage = <SvgMouseClickRight />;
         break;
       case ToolAssistanceImage.MouseWheel:
-        svgImage = mouseWheelClickIcon;
+        svgImage = <SvgMouseClickWheel />;
         break;
       case ToolAssistanceImage.LeftClickDrag:
-        svgImage = clickLeftDragIcon;
+        svgImage = <SvgMouseClickLeftDrag />;
         className = mediumSize
           ? "uifw-toolassistance-svg-medium-wide"
           : "uifw-toolassistance-svg-wide";
         break;
       case ToolAssistanceImage.RightClickDrag:
-        svgImage = clickRightDragIcon;
+        svgImage = <SvgMouseClickRightDrag />;
         className = mediumSize
           ? "uifw-toolassistance-svg-medium-wide"
           : "uifw-toolassistance-svg-wide";
         break;
       case ToolAssistanceImage.MouseWheelClickDrag:
-        svgImage = clickMouseWheelDragIcon;
+        svgImage = <SvgMouseClickWheelDrag />;
         className = mediumSize
           ? "uifw-toolassistance-svg-medium-wide"
           : "uifw-toolassistance-svg-wide";
         break;
       case ToolAssistanceImage.OneTouchTap:
-        svgImage = oneTouchTapIcon;
+        svgImage = <SvgGestureOneFingerTap />;
         break;
       case ToolAssistanceImage.OneTouchDoubleTap:
-        svgImage = oneTouchDoubleTapIcon;
+        svgImage = <SvgGestureOneFingerTapDouble />;
         break;
       case ToolAssistanceImage.OneTouchDrag:
-        svgImage = oneTouchDragIcon;
+        svgImage = <SvgGestureOneFingerDrag />;
         break;
       case ToolAssistanceImage.TwoTouchTap:
-        svgImage = twoTouchTapIcon;
+        svgImage = <SvgGestureTwoFingerTap />;
         break;
       case ToolAssistanceImage.TwoTouchDrag:
-        svgImage = twoTouchDragIcon;
+        svgImage = <SvgGestureTwoFingerDrag />;
         break;
       case ToolAssistanceImage.TwoTouchPinch:
-        svgImage = twoTouchPinchIcon;
+        svgImage = <SvgGesturePinch />;
         break;
       case ToolAssistanceImage.TouchCursorTap:
-        svgImage = touchCursorTapIcon;
+        svgImage = <SvgTouchCursorPoint />;
         break;
       case ToolAssistanceImage.TouchCursorDrag:
-        svgImage = touchCursorDragIcon;
+        svgImage = <SvgTouchCursorPan />;
         className = mediumSize
           ? "uifw-toolassistance-svg-medium-wide"
           : "uifw-toolassistance-svg-wide";
