/*---------------------------------------------------------------------------------------------
 * Copyright (c) Bentley Systems, Incorporated. All rights reserved.
 * See LICENSE.md in the project root for license terms and full copyright notice.
 *--------------------------------------------------------------------------------------------*/
/** @packageDocumentation
 * @module StatusBar
 */

<<<<<<< HEAD
import "./SelectionScope.scss";
=======
import type { CommonProps } from "@itwin/core-react";
import { LabeledSelect } from "@itwin/itwinui-react";
>>>>>>> 029620c6
import classnames from "classnames";
import * as React from "react";
import type { CommonProps } from "@itwin/core-react";
import { Label, Select } from "@itwin/itwinui-react";
import { UiFramework } from "../UiFramework";
<<<<<<< HEAD
import { FooterIndicator } from "../layout/footer/Indicator";
=======
import type { PresentationSelectionScope } from "../redux/SessionState";
import "./SelectionScope.scss";
>>>>>>> 029620c6
import { useTranslation } from "../hooks/useTranslation";
import { useReduxFrameworkState } from "../uistate/useReduxFrameworkState";

interface SelectionScopeFieldProps extends CommonProps {
  /** Describes which selection scope is active. Uses redux store as a fallback. Defaults to `""`. */
  activeScope?: string;
  /** Describes available selection scoped. Uses redux store as a fallback. Defaults to `{ id: "element", label: "Element" }`. */
  selectionScopes?: {
    id: string;
    label: string;
  }[];
  /** Describes available selection scoped. Uses redux store as a fallback. Defaults to `{ id: "element", label: "Element" }`. */
  onChange?: (scope: string) => void;
}

/** `SelectionScopeField` component is designed to be specified in a status bar.
 * It displays the active selection scope and the list of scopes from which the user can change the active selection scope.
 * @public
 */
export function SelectionScopeField(props: SelectionScopeFieldProps) {
  const { translate } = useTranslation();
  const reduxActiveSelectionScope = useReduxFrameworkState(
    // eslint-disable-next-line deprecation/deprecation
    (state) => state?.sessionState.activeSelectionScope
  );
  const reduxAvailableSelectionScopes = useReduxFrameworkState(
    // eslint-disable-next-line deprecation/deprecation
    (state) => state?.sessionState.availableSelectionScopes
  );

  const activeSelectionScope =
    props.activeScope ?? reduxActiveSelectionScope ?? "";
  const availableSelectionScopes = React.useMemo(
    () =>
      props.selectionScopes ??
      reduxAvailableSelectionScopes ?? [{ id: "element", label: "Element" }],
    [props.selectionScopes, reduxAvailableSelectionScopes]
  );

  const options = React.useMemo(
    () =>
      availableSelectionScopes.map((scope) => {
        return { value: scope.id, label: scope.label };
      }),
    [availableSelectionScopes]
  );

  const updateSelectValue = (newValue: string) => {
    if (!newValue) return;
    if (props.onChange) {
      props.onChange(newValue);
      return;
    }

    // eslint-disable-next-line deprecation/deprecation
    UiFramework.setActiveSelectionScope(newValue);
  };

  return (
    <div
      className={classnames(
        "uifw-statusFields-selectionScope",
        props.className
      )}
      style={props.style}
    >
      <LabeledSelect
        className="uifw-statusFields-selectionScope-selector"
<<<<<<< HEAD
        value={activeSelectionScope}
=======
        label={`${translate("selectionScopeField.label")}:`}
        labelProps={{ className: "uifw-statusFields-selectionScope-label" }}
        wrapperProps={{ style: { rowGap: "0px" } }} // TODO: remove when https://github.com/iTwin/iTwinUI/issues/2051 is fixed
        displayStyle="inline"
        value={props.activeSelectionScope}
>>>>>>> 029620c6
        options={options}
        onChange={updateSelectValue}
        data-testid="components-selectionScope-selector"
        title={translate("selectionScopeField.toolTip")}
        size="small"
      />
    </div>
  );
}<|MERGE_RESOLUTION|>--- conflicted
+++ resolved
@@ -6,23 +6,12 @@
  * @module StatusBar
  */
 
-<<<<<<< HEAD
 import "./SelectionScope.scss";
-=======
-import type { CommonProps } from "@itwin/core-react";
-import { LabeledSelect } from "@itwin/itwinui-react";
->>>>>>> 029620c6
 import classnames from "classnames";
 import * as React from "react";
 import type { CommonProps } from "@itwin/core-react";
-import { Label, Select } from "@itwin/itwinui-react";
+import { LabeledSelect } from "@itwin/itwinui-react";
 import { UiFramework } from "../UiFramework";
-<<<<<<< HEAD
-import { FooterIndicator } from "../layout/footer/Indicator";
-=======
-import type { PresentationSelectionScope } from "../redux/SessionState";
-import "./SelectionScope.scss";
->>>>>>> 029620c6
 import { useTranslation } from "../hooks/useTranslation";
 import { useReduxFrameworkState } from "../uistate/useReduxFrameworkState";
 
@@ -91,15 +80,11 @@
     >
       <LabeledSelect
         className="uifw-statusFields-selectionScope-selector"
-<<<<<<< HEAD
-        value={activeSelectionScope}
-=======
         label={`${translate("selectionScopeField.label")}:`}
         labelProps={{ className: "uifw-statusFields-selectionScope-label" }}
         wrapperProps={{ style: { rowGap: "0px" } }} // TODO: remove when https://github.com/iTwin/iTwinUI/issues/2051 is fixed
         displayStyle="inline"
-        value={props.activeSelectionScope}
->>>>>>> 029620c6
+        value={activeSelectionScope}
         options={options}
         onChange={updateSelectValue}
         data-testid="components-selectionScope-selector"
