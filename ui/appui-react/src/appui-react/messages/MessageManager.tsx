--- conflicted
+++ resolved
@@ -25,14 +25,8 @@
   OutputMessagePriority,
   OutputMessageType,
 } from "@itwin/core-frontend";
-<<<<<<< HEAD
-import type { IconSpec, ReactMessage } from "@itwin/core-react";
-import { MessageContainer } from "@itwin/core-react";
-=======
-import { MessageSeverity, UiEvent } from "@itwin/appui-abstract";
 import type { IconSpec } from "@itwin/core-react";
 import { MessageContainer, MessageRenderer } from "@itwin/core-react";
->>>>>>> 604d2ecf
 import { ConfigurableUiActionId } from "../configurableui/state";
 import { StandardMessageBox } from "../dialog/StandardMessageBox";
 import { ElementTooltip } from "../feedback/ElementTooltip";
