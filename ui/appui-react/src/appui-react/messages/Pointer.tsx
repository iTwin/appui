/*---------------------------------------------------------------------------------------------
 * Copyright (c) Bentley Systems, Incorporated. All rights reserved.
 * See LICENSE.md in the project root for license terms and full copyright notice.
 *--------------------------------------------------------------------------------------------*/
/** @packageDocumentation
 * @module Notification
 */

import "./Pointer.scss";
import classnames from "classnames";
import * as React from "react";
import {
  MessageSeverity,
  RelativePosition,
  UiEvent,
} from "@itwin/appui-abstract";
import { OutputMessagePriority } from "@itwin/core-frontend";
import type { XAndY } from "@itwin/core-geometry";
<<<<<<< HEAD
import type { CommonProps, ListenerType, SizeProps } from "@itwin/core-react";
=======
import type { CommonProps } from "@itwin/core-react";
>>>>>>> 6ec2f478
import {
  Icon,
  MessageContainer,
  MessageRenderer,
  Point,
  Rectangle,
} from "@itwin/core-react";
import { offsetAndContainInContainer, Tooltip } from "../layout/popup/Tooltip";
import { MessageManager } from "./MessageManager";
import type {
  NotifyMessageDetailsType,
  NotifyMessageType,
} from "./ReactNotifyMessageDetails";
import { BeUiEvent } from "@itwin/core-bentley";
import type { SizeProps } from "../utils/SizeProps";

// cSpell:ignore noicon

/** Properties of [[PointerMessage]] component.
 * @public
 */
// eslint-disable-next-line deprecation/deprecation
export interface PointerMessageProps extends CommonProps {
  /** Text to display */
  message?: string;
}

/** [[PointerMessage]] state.
 * @internal
 */
interface PointerMessageState {
  isVisible: boolean;
  message: NotifyMessageType;
  detailedMessage?: NotifyMessageType;
  position: XAndY;
  messageDetails?: NotifyMessageDetailsType;
}

/** [[PointerMessageChangedEvent]] arguments.
 * @public
 * @deprecated in 4.13.0. Event args are inferred from a listener. If explicit type is needed use a type helper.
 */
export interface PointerMessageChangedEventArgs {
  isVisible: boolean;
  priority: OutputMessagePriority;
  message: NotifyMessageType;
  detailedMessage?: NotifyMessageType;
  relativePosition?: RelativePosition;
  viewport?: HTMLElement;
  pt?: XAndY;
  messageDetails?: NotifyMessageDetailsType;
}

/** Pointer Message Changed Event emitted by the [[PointerMessage]] component
 * @public
 * @deprecated in 4.13.0. This class should not be used by applications to instantiate objects.
 */
// eslint-disable-next-line deprecation/deprecation
export class PointerMessageChangedEvent extends UiEvent<PointerMessageChangedEventArgs> {}

/** Pointer message pops up near pointer when attempting an invalid interaction.
 * @public
 */
export class PointerMessage extends React.Component<
  PointerMessageProps,
  PointerMessageState
> {
  private static _pointerMessageChangedEvent =
    new BeUiEvent<PointerMessageChangedEventArgs>(); // eslint-disable-line deprecation/deprecation
  private static readonly _onPointerMessagePositionChangedEvent =
    new BeUiEvent<{
      pt: XAndY;
      relativePosition: RelativePosition;
    }>();

  // eslint-disable-next-line deprecation/deprecation
  public static get onPointerMessageChangedEvent(): PointerMessageChangedEvent {
    return PointerMessage._pointerMessageChangedEvent;
  }

  public static showMessage(message: NotifyMessageDetailsType): void {
    PointerMessage.onPointerMessageChangedEvent.emit({
      isVisible: true,
      priority: message.priority,
      message: message.briefMessage,
      detailedMessage: message.detailedMessage,
      relativePosition: message.relativePosition,
      viewport: message.viewport,
      pt: message.displayPoint,
      messageDetails: message,
    });
  }

  public static updateMessage(
    displayPoint: XAndY,
    relativePosition: RelativePosition
  ): void {
    PointerMessage._onPointerMessagePositionChangedEvent.emit({
      pt: displayPoint,
      relativePosition,
    });
  }

  public static hideMessage(): void {
    PointerMessage.onPointerMessageChangedEvent.emit({
      isVisible: false,
      priority: OutputMessagePriority.None,
      message: "",
    });
  }

  public override readonly state: Readonly<PointerMessageState> = {
    message: "",
    isVisible: false,
    position: {
      x: 0,
      y: 0,
    },
  };

  private _relativePosition?: RelativePosition;
  private _viewport?: HTMLElement;
  private _position?: XAndY;
  private _size: SizeProps = {
    height: 0,
    width: 0,
  };

  public override render(): React.ReactNode {
    if (!this.state.isVisible) return null;

    const className = classnames("uifw-pointer-message", this.props.className);
    const severity = MessageManager.getSeverity(this.state.messageDetails!);

    return (
      <Tooltip
        className={className}
        onSizeChanged={this._handleSizeChanged}
        position={this.state.position}
        style={this.props.style}
      >
        <div className="uifw-pointer-message-content">
          {severity !== MessageSeverity.None && (
            <span className="uifw-pointer-message-icon">
              {/* eslint-disable-next-line deprecation/deprecation */}
              <Icon
                // eslint-disable-next-line deprecation/deprecation
                className={`icon ${MessageContainer.getIconClassName(
                  severity
                )}`}
                // eslint-disable-next-line deprecation/deprecation
                iconSpec={`${MessageContainer.getIcon(severity, false)}`}
              />
            </span>
          )}
          <span className="uifw-pointer-message-text">
            {/* eslint-disable-next-line deprecation/deprecation */}
            <MessageRenderer
              className="uifw-pointer-message-brief"
              message={this.state.message}
              useSpan
            />
            {this.state.detailedMessage && (
              // eslint-disable-next-line deprecation/deprecation
              <MessageRenderer
                className="uifw-pointer-message-detailed"
                message={this.state.detailedMessage}
              />
            )}
          </span>
        </div>
      </Tooltip>
    );
  }

  public override componentDidMount(): void {
    PointerMessage.onPointerMessageChangedEvent.addListener(
      this._handlePointerMessageChangedEvent
    );
    PointerMessage._onPointerMessagePositionChangedEvent.addListener(
      this._handlePointerMessagePositionChangedEvent
    );
  }

  public override componentWillUnmount(): void {
    PointerMessage.onPointerMessageChangedEvent.removeListener(
      this._handlePointerMessageChangedEvent
    );
    PointerMessage._onPointerMessagePositionChangedEvent.removeListener(
      this._handlePointerMessagePositionChangedEvent
    );
  }

  private _handleSizeChanged = (size: SizeProps) => {
    this._size = size;
    this.updatePosition();
  };

  private _handlePointerMessageChangedEvent: ListenerType<
    typeof PointerMessage.onPointerMessageChangedEvent
  > = (args) => {
    this._relativePosition = args.relativePosition;
    this._viewport = args.viewport;
    this._position = args.pt;
    this.setState(() => ({
      isVisible: args.isVisible,
      message: args.message,
      detailedMessage: args.detailedMessage,
      messageDetails: args.messageDetails,
    }));
    this.updatePosition();
  };

  private _handlePointerMessagePositionChangedEvent: ListenerType<
    typeof PointerMessage._onPointerMessagePositionChangedEvent
  > = (args) => {
    this._relativePosition = args.relativePosition;
    this._position = args.pt;
    this.updatePosition();
  };

  private updatePosition() {
    const adjustmentOffset = 20;
    let offset: XAndY | undefined;
    switch (this._relativePosition) {
      case RelativePosition.Top:
        offset = { x: 0, y: -adjustmentOffset };
        break;
      case RelativePosition.TopRight:
        offset = { x: adjustmentOffset, y: -adjustmentOffset };
        break;
      case RelativePosition.Right:
        offset = { x: adjustmentOffset, y: 0 };
        break;
      case RelativePosition.BottomRight:
        offset = { x: adjustmentOffset, y: adjustmentOffset };
        break;
      case RelativePosition.Bottom:
        offset = { x: 0, y: adjustmentOffset };
        break;
      case RelativePosition.BottomLeft:
        offset = { x: -adjustmentOffset, y: adjustmentOffset };
        break;
      case RelativePosition.Left:
        offset = { x: -adjustmentOffset, y: 0 };
        break;
      case RelativePosition.TopLeft:
        offset = { x: -adjustmentOffset, y: -adjustmentOffset };
        break;
    }

    this.setState((prevState) => {
      if (!this._viewport) return null;
      if (!this._position) return null;

      const containerBounds = Rectangle.create(
        this._viewport.getBoundingClientRect()
      );
      const relativeBounds = Rectangle.createFromSize(this._size).offset(
        this._position
      );
      const viewportOffset = new Point().getOffsetTo(containerBounds.topLeft());

      const adjustedPosition = offsetAndContainInContainer(
        relativeBounds,
        containerBounds.getSize(),
        offset
      );
      const position = adjustedPosition.offset(viewportOffset);

      if (position.equals(prevState.position)) return null;

      return {
        position,
      };
    });
  }
}<|MERGE_RESOLUTION|>--- conflicted
+++ resolved
@@ -16,11 +16,7 @@
 } from "@itwin/appui-abstract";
 import { OutputMessagePriority } from "@itwin/core-frontend";
 import type { XAndY } from "@itwin/core-geometry";
-<<<<<<< HEAD
-import type { CommonProps, ListenerType, SizeProps } from "@itwin/core-react";
-=======
-import type { CommonProps } from "@itwin/core-react";
->>>>>>> 6ec2f478
+import type { CommonProps, ListenerType } from "@itwin/core-react";
 import {
   Icon,
   MessageContainer,
