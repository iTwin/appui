--- conflicted
+++ resolved
@@ -12,12 +12,8 @@
 import { CommonProps, Icon } from "@itwin/core-react";
 import { BackButton } from "@itwin/appui-layout-react";
 import { UiFramework } from "../UiFramework";
-<<<<<<< HEAD
 import { Text } from "@itwin/itwinui-react";
-=======
-import { Headline } from "@itwin/itwinui-react";
 import { SvgProgressBackwardCircular } from "@itwin/itwinui-icons-react";
->>>>>>> 0436c365
 
 /**
  * Properties for the [[ModalFrontstage]] React component
