/*---------------------------------------------------------------------------------------------
* Copyright (c) Bentley Systems, Incorporated. All rights reserved.
* See LICENSE.md in the project root for license terms and full copyright notice.
*--------------------------------------------------------------------------------------------*/
/** @packageDocumentation
 * @module Frontstage
 */

<<<<<<< HEAD
import * as React from "react";
import { Logger } from "@itwin/core-bentley";
import { IModelApp, IModelConnection, InteractiveTool, SelectedViewportChangedArgs, StartOrResume, Tool } from "@itwin/core-frontend";
import { UiEvent } from "@itwin/appui-abstract";
import { Size } from "@itwin/core-react";
import { ContentControlActivatedEvent } from "../content/ContentControl";
=======
import { IModelConnection, Tool } from "@itwin/core-frontend";
import { WidgetState } from "../widgets/WidgetState";
>>>>>>> 1da793cb
import { ContentGroup } from "../content/ContentGroup";
import { ContentLayoutDef } from "../content/ContentLayout";
import { WidgetDef } from "../widgets/WidgetDef";
import { ToolInformation } from "../toolsettings/ToolInformation";
import { ToolUiProvider } from "../toolsettings/ToolUiProvider";
import { FrontstageDef } from "./FrontstageDef";
import { FrontstageProvider } from "./FrontstageProvider";
<<<<<<< HEAD
import { TimeTracker } from "../configurableui/TimeTracker";
import { ContentLayoutManager } from "../content/ContentLayoutManager";
import { WidgetState } from "../widgets/WidgetState";

// -----------------------------------------------------------------------------
// Frontstage Events
// -----------------------------------------------------------------------------

/** Frontstage Activated Event Args interface.
 * @public
 */
export interface FrontstageActivatedEventArgs {
  deactivatedFrontstageDef?: FrontstageDef;
  activatedFrontstageDef: FrontstageDef;
}

/** Frontstage Activated Event class.
 * @public
 */
export class FrontstageActivatedEvent extends UiEvent<FrontstageActivatedEventArgs> { }

/** Frontstage Deactivated Event Args interface.
 * @public
 */
export interface FrontstageDeactivatedEventArgs {
  /** Frontstage being deactivated */
  deactivatedFrontstageDef: FrontstageDef;
  /** Frontstage being activated */
  activatedFrontstageDef?: FrontstageDef;

  /** Total time spent in frontstage */
  totalTime: number;
  /** Engagement time spent in frontstage */
  engagementTime: number;
  /** Idle time spent in frontstage */
  idleTime: number;
}

/** Frontstage Deactivated Event class.
 * @public
 */
export class FrontstageDeactivatedEvent extends UiEvent<FrontstageDeactivatedEventArgs> { }

/** Frontstage Ready Event Args interface.
 * @public
 */
export interface FrontstageReadyEventArgs {
  frontstageDef: FrontstageDef;
}

/** Frontstage Ready Event class.
 * @public
 */
export class FrontstageReadyEvent extends UiEvent<FrontstageReadyEventArgs> { }

/** Modal Frontstage Changed Event Args interface.
 * @public
 */
export interface ModalFrontstageChangedEventArgs {
  modalFrontstageCount: number;
}

/** Modal Frontstage Stack Changed Event class.
 * @public
 */
export class ModalFrontstageChangedEvent extends UiEvent<ModalFrontstageChangedEventArgs> { }

/** Modal Frontstage Closed Event Args interface.
 * @public
 */
export interface ModalFrontstageClosedEventArgs {
  /** Modal Frontstage being closed */
  modalFrontstage: ModalFrontstageInfo;

  /** Total time spent in frontstage */
  totalTime: number;
  /** Engagement time spent in frontstage */
  engagementTime: number;
  /** Idle time spent in frontstage */
  idleTime: number;
}

/** Modal Frontstage Requested Close Event class. Notifies the modal stage that the close button was
 * pressed and passes the function to actually close the modal stage. This allows stage to do any
 * saving of unsaved data prior to closing the stage. If the ModalFrontstageInfo sets notifyCloseRequest
 * to true it is up to the stage to register for this event and call the stageCloseFunc once it has saved
 * any unsaved data.
 * @alpha
 */
export class ModalFrontstageRequestedCloseEvent extends UiEvent<ModalFrontstageRequestedCloseEventArgs> { }

/** Modal Frontstage RequestedClose Event Args interface.
 * @alpha
 */
export interface ModalFrontstageRequestedCloseEventArgs {
  /** Modal Frontstage that is to be closed */
  modalFrontstage: ModalFrontstageInfo;
  /** Function to call to close the stage */
  stageCloseFunc: () => void;
}

/** Modal Frontstage Closed Event class.
 * @public
 */
export class ModalFrontstageClosedEvent extends UiEvent<ModalFrontstageClosedEventArgs> { }

/** Tool Activated Event Args interface.
 * @public
 */
export interface ToolActivatedEventArgs {
  toolId: string;
}

/** Tool Activated Event class.
 * @public
 */
export class ToolActivatedEvent extends UiEvent<ToolActivatedEventArgs> { }

/** Tool Icon Changed Event Args interface.
 * @public
 */
export interface ToolIconChangedEventArgs {
  iconSpec: string;
}

/** Tool Icon Changed Event class.
 * @public
 */
export class ToolIconChangedEvent extends UiEvent<ToolIconChangedEventArgs> { }

/** Modal Frontstage information interface.
 * @public
 */
export interface ModalFrontstageInfo {
  title: string;
  content: React.ReactNode;
  appBarRight?: React.ReactNode;
  /** Set notifyCloseRequest to true on stages that register to listen for `onCloseModalFrontstageRequestedEvent` so
   * that the stage can save unsaved data before closing. Used by the ModalSettingsStage.
   * @alpha */
  notifyCloseRequest?: boolean;
}

/** Modal Frontstage array item interface.
 * @internal
 */
interface ModalFrontstageItem {
  modalFrontstage: ModalFrontstageInfo;
  timeTracker: TimeTracker;
}

// -----------------------------------------------------------------------------
// FrontstageManager class
// -----------------------------------------------------------------------------
=======
import { ModalFrontstageInfo } from "../framework/FrameworkFrontstages";
import { InternalFrontstageManager as internal } from "./InternalFrontstageManager";
>>>>>>> 1da793cb

/** Frontstage Manager class.
 * @public
 * @deprecated in 3.7. Use `UiFramework.frontstages` property.
 */
export class FrontstageManager {
  /** Initializes the InternalFrontstageManager
   * @deprecated in 3.7. This is called internally.
  */
  public static initialize() {
    internal.initialize();
  }

  /** This should only be called within InternalFrontstageManager and its tests.
   *  @internal
   */
  public static ensureToolInformationIsSet(toolId: string): void {
    return internal.ensureToolInformationIsSet(toolId);
  }

  /** @internal */
  public static get isInitialized(): boolean { return internal.isInitialized; }
  public static set isInitialized(v: boolean) { internal.isInitialized = v; }

  /** Returns true if Frontstage is loading its controls. If false the Frontstage content and controls have been created. */
  public static get isLoading(): boolean { return internal.isLoading; }

  /** @internal */
  public static get nineZoneSize() { return internal.nineZoneSize; }

  public static set nineZoneSize(size) {
    internal.nineZoneSize = size;
  }

  /** @internal */
  public static get frontstageDefs(): ReadonlyMap<string, FrontstageDef> {
    return internal.frontstageDefs;
  }

  /** Get Frontstage Deactivated event. */
  public static get onFrontstageDeactivatedEvent() { return internal.onFrontstageDeactivatedEvent; }

  /** Get Frontstage Activated event. */
  public static get onFrontstageActivatedEvent() { return internal.onFrontstageActivatedEvent; }

  /** Get Frontstage Activated event. */
  public static get onFrontstageReadyEvent() { return internal.onFrontstageReadyEvent; }

  /** Get Modal Frontstage Changed event. */
  public static get onModalFrontstageChangedEvent() { return internal.onModalFrontstageChangedEvent; }

  /** Get Modal Frontstage Closed event. */
  public static get onModalFrontstageClosedEvent() { return internal.onModalFrontstageClosedEvent; }

  /** Get Modal Frontstage Requested Closed event.
     * @alpha
     */
  public static get onCloseModalFrontstageRequestedEvent() { return internal.onCloseModalFrontstageRequestedEvent; }

  /** Get Tool Activated event. */
  public static get onToolActivatedEvent() { return internal.onToolActivatedEvent; }

  /** Get ToolSetting Reload event. */
  public static get onToolSettingsReloadEvent() { return internal.onToolSettingsReloadEvent; }

  /** Get Tool Panel Opened event.
     * @internal
     */
  public static get onToolPanelOpenedEvent() { return internal.onToolPanelOpenedEvent; }

  /** Get Tool Icon Changed event. */
  public static get onToolIconChangedEvent() { return internal.onToolIconChangedEvent; }

  /** Get Content Layout Activated event. */
  public static get onContentLayoutActivatedEvent() { return internal.onContentLayoutActivatedEvent; }

  /** Get Content Control Activated event. */
  public static get onContentControlActivatedEvent() { return internal.onContentControlActivatedEvent; }

  /** Get Navigation Aid Activated event. */
  public static get onNavigationAidActivatedEvent() { return internal.onNavigationAidActivatedEvent; }

  /** Get Widget State Changed event. */
  public static get onWidgetStateChangedEvent() { return internal.onWidgetStateChangedEvent; }

  /** @internal */
  public static get onWidgetLabelChangedEvent() { return internal.onWidgetLabelChangedEvent; }

  /** @internal */
  public static get onWidgetShowEvent() { return internal.onWidgetShowEvent; }

  /** @internal */
  public static get onWidgetExpandEvent() { return internal.onWidgetExpandEvent; }

  /** @internal */
  public static get onWidgetDefsUpdatedEvent() { return internal.onWidgetDefsUpdatedEvent; }

  /** @internal */
  public static get onFrontstageNineZoneStateChangedEvent() { return internal.onFrontstageNineZoneStateChangedEvent; }

  /** @internal */
  public static get onFrontstageRestoreLayoutEvent() { return internal.onFrontstageRestoreLayoutEvent; }

  /** Get Widget State Changed event.
     * @alpha
     */
  public static get onPanelStateChangedEvent() { return internal.onPanelStateChangedEvent; }

  /** @internal */
  public static get onPanelSizeChangedEvent() { return internal.onPanelSizeChangedEvent; }

  /** Clears the Frontstage map.
     */
  public static clearFrontstageDefs(): void {
    return internal.clearFrontstageDefs();
  }

  /** Clears the Frontstage Providers and the defs that may have been created from them.
     */
  public static clearFrontstageProviders(): void {
    return internal.clearFrontstageProviders();
  }

  /** @internal */
  public static clearFrontstageDefsForIModelId(iModelId: string | undefined) {
    return internal.clearFrontstageDefsForIModelId(iModelId);
  }

  /** Add a Frontstage via a [[FrontstageProvider]].
     * @param frontstageProvider  FrontstageProvider representing the Frontstage to add
     */
  public static addFrontstageProvider(frontstageProvider: FrontstageProvider): void {
    return internal.addFrontstageProvider(frontstageProvider);
  }

  /** Find a loaded Frontstage with a given id. If the id is not provided, the active Frontstage is returned. If
     * no cached FrontstageDef is found but a FrontstageProvider is registered a FrontstageDef will be created, cached, and
     * returned.
     * @param id  Id of the Frontstage to find
     * @returns  FrontstageDef with a given id if found, or undefined if not found.
     */
  public static async getFrontstageDef(id?: string): Promise<FrontstageDef | undefined> {
    return internal.getFrontstageDef(id);
  }

  /** Gets the active FrontstageDef. If a Frontstage is not active, undefined is returned.
     * @return  Active FrontstageDef, or undefined if one is not active.
     */
  public static get activeFrontstageDef(): FrontstageDef | undefined {
    return internal.activeFrontstageDef;
  }

  /** Gets the Id of the active FrontstageDef. If a Frontstage is not active, blank is returned.
     * @return  Id of the active FrontstageDef, or blank if one is not active.
     */
  public static get activeFrontstageId(): string {
    return internal.activeFrontstageId;
  }

  public static hasFrontstage(frontstageId: string) {
    return internal.hasFrontstage(frontstageId);
  }

  /** Sets the active FrontstageDef give the stageId.
     * @param  frontstageId  Id of the Frontstage to set active.
     * @returns A Promise that is fulfilled when the [[Frontstage]] is ready.
     */
  public static async setActiveFrontstage(frontstageId: string): Promise<void> {
    return internal.setActiveFrontstage(frontstageId);
  }

  /** Sets the active FrontstageDef.
     * @param  frontstageDef  FrontstageDef to set active.
     * @returns A Promise that is fulfilled when the [[FrontstageDef]] is ready.
     */
  public static async setActiveFrontstageDef(frontstageDef: FrontstageDef | undefined): Promise<void> {
    return internal.setActiveFrontstageDef(frontstageDef);
  }

  /** Deactivates the active FrontstageDef.
     */
  public static async deactivateFrontstageDef(): Promise<void> {
    return internal.deactivateFrontstageDef();
  }

  /** Gets the Id of the active tool. If a tool is not active, blank is returned.
     * @return  Id of the active tool, or blank if one is not active.
     */
  public static get activeToolId(): string {
    return internal.activeToolId;
  }

  /** Sets the active tool id */
  public static setActiveToolId(toolId: string): void {
    return internal.setActiveToolId(toolId);
  }

  /** Sets the active tool */
  public static setActiveTool(tool: Tool): void {
    return internal.setActiveTool(tool);
  }

  /** Gets the active tool's [[ToolInformation]] */
  public static get activeToolInformation(): ToolInformation | undefined {
    return internal.activeToolInformation;
  }

  /** Gets the Tool Setting React node of the active tool.
     * @return  Tool Setting React node of the active tool, or undefined if there is no active tool or Tool Settings for the active tool.
     * @internal
     */
  public static get activeToolSettingsProvider(): ToolUiProvider | undefined {
    return internal.activeToolSettingsProvider;
  }

  /** Sets the active layout, content group and active content.
     * @param contentLayoutDef  Content layout to make active
     * @param contentGroup  Content Group to make active
     */
  public static async setActiveLayout(contentLayoutDef: ContentLayoutDef, contentGroup: ContentGroup): Promise<void> {
    return internal.setActiveLayout(contentLayoutDef, contentGroup);
  }

  /** Sets the active layout, content group and active content.
     * @param contentGroup  Content Group to make active
     */
  public static async setActiveContentGroup(contentGroup: ContentGroup): Promise<void> {
    return internal.setActiveContentGroup(contentGroup);
  }

  /** Opens a modal Frontstage. Modal Frontstages can be stacked.
     * @param modalFrontstage  Information about the modal Frontstage
     */
  public static openModalFrontstage(modalFrontstage: ModalFrontstageInfo): void {
    return internal.openModalFrontstage(modalFrontstage);
  }

  /** Closes the top-most modal Frontstage.
     */
  public static closeModalFrontstage(): void {
    return internal.closeModalFrontstage();
  }

  /** Updates the top-most modal Frontstage.
     */
  public static updateModalFrontstage(): void {
    return internal.updateModalFrontstage();
  }

  /** Gets the top-most modal Frontstage.
     * @returns Top-most modal Frontstage, or undefined if there is none.
     */
  public static get activeModalFrontstage(): ModalFrontstageInfo | undefined {
    return internal.activeModalFrontstage;
  }

  /** Gets the number of modal Frontstages.
     * @returns Modal Frontstage count
     */
  public static get modalFrontstageCount(): number {
    return internal.modalFrontstageCount;
  }

  /** Sets the active Navigation Aid via its Id.
     * @param navigationAidId  Id of the Navigation Aid to set as active
     * @param iModelConnection IModelConnection to query for view data
     */
  public static setActiveNavigationAid(navigationAidId: string, iModelConnection: IModelConnection) {
    return internal.setActiveNavigationAid(navigationAidId, iModelConnection);
  }

  /** Sets the state of the widget with the given id
     * @param widgetId  Id of the Widget for which to set the state
     * @param state     New state of the widget
     * @returns true if the widget state was set successfully, or false if not.
     */
  public static setWidgetState(widgetId: string, state: WidgetState): boolean {
    return internal.setWidgetState(widgetId, state);
  }

  /** Finds a widget with the given id in the active frontstage
     * @param widgetId  Id of the Widget to find
     * @returns The WidgetDef with the given id, or undefined if not found.
     */
  public static findWidget(widgetId: string): WidgetDef | undefined {
    return internal.findWidget(widgetId);
  }

  /** Opens a nested Frontstage. Nested Frontstages can be stacked.
     * @param nestedFrontstage  Information about the nested Frontstage
     */
  public static async openNestedFrontstage(nestedFrontstage: FrontstageDef): Promise<void> {
    return internal.openNestedFrontstage(nestedFrontstage);
  }

  /** Closes the top-most nested Frontstage.
     */
  public static async closeNestedFrontstage(): Promise<void> {
    return internal.closeNestedFrontstage();
  }

  /** Gets the top-most nested Frontstage.
     * @returns Top-most nested Frontstage, or undefined if there is none.
     */
  public static get activeNestedFrontstage(): FrontstageDef | undefined {
    return internal.activeNestedFrontstage;
  }

  /** Gets the number of nested Frontstages.
     * @returns Nested Frontstage count
     */
  public static get nestedFrontstageCount(): number {
    return internal.nestedFrontstageCount;
  }
}<|MERGE_RESOLUTION|>--- conflicted
+++ resolved
@@ -6,17 +6,8 @@
  * @module Frontstage
  */
 
-<<<<<<< HEAD
-import * as React from "react";
-import { Logger } from "@itwin/core-bentley";
-import { IModelApp, IModelConnection, InteractiveTool, SelectedViewportChangedArgs, StartOrResume, Tool } from "@itwin/core-frontend";
-import { UiEvent } from "@itwin/appui-abstract";
-import { Size } from "@itwin/core-react";
-import { ContentControlActivatedEvent } from "../content/ContentControl";
-=======
 import { IModelConnection, Tool } from "@itwin/core-frontend";
 import { WidgetState } from "../widgets/WidgetState";
->>>>>>> 1da793cb
 import { ContentGroup } from "../content/ContentGroup";
 import { ContentLayoutDef } from "../content/ContentLayout";
 import { WidgetDef } from "../widgets/WidgetDef";
@@ -24,165 +15,8 @@
 import { ToolUiProvider } from "../toolsettings/ToolUiProvider";
 import { FrontstageDef } from "./FrontstageDef";
 import { FrontstageProvider } from "./FrontstageProvider";
-<<<<<<< HEAD
-import { TimeTracker } from "../configurableui/TimeTracker";
-import { ContentLayoutManager } from "../content/ContentLayoutManager";
-import { WidgetState } from "../widgets/WidgetState";
-
-// -----------------------------------------------------------------------------
-// Frontstage Events
-// -----------------------------------------------------------------------------
-
-/** Frontstage Activated Event Args interface.
- * @public
- */
-export interface FrontstageActivatedEventArgs {
-  deactivatedFrontstageDef?: FrontstageDef;
-  activatedFrontstageDef: FrontstageDef;
-}
-
-/** Frontstage Activated Event class.
- * @public
- */
-export class FrontstageActivatedEvent extends UiEvent<FrontstageActivatedEventArgs> { }
-
-/** Frontstage Deactivated Event Args interface.
- * @public
- */
-export interface FrontstageDeactivatedEventArgs {
-  /** Frontstage being deactivated */
-  deactivatedFrontstageDef: FrontstageDef;
-  /** Frontstage being activated */
-  activatedFrontstageDef?: FrontstageDef;
-
-  /** Total time spent in frontstage */
-  totalTime: number;
-  /** Engagement time spent in frontstage */
-  engagementTime: number;
-  /** Idle time spent in frontstage */
-  idleTime: number;
-}
-
-/** Frontstage Deactivated Event class.
- * @public
- */
-export class FrontstageDeactivatedEvent extends UiEvent<FrontstageDeactivatedEventArgs> { }
-
-/** Frontstage Ready Event Args interface.
- * @public
- */
-export interface FrontstageReadyEventArgs {
-  frontstageDef: FrontstageDef;
-}
-
-/** Frontstage Ready Event class.
- * @public
- */
-export class FrontstageReadyEvent extends UiEvent<FrontstageReadyEventArgs> { }
-
-/** Modal Frontstage Changed Event Args interface.
- * @public
- */
-export interface ModalFrontstageChangedEventArgs {
-  modalFrontstageCount: number;
-}
-
-/** Modal Frontstage Stack Changed Event class.
- * @public
- */
-export class ModalFrontstageChangedEvent extends UiEvent<ModalFrontstageChangedEventArgs> { }
-
-/** Modal Frontstage Closed Event Args interface.
- * @public
- */
-export interface ModalFrontstageClosedEventArgs {
-  /** Modal Frontstage being closed */
-  modalFrontstage: ModalFrontstageInfo;
-
-  /** Total time spent in frontstage */
-  totalTime: number;
-  /** Engagement time spent in frontstage */
-  engagementTime: number;
-  /** Idle time spent in frontstage */
-  idleTime: number;
-}
-
-/** Modal Frontstage Requested Close Event class. Notifies the modal stage that the close button was
- * pressed and passes the function to actually close the modal stage. This allows stage to do any
- * saving of unsaved data prior to closing the stage. If the ModalFrontstageInfo sets notifyCloseRequest
- * to true it is up to the stage to register for this event and call the stageCloseFunc once it has saved
- * any unsaved data.
- * @alpha
- */
-export class ModalFrontstageRequestedCloseEvent extends UiEvent<ModalFrontstageRequestedCloseEventArgs> { }
-
-/** Modal Frontstage RequestedClose Event Args interface.
- * @alpha
- */
-export interface ModalFrontstageRequestedCloseEventArgs {
-  /** Modal Frontstage that is to be closed */
-  modalFrontstage: ModalFrontstageInfo;
-  /** Function to call to close the stage */
-  stageCloseFunc: () => void;
-}
-
-/** Modal Frontstage Closed Event class.
- * @public
- */
-export class ModalFrontstageClosedEvent extends UiEvent<ModalFrontstageClosedEventArgs> { }
-
-/** Tool Activated Event Args interface.
- * @public
- */
-export interface ToolActivatedEventArgs {
-  toolId: string;
-}
-
-/** Tool Activated Event class.
- * @public
- */
-export class ToolActivatedEvent extends UiEvent<ToolActivatedEventArgs> { }
-
-/** Tool Icon Changed Event Args interface.
- * @public
- */
-export interface ToolIconChangedEventArgs {
-  iconSpec: string;
-}
-
-/** Tool Icon Changed Event class.
- * @public
- */
-export class ToolIconChangedEvent extends UiEvent<ToolIconChangedEventArgs> { }
-
-/** Modal Frontstage information interface.
- * @public
- */
-export interface ModalFrontstageInfo {
-  title: string;
-  content: React.ReactNode;
-  appBarRight?: React.ReactNode;
-  /** Set notifyCloseRequest to true on stages that register to listen for `onCloseModalFrontstageRequestedEvent` so
-   * that the stage can save unsaved data before closing. Used by the ModalSettingsStage.
-   * @alpha */
-  notifyCloseRequest?: boolean;
-}
-
-/** Modal Frontstage array item interface.
- * @internal
- */
-interface ModalFrontstageItem {
-  modalFrontstage: ModalFrontstageInfo;
-  timeTracker: TimeTracker;
-}
-
-// -----------------------------------------------------------------------------
-// FrontstageManager class
-// -----------------------------------------------------------------------------
-=======
 import { ModalFrontstageInfo } from "../framework/FrameworkFrontstages";
 import { InternalFrontstageManager as internal } from "./InternalFrontstageManager";
->>>>>>> 1da793cb
 
 /** Frontstage Manager class.
  * @public
