/*---------------------------------------------------------------------------------------------
 * Copyright (c) Bentley Systems, Incorporated. All rights reserved.
 * See LICENSE.md in the project root for license terms and full copyright notice.
 *--------------------------------------------------------------------------------------------*/
/** @packageDocumentation
 * @module Frontstage
 */

// cSpell:ignore popout

import * as React from "react";
import type { ScreenViewport } from "@itwin/core-frontend";
<<<<<<< HEAD
import {
  IModelApp,
  NotifyMessageDetails,
  OutputMessagePriority,
  OutputMessageType,
} from "@itwin/core-frontend";
import type { PointProps } from "@itwin/appui-abstract";
=======
import { IModelApp } from "@itwin/core-frontend";
import type { XAndY } from "@itwin/core-geometry";
>>>>>>> 2af86493
import { UiError } from "@itwin/appui-abstract";
import type { RectangleProps, SizeProps } from "@itwin/core-react";
import { Rectangle, Size } from "@itwin/core-react";
import type {
  NineZoneDispatch,
  NineZoneState,
  PanelSide,
} from "@itwin/appui-layout-react";
import {
  getTabLocation,
  getWidgetLocation,
  isFloatingTabLocation,
  isFloatingWidgetLocation,
  isPanelTabLocation,
  isPopoutTabLocation,
  isPopoutWidgetLocation,
  NineZoneStateReducer,
  panelSides,
} from "@itwin/appui-layout-react";
import type { ContentControl } from "../content/ContentControl";
import type { ContentGroup } from "../content/ContentGroup";
import { ContentGroupProvider } from "../content/ContentGroup";
import type { ContentLayoutDef } from "../content/ContentLayout";
import { StagePanelDef, StagePanelState } from "../stagepanels/StagePanelDef";
import { UiFramework } from "../UiFramework";
import type { WidgetControl } from "../widgets/WidgetControl";
import { WidgetDef, WidgetType } from "../widgets/WidgetDef";
import type { FrontstageProvider } from "./FrontstageProvider";
import { TimeTracker } from "../configurableui/TimeTracker";
import type { ChildWindowLocationProps } from "../framework/FrameworkChildWindows";
import { PopoutWidget } from "../childwindow/PopoutWidget";
import { BentleyStatus, ProcessDetector } from "@itwin/core-bentley";
import type { FrontstageConfig } from "./FrontstageConfig";
import type { StagePanelConfig } from "../stagepanels/StagePanelConfig";
import type { WidgetConfig } from "../widgets/WidgetConfig";
import { StageUsage } from "./StageUsage";
import { StagePanelLocation } from "../stagepanels/StagePanelLocation";
import { WidgetState } from "../widgets/WidgetState";
import { InternalFrontstageManager } from "./InternalFrontstageManager";
import { InternalContentDialogManager } from "../dialog/InternalContentDialogManager";

/** @internal */
export interface FrontstageEventArgs {
  frontstageDef: FrontstageDef;
}

/** @internal */
export interface FrontstageNineZoneStateChangedEventArgs
  extends FrontstageEventArgs {
  state: NineZoneState | undefined;
}

/** FrontstageDef class provides an API for a Frontstage.
 * @public
 */
export class FrontstageDef {
  private _id: string = "";
  private _initialConfig?: FrontstageConfig;
  private _isStageClosing = false;
  private _isReady = false;
  private _isApplicationClosing = false;
  private _usage?: string;
  private _version: number = 0;
  private _toolSettings?: WidgetDef;
  private _statusBar?: WidgetDef;
  private _contentManipulation?: WidgetDef;
  private _viewNavigation?: WidgetDef;
  private _topPanel?: StagePanelDef;
  private _leftPanel?: StagePanelDef;
  private _rightPanel?: StagePanelDef;
  private _bottomPanel?: StagePanelDef;
  private _contentLayoutDef?: ContentLayoutDef;
  private _contentGroup?: ContentGroup;
  private _frontstageProvider?: FrontstageProvider;
  private _timeTracker = new TimeTracker();
  private _nineZoneState?: NineZoneState;
  private _contentGroupProvider?: ContentGroupProvider;
  private _floatingContentControls?: ContentControl[];
  private _toolAdminDefaultToolId?: string;
  private _dispatch?: NineZoneDispatch;

  public get id(): string {
    return this._id;
  }
  public get usage(): string {
    return this._usage !== undefined ? this._usage : StageUsage.General;
  }
  public get version(): number {
    return this._version;
  }
  public get contentGroupProvider(): ContentGroupProvider | undefined {
    return this._contentGroupProvider;
  }
  public get floatingContentControls() {
    return this._floatingContentControls;
  }

  public get toolSettings(): WidgetDef | undefined {
    return this._toolSettings;
  }
  public get statusBar(): WidgetDef | undefined {
    return this._statusBar;
  }
  public get contentManipulation(): WidgetDef | undefined {
    return this._contentManipulation;
  }
  public get viewNavigation(): WidgetDef | undefined {
    return this._viewNavigation;
  }

  public get topPanel(): StagePanelDef | undefined {
    return this._topPanel;
  }
  public get leftPanel(): StagePanelDef | undefined {
    return this._leftPanel;
  }
  public get rightPanel(): StagePanelDef | undefined {
    return this._rightPanel;
  }
  public get bottomPanel(): StagePanelDef | undefined {
    return this._bottomPanel;
  }

  public get contentLayoutDef(): ContentLayoutDef | undefined {
    return this._contentLayoutDef;
  }
  public get contentGroup(): ContentGroup | undefined {
    return this._contentGroup;
  }
  public get frontstageProvider(): FrontstageProvider | undefined {
    return this._frontstageProvider;
  }

  private toStagePanelLocation(side: PanelSide): StagePanelLocation {
    switch (side) {
      case "bottom":
        return StagePanelLocation.Bottom;
      case "left":
        return StagePanelLocation.Left;
      case "right":
        return StagePanelLocation.Right;
      case "top":
        return StagePanelLocation.Top;
    }
  }

  private populateStateMaps(
    nineZone: NineZoneState,
    panelMap: Map<StagePanelDef, StagePanelState>,
    widgetMap: Map<WidgetDef, WidgetState>
  ) {
    for (const panelSide of panelSides) {
      const panel = nineZone.panels[panelSide];
      const location = this.toStagePanelLocation(panelSide);
      const panelDef = this.getStagePanelDef(location);
      if (panelDef) {
        const panelState = panel.collapsed
          ? StagePanelState.Minimized
          : StagePanelState.Open;
        panelMap.set(panelDef, panelState);
      }
      for (const widgetId of panel.widgets) {
        const widget = nineZone.widgets[widgetId];
        // istanbul ignore else
        if (widget) {
          for (const tabId of widget.tabs) {
            const widgetDef = this.findWidgetDef(tabId);
            if (widgetDef) {
              let widgetState = WidgetState.Open;
              if (widget.minimized || tabId !== widget.activeTabId)
                widgetState = WidgetState.Closed;
              widgetMap.set(widgetDef, widgetState);
            }
          }
        }
      }
    }
    // istanbul ignore next
    for (const widgetId of nineZone.floatingWidgets.allIds) {
      const widget = nineZone.widgets[widgetId];
      if (widget) {
        for (const tabId of widget.tabs) {
          const widgetDef = this.findWidgetDef(tabId);
          if (widgetDef) {
            let widgetState = WidgetState.Open;
            if (widget.minimized || tabId !== widget.activeTabId)
              widgetState = WidgetState.Closed;
            widgetMap.set(widgetDef, widgetState);
          }
        }
      }
    }

    const toolSettingsDef = this.toolSettings;
    if (toolSettingsDef) {
      if (!nineZone.toolSettings) {
        widgetMap.set(toolSettingsDef, WidgetState.Hidden);
      } else if (nineZone.toolSettings.type === "docked") {
        widgetMap.set(toolSettingsDef, WidgetState.Open);
      }
    }
  }

  private triggerStateChangeEvents(oldState: NineZoneState) {
    const newState = this.nineZoneState;
    if (!newState) return;

    if (this._isStageClosing || this._isApplicationClosing) return;

    const originalPanelStateMap = new Map<StagePanelDef, StagePanelState>();
    const originalWidgetStateMap = new Map<WidgetDef, WidgetState>();
    const newPanelStateMap = new Map<StagePanelDef, StagePanelState>();
    const newWidgetStateMap = new Map<WidgetDef, WidgetState>();
    this.populateStateMaps(
      oldState,
      originalPanelStateMap,
      originalWidgetStateMap
    );
    this.populateStateMaps(newState, newPanelStateMap, newWidgetStateMap);

    // Now walk and trigger set state events
    newWidgetStateMap.forEach((newWidgetState, widgetDef) => {
      const originalState = originalWidgetStateMap.get(widgetDef);
      if (originalState === newWidgetState) return;
      widgetDef.handleWidgetStateChanged(newWidgetState);
    });
    newPanelStateMap.forEach((newPanelState, panelDef) => {
      const originalState = originalPanelStateMap.get(panelDef);
      if (originalState === newPanelState) return;
      panelDef.handlePanelStateChanged(newPanelState);
    });

    for (const panelSide of panelSides) {
      const panel = newState.panels[panelSide];
      const oldPanel = oldState.panels[panelSide];
      const location = this.toStagePanelLocation(panelSide);
      const panelDef = this.getStagePanelDef(location);
      if (!panelDef) continue;

      if (panel.size !== oldPanel.size) {
        panelDef.handleSizeChanged(panel.size);
      }

      if (panel.pinned !== oldPanel.pinned) {
        panelDef.handlePinnedChanged(panel.pinned);
      }
    }
  }

  private handlePopouts(oldState: NineZoneState | undefined) {
    const newState = this.nineZoneState;

    const oldPopouts = oldState?.popoutWidgets.allIds || [];
    const newPopouts = newState?.popoutWidgets.allIds || [];
    const popoutsToClose = oldPopouts.filter((p) => !newPopouts.includes(p));
    const popoutsToOpen = newPopouts.filter((p) => !oldPopouts.includes(p));

    for (const popoutId of popoutsToClose) {
      UiFramework.childWindows.close(popoutId, true);
    }

    for (const popoutId of popoutsToOpen) {
      if (oldState) {
        const result = this.openPopoutWidgetContainer(popoutId, oldState);
        return result;
      }
    }
  }

  /** @internal */
  public get nineZoneState(): NineZoneState | undefined {
    return this._nineZoneState;
  }
  public set nineZoneState(state: NineZoneState | undefined) {
    if (this._nineZoneState === state) return;

    const oldState = this._nineZoneState;
    this._nineZoneState = state;
    const popoutResult = this.handlePopouts(oldState);
    if (oldState) {
      this.triggerStateChangeEvents(oldState);
    }

    const isClosing = this._isStageClosing || this._isApplicationClosing;
    if (isClosing && !this.isReady) return;
    if (popoutResult === false) {
      IModelApp.notifications.outputMessage(
        new NotifyMessageDetails(
          OutputMessagePriority.Error,
          "Widget Failed To Popout",
          undefined,
          OutputMessageType.Toast
        )
      );
      return;
    }
    InternalFrontstageManager.onFrontstageNineZoneStateChangedEvent.emit({
      frontstageDef: this,
      state,
    });
  }

  /** @internal */
  public get dispatch(): NineZoneDispatch {
    return (this._dispatch ??= (action) => {
      if (action.type === "RESIZE") {
        InternalFrontstageManager.nineZoneSize = Size.create(action.size);
      }

      const state = this.nineZoneState;
      if (!state) return;
      this.nineZoneState = NineZoneStateReducer(state, action);
    });
  }

  /** @internal */
  public get timeTracker(): TimeTracker {
    return this._timeTracker;
  }

  /** Created a [[FrontstageDef]] and initialize it */
  public static async create(provider: FrontstageProvider) {
    const def = new FrontstageDef();
    def._frontstageProvider = provider;

    const config = provider.frontstageConfig();
    await def.initializeFromConfig(config);

    return def;
  }

  /** Handles when the Frontstage becomes activated */
  protected async _onActivated() {}

  /** Handles when the Frontstage becomes activated */
  public async onActivated() {
    this.updateWidgetDefs();

    const provider = this._contentGroupProvider;
    if (provider && this._initialConfig) {
      this._contentGroup = await provider.contentGroup(this._initialConfig);
    }

    // istanbul ignore next
    if (!this._contentGroup)
      throw new UiError(
        UiFramework.loggerCategory(this),
        `onActivated: Content Group not defined`
      );

    this._contentLayoutDef = UiFramework.content.layouts.getForGroup(
      this._contentGroup
    );
    UiFramework.frontstages.onContentLayoutActivatedEvent.emit({
      contentLayout: this._contentLayoutDef,
      contentGroup: this._contentGroup,
    });

    this._timeTracker.startTiming();
    await this._onActivated();
  }

  /** Handles when the Frontstage becomes inactive */
  protected async _onDeactivated() {}

  /** Handles when the Frontstage becomes inactive */
  public async onDeactivated() {
    for (const control of this._widgetControls) {
      control.onFrontstageDeactivated();
    }

    for (const control of this.contentControls) {
      control.onFrontstageDeactivated();
    }

    // istanbul ignore else
    if (this.contentGroup) this.contentGroup.onFrontstageDeactivated();
    // istanbul ignore next
    if (this.contentGroupProvider)
      await this.contentGroupProvider.onFrontstageDeactivated();

    this._timeTracker.stopTiming();

    this._isStageClosing = true; // this keeps widgets in child windows from automatically re-docking
    UiFramework.childWindows.closeAll();

    if (this._floatingContentControls) {
      InternalContentDialogManager.closeAll();
      this._floatingContentControls = undefined;
    }

    if (this._toolAdminDefaultToolId) {
      IModelApp.toolAdmin.defaultToolId = this._toolAdminDefaultToolId;
      this._toolAdminDefaultToolId = undefined;
    }

    await this._onDeactivated();
    this._isStageClosing = false;
  }

  /** @internal */
  public setIsApplicationClosing(value: boolean) {
    this._isApplicationClosing = value;
  }

  /** Returns once the contained widgets and content controls are ready to use */
  public async waitUntilReady(): Promise<void> {
    this._isReady = false;
    // create an array of control-ready promises
    const controlReadyPromises = new Array<Promise<void>>();
    this._widgetControls.forEach((control: WidgetControl) => {
      controlReadyPromises.push(control.isReady);
    });

    // istanbul ignore else
    if (this.contentLayoutDef) {
      const usedContentIndexes = this.contentLayoutDef.getUsedContentIndexes();
      this.contentControls.forEach((control: ContentControl, index: number) => {
        // istanbul ignore else
        if (usedContentIndexes.includes(index))
          controlReadyPromises.push(control.isReady);
      });
    }

    await Promise.all(controlReadyPromises);
    // Frontstage ready
    this._isReady = true;
  }

  /** Handles when the Frontstage becomes active */
  protected _onFrontstageReady(): void {}

  /** Handles when the Frontstage becomes active */
  public onFrontstageReady(): void {
    for (const control of this._widgetControls) {
      control.onFrontstageReady();
    }

    for (const control of this.contentControls) {
      control.onFrontstageReady();
    }

    // istanbul ignore else
    if (this.contentGroup) this.contentGroup.onFrontstageReady();

    if (IModelApp.toolAdmin && IModelApp.viewManager && this._initialConfig) {
      const defaultTool = this._initialConfig.defaultTool;
      if (defaultTool) {
        this._toolAdminDefaultToolId = IModelApp.toolAdmin.defaultToolId;
        IModelApp.toolAdmin.defaultToolId = defaultTool;
        void IModelApp.tools.run(defaultTool);
      } else {
        void IModelApp.toolAdmin.startDefaultTool();
      }
    }

    this._onFrontstageReady();
  }

  /** Sets the Content Layout and Content Group */
  public setContentLayoutAndGroup(
    contentLayoutDef: ContentLayoutDef,
    contentGroup: ContentGroup
  ): void {
    this._contentLayoutDef = contentLayoutDef;
    this._contentGroup = contentGroup;
  }

  /** Sets the active view content control to the default or first */
  public async setActiveContent(): Promise<boolean> {
    let contentControl: ContentControl | undefined;
    let activated = false;

    // istanbul ignore else
    if (!contentControl && this.contentControls.length >= 0) {
      contentControl = this.contentControls[0];
    }

    if (contentControl) {
      UiFramework.content.setActive(contentControl.reactNode, true);
      if (contentControl.viewport) {
        const status = await IModelApp.viewManager.setSelectedView(
          contentControl.viewport
        );
        activated = status === BentleyStatus.SUCCESS;
      }
    }

    return activated;
  }

  /** Sets the active view content control */
  public setActiveView(
    newContent: ContentControl,
    oldContent?: ContentControl
  ): void {
    if (oldContent) oldContent.onDeactivated();
    newContent.onActivated();
    UiFramework.frontstages.onContentControlActivatedEvent.emit({
      activeContentControl: newContent,
      oldContentControl: oldContent,
    });
  }

  /** Sets the active view content control based on the selected viewport. */
  public setActiveViewFromViewport(viewport: ScreenViewport): boolean {
    const contentControl = this.contentControls.find(
      (control: ContentControl) => control.viewport === viewport
    );
    // istanbul ignore else
    if (contentControl) {
      UiFramework.content.setActive(contentControl.reactNode, true);
      return true;
    }

    // istanbul ignore next
    return false;
  }

  /** Gets a [[StagePanelDef]] based on a given panel location
   * @beta
   */
  public getStagePanelDef(
    location: StagePanelLocation
  ): StagePanelDef | undefined {
    let panelDef: StagePanelDef | undefined;

    switch (location) {
      case StagePanelLocation.Top:
        panelDef = this.topPanel;
        break;
      case StagePanelLocation.Left:
        panelDef = this.leftPanel;
        break;
      case StagePanelLocation.Right:
        panelDef = this.rightPanel;
        break;
      case StagePanelLocation.Bottom:
        panelDef = this.bottomPanel;
        break;
    }

    // Panels can be undefined in a Frontstage
    return panelDef;
  }

  /** Gets a list of [[StagePanelDef]]s
   * @beta
   */
  public get panelDefs(): StagePanelDef[] {
    const locations = [
      StagePanelLocation.Left,
      StagePanelLocation.Right,
      StagePanelLocation.Top,
      StagePanelLocation.Bottom,
    ];
    const panels: StagePanelDef[] = [];

    locations.forEach((location: StagePanelLocation) => {
      const panel = this.getStagePanelDef(location);
      if (panel) panels.push(panel);
    });

    return panels;
  }

  /** Finds a [[WidgetDef]] based on a given id */
  public findWidgetDef(id: string): WidgetDef | undefined {
    for (const widgetDef of this.widgetDefs) {
      if (widgetDef.id === id) return widgetDef;
    }
    return undefined;
  }

  /** Gets the list of [[WidgetControl]]s */
  private get _widgetControls(): WidgetControl[] {
    const widgetControls = new Array<WidgetControl>();

    this.panelDefs.forEach((panelDef: StagePanelDef) => {
      panelDef.widgetDefs.forEach((widgetDef: WidgetDef) => {
        const widgetControl = widgetDef.widgetControl;
        // istanbul ignore if
        if (widgetControl) widgetControls.push(widgetControl);
      });
    });

    return widgetControls;
  }

  public addFloatingContentControl(contentControl?: ContentControl) {
    // istanbul ignore next
    if (!contentControl) return;
    if (!this._floatingContentControls)
      this._floatingContentControls = new Array<ContentControl>();

    this._floatingContentControls.push(contentControl);
    UiFramework.content.onAvailableContentChangedEvent.emit({
      contentId: contentControl.uniqueId,
    });
  }

  public dropFloatingContentControl(contentControl?: ContentControl) {
    // istanbul ignore next
    if (!contentControl || !this._floatingContentControls) return;

    const index = this._floatingContentControls.indexOf(contentControl);
    // istanbul ignore else
    if (index > -1) {
      this._floatingContentControls.splice(index, 1);
      UiFramework.content.onAvailableContentChangedEvent.emit({
        contentId: contentControl.uniqueId,
      });
    }
  }

  /** Gets the list of [[ContentControl]]s */
  public get contentControls(): ContentControl[] {
    const contentControls = new Array<ContentControl>();
    // istanbul ignore else
    if (this.contentGroup) {
      contentControls.push(...this.contentGroup.getContentControls());
    }
    if (this._floatingContentControls) {
      contentControls.push(...this._floatingContentControls);
    }
    return contentControls;
  }

  /** Initializes a FrontstageDef from FrontstageConfig.
   * @internal
   */
  public async initializeFromConfig(config: FrontstageConfig): Promise<void> {
    this._id = config.id;
    this._initialConfig = config;

    if (config.contentGroup instanceof ContentGroupProvider) {
      this._contentGroupProvider = config.contentGroup;
    } else {
      this._contentGroup = config.contentGroup;
    }

    this._usage = config.usage;
    this._version = config.version;

    this._toolSettings = createWidgetDef(
      config.toolSettings,
      WidgetType.ToolSettings
    );
    this._statusBar = createWidgetDef(config.statusBar, WidgetType.StatusBar);
    this._contentManipulation = createWidgetDef(
      config.contentManipulation,
      WidgetType.Tool
    );
    this._viewNavigation = createWidgetDef(
      config.viewNavigation,
      WidgetType.Navigation
    );
    this._topPanel = createStagePanelDef(config, StagePanelLocation.Top);
    this._leftPanel = createStagePanelDef(config, StagePanelLocation.Left);
    this._rightPanel = createStagePanelDef(config, StagePanelLocation.Right);
    this._bottomPanel = createStagePanelDef(config, StagePanelLocation.Bottom);
  }

  /** @internal */
  public updateWidgetDefs(): void {
    // Tracks provided widgets to prevent duplicates.
    const allStageWidgetDefs: WidgetDef[] = [];

    // Process panels before zones so extension can explicitly target a widget for a StagePanelSection
    this.panelDefs.forEach((stagePanelDef: StagePanelDef) => {
      stagePanelDef.updateDynamicWidgetDefs(
        this.id,
        this.usage,
        stagePanelDef.location,
        undefined,
        allStageWidgetDefs
      );
    });

    InternalFrontstageManager.onFrontstageWidgetsChangedEvent.emit({
      frontstageDef: this,
    });
  }

  /** Restores frontstage layout to initial configuration.
   * @beta
   */
  public restoreLayout() {
    for (const panelDef of this.panelDefs) {
      panelDef.size = panelDef.defaultSize;
      panelDef.panelState = panelDef.defaultState;
    }
    for (const widgetDef of this.widgetDefs) {
      widgetDef.setWidgetState(widgetDef.defaultState);
    }
    InternalFrontstageManager.onFrontstageRestoreLayoutEvent.emit({
      frontstageDef: this,
    });
  }

  /** Used only in UI 2.0 to determine WidgetState from NinezoneState
   *  @internal
   */
  public getWidgetCurrentState(widgetDef: WidgetDef): WidgetState | undefined {
    const state = this.nineZoneState;

    // istanbul ignore else
    if (state) {
      const toolSettingsTabId = state.toolSettings?.tabId;
      if (
        toolSettingsTabId === widgetDef.id &&
        state.toolSettings?.type === "docked"
      ) {
        return WidgetState.Open;
      }

      const location = getTabLocation(state, widgetDef.id);

      // istanbul ignore next
      if (!location) return WidgetState.Hidden;

      if (isFloatingTabLocation(location)) {
        return WidgetState.Floating;
      }

      let collapsedPanel = false;
      // istanbul ignore else
      if ("side" in location) {
        const panel = state.panels[location.side];
        collapsedPanel =
          panel.collapsed || undefined === panel.size || 0 === panel.size;
      }
      const widgetContainer = state.widgets[location.widgetId];
      if (widgetDef.id === widgetContainer.activeTabId && !collapsedPanel)
        return WidgetState.Open;
      else return WidgetState.Closed;
    }
    return widgetDef.defaultState;
  }

  public isPopoutWidget(widgetId: string) {
    // istanbul ignore else
    if (this.nineZoneState) {
      const location = getTabLocation(this.nineZoneState, widgetId);
      // istanbul ignore else
      if (location) return isPopoutTabLocation(location);
    }

    return false;
  }

  public isFloatingWidget(widgetId: string) {
    // istanbul ignore else
    if (this.nineZoneState) {
      const location = getTabLocation(this.nineZoneState, widgetId);
      // istanbul ignore else
      if (location) return isFloatingTabLocation(location);
    }

    return false;
  }

  /** Create a new floating panel that contains the widget specified by its Id. Supported only when in
   *  UI 2.0 or higher.
   * @param widgetId case sensitive Widget Id
   * @param position Position of top left corner of floating panel in pixels. If undefined {x:50, y:100} is used.
   * @param size defines the width and height of the floating panel. If undefined and widget has been floated before
   * the previous size is used, else {height:400, width:400} is used.
   * @beta
   */
  public floatWidget(widgetId: string, position?: XAndY, size?: SizeProps) {
    const state = this.nineZoneState;
    if (!state) return;
    const widgetDef = this.findWidgetDef(widgetId);
    if (!widgetDef) return;

    this.dispatch({
      type: "WIDGET_TAB_FLOAT",
      id: widgetId,
      position,
      size,
    });
  }

  /** Check widget and panel state to determine whether the widget is currently displayed
   * @param widgetId case-sensitive Widget Id
   * @public
   */
  public isWidgetDisplayed(widgetId: string): boolean {
    if (!this.nineZoneState) return false;

    const tabLocation = getTabLocation(this.nineZoneState, widgetId);
    if (!tabLocation) return false;

    if (isPanelTabLocation(tabLocation)) {
      const panel = this.nineZoneState.panels[tabLocation.side];
      const widgetDef = this.findWidgetDef(widgetId);
      const isVisible =
        !!widgetDef && widgetDef.state === WidgetState.Open && !panel.collapsed;
      return isVisible;
    }

    return true;
  }

  /** Opens window for specified PopoutWidget container. Used to reopen popout when running in Electron.
   * @internal
   */
  public openPopoutWidgetContainer(
    widgetContainerId: string,
    oldState: NineZoneState
  ): boolean | void {
    const state = this.nineZoneState;
    if (!state) return;

    const location = getWidgetLocation(state, widgetContainerId);
    if (!location) return;
    if (!isPopoutWidgetLocation(location)) return;

    const widget = state.widgets[widgetContainerId];
    // Popout widget should only contain a single tab.
    if (widget.tabs.length !== 1) return;

    const tabId = widget.tabs[0];
    const widgetDef = this.findWidgetDef(tabId);
    if (!widgetDef) return;

    const popoutContent = (
      <PopoutWidget
        widgetContainerId={widgetContainerId}
        widgetDef={widgetDef}
      />
    );

    const popoutWidget = state.popoutWidgets.byId[location.popoutWidgetId];
    const bounds = Rectangle.create(popoutWidget.bounds);
    const position: ChildWindowLocationProps = {
      width: bounds.getWidth(),
      height: bounds.getHeight(),
      left: bounds.left,
      top: bounds.top,
    };

    const result = UiFramework.childWindows.open(
      widgetContainerId,
      widgetDef.label,
      popoutContent,
      position,
      UiFramework.useDefaultPopoutUrl
    );

    if (!result) {
      this.nineZoneState = oldState;
      return false;
    }
  }

  /** Create a new popout/child window that contains the widget specified by its Id. Supported only when in
   *  UI 2.0 or higher.
   * @param widgetId case sensitive Widget Id
   * @param position Position of top left corner of floating panel in pixels. If undefined {x:0, y:0} is used.
   * @param size defines the width and height of the floating panel. If undefined and widget has been floated before
   * the previous size is used, else {height:800, width:600} is used.
   * @beta
   */
  public popoutWidget(widgetId: string, position?: XAndY, size?: SizeProps) {
    const state = this.nineZoneState;
    if (!state) return;
    const widgetDef = this.findWidgetDef(widgetId);
    if (!widgetDef) return;

    this.dispatch({
      type: "WIDGET_TAB_POPOUT",
      id: widgetId,
      position,
      size,
    });
  }

  public get isStageClosing() {
    return this._isStageClosing;
  }

  public get isApplicationClosing() {
    return this._isApplicationClosing;
  }

  public get isReady() {
    return this._isReady;
  }

  /** @internal */
  public saveChildWindowSizeAndPosition(
    childWindowId: string,
    childWindow: Window
  ) {
    const state = this.nineZoneState;
    if (!state) return;

    const location = getWidgetLocation(state, childWindowId);
    if (!location || !isPopoutWidgetLocation(location)) return;

    const widget = state.widgets[location.popoutWidgetId];
    const tabId = widget.tabs[0];
    const widgetDef = this.findWidgetDef(tabId);
    if (!widgetDef) return;

    const adjustmentWidth = ProcessDetector.isElectronAppFrontend ? 16 : 0;
    const adjustmentHeight = ProcessDetector.isElectronAppFrontend ? 39 : 0;

    const width = childWindow.innerWidth + adjustmentWidth;
    const height = childWindow.innerHeight + adjustmentHeight;
    const bounds = Rectangle.createFromSize({ width, height }).offset({
      x: childWindow.screenX,
      y: childWindow.screenY,
    });

    this.dispatch({
      type: "WIDGET_TAB_SET_POPOUT_BOUNDS",
      id: tabId,
      bounds,
    });
  }

  /** @internal */
  public dockWidgetContainerByContainerId(widgetContainerId: string) {
    const state = this.nineZoneState;
    if (!state) return;

    const location = getWidgetLocation(state, widgetContainerId);
    if (!location) return;

    if (isFloatingWidgetLocation(location)) {
      this.dispatch({
        type: "FLOATING_WIDGET_SEND_BACK",
        id: location.floatingWidgetId,
      });
      return;
    }
    if (isPopoutWidgetLocation(location)) {
      this.dispatch({
        type: "POPOUT_WIDGET_SEND_BACK",
        id: location.popoutWidgetId,
      });
      return;
    }
  }

  /** Finds the container with the specified widget and re-docks all widgets
   * back to the panel zone location that was used when the floating container
   * was generated. Supported only when in UI 2.0 or higher.
   * @param widgetId  case sensitive Widget Id.
   * @beta
   */
  public dockWidgetContainer(widgetId: string) {
    const state = this.nineZoneState;
    if (!state) return;

    const location = getTabLocation(state, widgetId);
    if (!location) return;

    this.dockWidgetContainerByContainerId(location.widgetId);
  }

  public setFloatingWidgetContainerBounds(
    floatingWidgetId: string,
    bounds: RectangleProps
  ) {
    if (
      !this.nineZoneState ||
      !(floatingWidgetId in this.nineZoneState.floatingWidgets.byId)
    )
      return false;

    this.dispatch({
      type: "FLOATING_WIDGET_SET_BOUNDS",
      id: floatingWidgetId,
      bounds,
    });
    this.dispatch({
      type: "FLOATING_WIDGET_SET_USER_SIZED",
      id: floatingWidgetId,
      userSized: true,
    });
    return true;
  }

  public getFloatingWidgetContainerIds(): string[] {
    if (!this.nineZoneState) return [];

    return [...this.nineZoneState.floatingWidgets.allIds];
  }

  public getFloatingWidgetContainerIdByWidgetId(
    widgetId: string
  ): string | undefined {
    if (!this.nineZoneState) return undefined;

    const location = getTabLocation(this.nineZoneState, widgetId);
    // istanbul ignore else
    if (location && isFloatingTabLocation(location)) {
      return location.floatingWidgetId;
    }
    // istanbul ignore next
    return undefined;
  }

  public getFloatingWidgetContainerBounds(
    floatingWidgetId: string | undefined
  ) {
    if (!floatingWidgetId) return undefined;

    // istanbul ignore else
    if (
      this.nineZoneState &&
      floatingWidgetId in this.nineZoneState.floatingWidgets.byId
    ) {
      const foundWidget = document.querySelector(
        `div.nz-widget-floatingWidget[data-widget-id='${floatingWidgetId}']`
      );
      // istanbul ignore next
      if (foundWidget) {
        const domRect = foundWidget.getBoundingClientRect();
        return {
          left: domRect.left,
          right: domRect.right,
          top: domRect.top,
          bottom: domRect.bottom,
        };
      }
      return this.nineZoneState.floatingWidgets.byId[floatingWidgetId].bounds;
    }
    return undefined;
  }

  private *_widgetDefs(): Iterator<WidgetDef> {
    for (const panelDef of this.panelDefs) {
      for (const widgetDef of panelDef.widgetDefs) {
        yield widgetDef;
      }
    }
    if (this.toolSettings) yield this.toolSettings;
    if (this.statusBar) yield this.statusBar;
    return undefined;
  }

  /** Iterable of all widget definitions in a frontstage.
   * @internal
   */
  public get widgetDefs() {
    const defs = this._widgetDefs();
    return {
      [Symbol.iterator]() {
        return defs;
      },
    };
  }
}

function createWidgetDef(
  config: WidgetConfig | undefined,
  type: WidgetType
): WidgetDef | undefined {
  if (!config) return undefined;

  const widgetDef = WidgetDef.create(config, type);
  return widgetDef;
}

function createStagePanelDef(
  frontstageConfig: FrontstageConfig,
  location: StagePanelLocation
): StagePanelDef {
  const config = getStagePanel(location, frontstageConfig);

  const panelDef = new StagePanelDef();
  panelDef.initializeFromConfig(config, location);
  return panelDef;
}

function getStagePanel(
  location: StagePanelLocation,
  config: FrontstageConfig
): StagePanelConfig | undefined {
  switch (location) {
    case StagePanelLocation.Top:
      return config.topPanel;
    case StagePanelLocation.Left:
      return config.leftPanel;
    case StagePanelLocation.Right:
      return config.rightPanel;
    case StagePanelLocation.Bottom:
      return config.bottomPanel;
  }
}

/** Hook that returns active frontstage id.
 * @public
 */
export const useActiveFrontstageId = () => {
  const def = useActiveFrontstageDef();
  const id = React.useMemo(
    () => (def ? /* istanbul ignore next */ def.id : ""),
    [def]
  );
  return id;
};

/** Hook to return the active Frontstage def.
 *  @public
 */
export function useActiveFrontstageDef() {
  const [def, setDef] = React.useState(
    UiFramework.frontstages.activeFrontstageDef
  );
  React.useEffect(() => {
    return UiFramework.frontstages.onFrontstageActivatedEvent.addListener(
      (args) => {
        setDef(args.activatedFrontstageDef);
      }
    );
  }, []);
  return def;
}

/** Hook that returns the widgetDef for a specific widgetId within the active frontstage.
 * @public
 */
export function useSpecificWidgetDef(widgetId: string) {
  const frontstageDef = useActiveFrontstageDef();
  const [widgetDef, setWidgetDef] = React.useState(() =>
    frontstageDef?.findWidgetDef(widgetId)
  );
  React.useEffect(() => {
    setWidgetDef(frontstageDef?.findWidgetDef(widgetId));
    return InternalFrontstageManager.onFrontstageWidgetsChangedEvent.addListener(
      (args) => {
        if (args.frontstageDef !== frontstageDef) return;
        setWidgetDef(frontstageDef.findWidgetDef(widgetId));
      }
    );
  }, [frontstageDef, widgetId]);
  return widgetDef;
}<|MERGE_RESOLUTION|>--- conflicted
+++ resolved
@@ -10,7 +10,6 @@
 
 import * as React from "react";
 import type { ScreenViewport } from "@itwin/core-frontend";
-<<<<<<< HEAD
 import {
   IModelApp,
   NotifyMessageDetails,
@@ -18,10 +17,6 @@
   OutputMessageType,
 } from "@itwin/core-frontend";
 import type { PointProps } from "@itwin/appui-abstract";
-=======
-import { IModelApp } from "@itwin/core-frontend";
-import type { XAndY } from "@itwin/core-geometry";
->>>>>>> 2af86493
 import { UiError } from "@itwin/appui-abstract";
 import type { RectangleProps, SizeProps } from "@itwin/core-react";
 import { Rectangle, Size } from "@itwin/core-react";
