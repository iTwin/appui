/*---------------------------------------------------------------------------------------------
 * Copyright (c) Bentley Systems, Incorporated. All rights reserved.
 * See LICENSE.md in the project root for license terms and full copyright notice.
 *--------------------------------------------------------------------------------------------*/
/** @packageDocumentation
 * @module Frontstage
 */

// cSpell:ignore popout

import * as React from "react";
import type { ScreenViewport } from "@itwin/core-frontend";
<<<<<<< HEAD
import { IModelApp } from "@itwin/core-frontend";
import type { XAndY } from "@itwin/core-geometry";
=======
import {
  IModelApp,
  NotifyMessageDetails,
  OutputMessagePriority,
  OutputMessageType,
} from "@itwin/core-frontend";
import { UiError } from "@itwin/appui-abstract";
>>>>>>> 0b2b5884
import type { RectangleProps, SizeProps } from "@itwin/core-react";
import { Rectangle, Size } from "@itwin/core-react";
import type {
  NineZoneDispatch,
  NineZoneState,
  PanelSide,
} from "@itwin/appui-layout-react";
import {
  getTabLocation,
  getWidgetLocation,
  isFloatingTabLocation,
  isFloatingWidgetLocation,
  isPanelTabLocation,
  isPopoutTabLocation,
  isPopoutWidgetLocation,
  NineZoneStateReducer,
  panelSides,
} from "@itwin/appui-layout-react";
import type { ContentControl } from "../content/ContentControl";
import type { ContentGroup } from "../content/ContentGroup";
import { ContentGroupProvider } from "../content/ContentGroup";
import type { ContentLayoutDef } from "../content/ContentLayout";
import { StagePanelDef, StagePanelState } from "../stagepanels/StagePanelDef";
import { UiFramework } from "../UiFramework";
import type { WidgetControl } from "../widgets/WidgetControl";
import { WidgetDef, WidgetType } from "../widgets/WidgetDef";
import type { FrontstageProvider } from "./FrontstageProvider";
import { TimeTracker } from "../configurableui/TimeTracker";
import type { ChildWindowLocationProps } from "../framework/FrameworkChildWindows";
import { PopoutWidget } from "../childwindow/PopoutWidget";
import { BentleyStatus, ProcessDetector } from "@itwin/core-bentley";
import type { FrontstageConfig } from "./FrontstageConfig";
import type { StagePanelConfig } from "../stagepanels/StagePanelConfig";
import type { WidgetConfig } from "../widgets/WidgetConfig";
import { StageUsage } from "./StageUsage";
import { StagePanelLocation } from "../stagepanels/StagePanelLocation";
import { WidgetState } from "../widgets/WidgetState";
import { InternalFrontstageManager } from "./InternalFrontstageManager";
import { InternalContentDialogManager } from "../dialog/InternalContentDialogManager";
<<<<<<< HEAD
import { UiError } from "../utils/UIError";
=======
import type { XAndY } from "@itwin/core-geometry";
>>>>>>> 0b2b5884

/** @internal */
export interface FrontstageEventArgs {
  frontstageDef: FrontstageDef;
}

/** @internal */
export interface FrontstageNineZoneStateChangedEventArgs
  extends FrontstageEventArgs {
  state: NineZoneState | undefined;
}

/** FrontstageDef class provides an API for a Frontstage.
 * @public
 */
export class FrontstageDef {
  private _id: string = "";
  private _initialConfig?: FrontstageConfig;
  private _isStageClosing = false;
  private _isReady = false;
  private _isApplicationClosing = false;
  private _usage?: string;
  private _version: number = 0;
  private _toolSettings?: WidgetDef;
  private _statusBar?: WidgetDef;
  private _contentManipulation?: WidgetDef;
  private _viewNavigation?: WidgetDef;
  private _topPanel?: StagePanelDef;
  private _leftPanel?: StagePanelDef;
  private _rightPanel?: StagePanelDef;
  private _bottomPanel?: StagePanelDef;
  private _contentLayoutDef?: ContentLayoutDef;
  private _contentGroup?: ContentGroup;
  private _frontstageProvider?: FrontstageProvider;
  private _timeTracker = new TimeTracker();
  private _nineZoneState?: NineZoneState;
  private _contentGroupProvider?: ContentGroupProvider;
  private _floatingContentControls?: ContentControl[];
  private _toolAdminDefaultToolId?: string;
  private _dispatch?: NineZoneDispatch;

  public get id(): string {
    return this._id;
  }
  public get usage(): string {
    return this._usage !== undefined ? this._usage : StageUsage.General;
  }
  public get version(): number {
    return this._version;
  }
  public get contentGroupProvider(): ContentGroupProvider | undefined {
    return this._contentGroupProvider;
  }
  public get floatingContentControls() {
    return this._floatingContentControls;
  }

  public get toolSettings(): WidgetDef | undefined {
    return this._toolSettings;
  }
  public get statusBar(): WidgetDef | undefined {
    return this._statusBar;
  }
  public get contentManipulation(): WidgetDef | undefined {
    return this._contentManipulation;
  }
  public get viewNavigation(): WidgetDef | undefined {
    return this._viewNavigation;
  }

  public get topPanel(): StagePanelDef | undefined {
    return this._topPanel;
  }
  public get leftPanel(): StagePanelDef | undefined {
    return this._leftPanel;
  }
  public get rightPanel(): StagePanelDef | undefined {
    return this._rightPanel;
  }
  public get bottomPanel(): StagePanelDef | undefined {
    return this._bottomPanel;
  }

  public get contentLayoutDef(): ContentLayoutDef | undefined {
    return this._contentLayoutDef;
  }
  public get contentGroup(): ContentGroup | undefined {
    return this._contentGroup;
  }
  public get frontstageProvider(): FrontstageProvider | undefined {
    return this._frontstageProvider;
  }

  private toStagePanelLocation(side: PanelSide): StagePanelLocation {
    switch (side) {
      case "bottom":
        return StagePanelLocation.Bottom;
      case "left":
        return StagePanelLocation.Left;
      case "right":
        return StagePanelLocation.Right;
      case "top":
        return StagePanelLocation.Top;
    }
  }

  private populateStateMaps(
    nineZone: NineZoneState,
    panelMap: Map<StagePanelDef, StagePanelState>,
    widgetMap: Map<WidgetDef, WidgetState>
  ) {
    for (const panelSide of panelSides) {
      const panel = nineZone.panels[panelSide];
      const location = this.toStagePanelLocation(panelSide);
      const panelDef = this.getStagePanelDef(location);
      if (panelDef) {
        const panelState = panel.collapsed
          ? StagePanelState.Minimized
          : StagePanelState.Open;
        panelMap.set(panelDef, panelState);
      }
      for (const widgetId of panel.widgets) {
        const widget = nineZone.widgets[widgetId];
        // istanbul ignore else
        if (widget) {
          for (const tabId of widget.tabs) {
            const widgetDef = this.findWidgetDef(tabId);
            if (widgetDef) {
              let widgetState = WidgetState.Open;
              if (widget.minimized || tabId !== widget.activeTabId)
                widgetState = WidgetState.Closed;
              widgetMap.set(widgetDef, widgetState);
            }
          }
        }
      }
    }
    // istanbul ignore next
    for (const widgetId of nineZone.floatingWidgets.allIds) {
      const widget = nineZone.widgets[widgetId];
      if (widget) {
        for (const tabId of widget.tabs) {
          const widgetDef = this.findWidgetDef(tabId);
          if (widgetDef) {
            let widgetState = WidgetState.Open;
            if (widget.minimized || tabId !== widget.activeTabId)
              widgetState = WidgetState.Closed;
            widgetMap.set(widgetDef, widgetState);
          }
        }
      }
    }

    const toolSettingsDef = this.toolSettings;
    if (toolSettingsDef) {
      if (!nineZone.toolSettings) {
        widgetMap.set(toolSettingsDef, WidgetState.Hidden);
      } else if (nineZone.toolSettings.type === "docked") {
        widgetMap.set(toolSettingsDef, WidgetState.Open);
      }
    }
  }

  private triggerStateChangeEvents(oldState: NineZoneState) {
    const newState = this.nineZoneState;
    if (!newState) return;

    if (this._isStageClosing || this._isApplicationClosing) return;

    const originalPanelStateMap = new Map<StagePanelDef, StagePanelState>();
    const originalWidgetStateMap = new Map<WidgetDef, WidgetState>();
    const newPanelStateMap = new Map<StagePanelDef, StagePanelState>();
    const newWidgetStateMap = new Map<WidgetDef, WidgetState>();
    this.populateStateMaps(
      oldState,
      originalPanelStateMap,
      originalWidgetStateMap
    );
    this.populateStateMaps(newState, newPanelStateMap, newWidgetStateMap);

    // Now walk and trigger set state events
    newWidgetStateMap.forEach((newWidgetState, widgetDef) => {
      const originalState = originalWidgetStateMap.get(widgetDef);
      if (originalState === newWidgetState) return;
      widgetDef.handleWidgetStateChanged(newWidgetState);
    });
    newPanelStateMap.forEach((newPanelState, panelDef) => {
      const originalState = originalPanelStateMap.get(panelDef);
      if (originalState === newPanelState) return;
      panelDef.handlePanelStateChanged(newPanelState);
    });

    for (const panelSide of panelSides) {
      const panel = newState.panels[panelSide];
      const oldPanel = oldState.panels[panelSide];
      const location = this.toStagePanelLocation(panelSide);
      const panelDef = this.getStagePanelDef(location);
      if (!panelDef) continue;

      if (panel.size !== oldPanel.size) {
        panelDef.handleSizeChanged(panel.size);
      }

      if (panel.pinned !== oldPanel.pinned) {
        panelDef.handlePinnedChanged(panel.pinned);
      }
    }
  }

  private handlePopouts(oldState: NineZoneState | undefined) {
    const newState = this.nineZoneState;

    const oldPopouts = oldState?.popoutWidgets.allIds || [];
    const newPopouts = newState?.popoutWidgets.allIds || [];
    const popoutsToClose = oldPopouts.filter((p) => !newPopouts.includes(p));
    const popoutsToOpen = newPopouts.filter((p) => !oldPopouts.includes(p));

    for (const popoutId of popoutsToClose) {
      UiFramework.childWindows.close(popoutId, true);
    }

    for (const popoutId of popoutsToOpen) {
      const result = this.openPopoutWidgetContainer(popoutId, oldState);
      if (!result) return result;
    }

    return true;
  }

  /** @internal */
  public get nineZoneState(): NineZoneState | undefined {
    return this._nineZoneState;
  }
  public set nineZoneState(state: NineZoneState | undefined) {
    if (this._nineZoneState === state) return;

    const oldState = this._nineZoneState;
    this._nineZoneState = state;
    const popoutResult = this.handlePopouts(oldState);
    if (oldState) {
      this.triggerStateChangeEvents(oldState);
    }

    const isClosing = this._isStageClosing || this._isApplicationClosing;
    if (isClosing && !this.isReady) return;
    if (popoutResult === false) {
      IModelApp.notifications.outputMessage(
        new NotifyMessageDetails(
          OutputMessagePriority.Error,
          "Widget Failed To Popout",
          undefined,
          OutputMessageType.Toast
        )
      );
      return;
    }
    InternalFrontstageManager.onFrontstageNineZoneStateChangedEvent.emit({
      frontstageDef: this,
      state,
    });
  }

  /** @internal */
  public get dispatch(): NineZoneDispatch {
    return (this._dispatch ??= (action) => {
      if (action.type === "RESIZE") {
        InternalFrontstageManager.nineZoneSize = Size.create(action.size);
      }

      const state = this.nineZoneState;
      if (!state) return;
      this.nineZoneState = NineZoneStateReducer(state, action);
    });
  }

  /** @internal */
  public get timeTracker(): TimeTracker {
    return this._timeTracker;
  }

  /** Created a [[FrontstageDef]] and initialize it */
  public static async create(provider: FrontstageProvider) {
    const def = new FrontstageDef();
    def._frontstageProvider = provider;

    const config = provider.frontstageConfig();
    await def.initializeFromConfig(config);

    return def;
  }

  /** Handles when the Frontstage becomes activated */
  protected async _onActivated() {}

  /** Handles when the Frontstage becomes activated */
  public async onActivated() {
    this.updateWidgetDefs();

    const provider = this._contentGroupProvider;
    if (provider && this._initialConfig) {
      this._contentGroup = await provider.contentGroup(this._initialConfig);
    }

    // istanbul ignore next
    if (!this._contentGroup)
      throw new UiError(
        UiFramework.loggerCategory(this),
        `onActivated: Content Group not defined`
      );

    this._contentLayoutDef = UiFramework.content.layouts.getForGroup(
      this._contentGroup
    );
    UiFramework.frontstages.onContentLayoutActivatedEvent.emit({
      contentLayout: this._contentLayoutDef,
      contentGroup: this._contentGroup,
    });

    this._timeTracker.startTiming();
    await this._onActivated();
  }

  /** Handles when the Frontstage becomes inactive */
  protected async _onDeactivated() {}

  /** Handles when the Frontstage becomes inactive */
  public async onDeactivated() {
    for (const control of this._widgetControls) {
      control.onFrontstageDeactivated();
    }

    for (const control of this.contentControls) {
      control.onFrontstageDeactivated();
    }

    // istanbul ignore else
    if (this.contentGroup) this.contentGroup.onFrontstageDeactivated();
    // istanbul ignore next
    if (this.contentGroupProvider)
      await this.contentGroupProvider.onFrontstageDeactivated();

    this._timeTracker.stopTiming();

    this._isStageClosing = true; // this keeps widgets in child windows from automatically re-docking
    UiFramework.childWindows.closeAll();

    if (this._floatingContentControls) {
      InternalContentDialogManager.closeAll();
      this._floatingContentControls = undefined;
    }

    if (this._toolAdminDefaultToolId) {
      IModelApp.toolAdmin.defaultToolId = this._toolAdminDefaultToolId;
      this._toolAdminDefaultToolId = undefined;
    }

    await this._onDeactivated();
    this._isStageClosing = false;
  }

  /** @internal */
  public setIsApplicationClosing(value: boolean) {
    this._isApplicationClosing = value;
  }

  /** Returns once the contained widgets and content controls are ready to use */
  public async waitUntilReady(): Promise<void> {
    this._isReady = false;
    // create an array of control-ready promises
    const controlReadyPromises = new Array<Promise<void>>();
    this._widgetControls.forEach((control: WidgetControl) => {
      controlReadyPromises.push(control.isReady);
    });

    // istanbul ignore else
    if (this.contentLayoutDef) {
      const usedContentIndexes = this.contentLayoutDef.getUsedContentIndexes();
      this.contentControls.forEach((control: ContentControl, index: number) => {
        // istanbul ignore else
        if (usedContentIndexes.includes(index))
          controlReadyPromises.push(control.isReady);
      });
    }

    await Promise.all(controlReadyPromises);
    // Frontstage ready
    this._isReady = true;
  }

  /** Handles when the Frontstage becomes active */
  protected _onFrontstageReady(): void {}

  /** Handles when the Frontstage becomes active */
  public onFrontstageReady(): void {
    for (const control of this._widgetControls) {
      control.onFrontstageReady();
    }

    for (const control of this.contentControls) {
      control.onFrontstageReady();
    }

    // istanbul ignore else
    if (this.contentGroup) this.contentGroup.onFrontstageReady();

    if (IModelApp.toolAdmin && IModelApp.viewManager && this._initialConfig) {
      const defaultTool = this._initialConfig.defaultTool;
      if (defaultTool) {
        this._toolAdminDefaultToolId = IModelApp.toolAdmin.defaultToolId;
        IModelApp.toolAdmin.defaultToolId = defaultTool;
        void IModelApp.tools.run(defaultTool);
      } else {
        void IModelApp.toolAdmin.startDefaultTool();
      }
    }

    this._onFrontstageReady();
  }

  /** Sets the Content Layout and Content Group */
  public setContentLayoutAndGroup(
    contentLayoutDef: ContentLayoutDef,
    contentGroup: ContentGroup
  ): void {
    this._contentLayoutDef = contentLayoutDef;
    this._contentGroup = contentGroup;
  }

  /** Sets the active view content control to the default or first */
  public async setActiveContent(): Promise<boolean> {
    let contentControl: ContentControl | undefined;
    let activated = false;

    // istanbul ignore else
    if (!contentControl && this.contentControls.length >= 0) {
      contentControl = this.contentControls[0];
    }

    if (contentControl) {
      UiFramework.content.setActive(contentControl.reactNode, true);
      if (contentControl.viewport) {
        const status = await IModelApp.viewManager.setSelectedView(
          contentControl.viewport
        );
        activated = status === BentleyStatus.SUCCESS;
      }
    }

    return activated;
  }

  /** Sets the active view content control */
  public setActiveView(
    newContent: ContentControl,
    oldContent?: ContentControl
  ): void {
    if (oldContent) oldContent.onDeactivated();
    newContent.onActivated();
    UiFramework.frontstages.onContentControlActivatedEvent.emit({
      activeContentControl: newContent,
      oldContentControl: oldContent,
    });
  }

  /** Sets the active view content control based on the selected viewport. */
  public setActiveViewFromViewport(viewport: ScreenViewport): boolean {
    const contentControl = this.contentControls.find(
      (control: ContentControl) => control.viewport === viewport
    );
    // istanbul ignore else
    if (contentControl) {
      UiFramework.content.setActive(contentControl.reactNode, true);
      return true;
    }

    // istanbul ignore next
    return false;
  }

  /** Gets a [[StagePanelDef]] based on a given panel location
   * @beta
   */
  public getStagePanelDef(
    location: StagePanelLocation
  ): StagePanelDef | undefined {
    let panelDef: StagePanelDef | undefined;

    switch (location) {
      case StagePanelLocation.Top:
        panelDef = this.topPanel;
        break;
      case StagePanelLocation.Left:
        panelDef = this.leftPanel;
        break;
      case StagePanelLocation.Right:
        panelDef = this.rightPanel;
        break;
      case StagePanelLocation.Bottom:
        panelDef = this.bottomPanel;
        break;
    }

    // Panels can be undefined in a Frontstage
    return panelDef;
  }

  /** Gets a list of [[StagePanelDef]]s
   * @beta
   */
  public get panelDefs(): StagePanelDef[] {
    const locations = [
      StagePanelLocation.Left,
      StagePanelLocation.Right,
      StagePanelLocation.Top,
      StagePanelLocation.Bottom,
    ];
    const panels: StagePanelDef[] = [];

    locations.forEach((location: StagePanelLocation) => {
      const panel = this.getStagePanelDef(location);
      if (panel) panels.push(panel);
    });

    return panels;
  }

  /** Finds a [[WidgetDef]] based on a given id */
  public findWidgetDef(id: string): WidgetDef | undefined {
    for (const widgetDef of this.widgetDefs) {
      if (widgetDef.id === id) return widgetDef;
    }
    return undefined;
  }

  /** Gets the list of [[WidgetControl]]s */
  private get _widgetControls(): WidgetControl[] {
    const widgetControls = new Array<WidgetControl>();

    this.panelDefs.forEach((panelDef: StagePanelDef) => {
      panelDef.widgetDefs.forEach((widgetDef: WidgetDef) => {
        const widgetControl = widgetDef.widgetControl;
        // istanbul ignore if
        if (widgetControl) widgetControls.push(widgetControl);
      });
    });

    return widgetControls;
  }

  public addFloatingContentControl(contentControl?: ContentControl) {
    // istanbul ignore next
    if (!contentControl) return;
    if (!this._floatingContentControls)
      this._floatingContentControls = new Array<ContentControl>();

    this._floatingContentControls.push(contentControl);
    UiFramework.content.onAvailableContentChangedEvent.emit({
      contentId: contentControl.uniqueId,
    });
  }

  public dropFloatingContentControl(contentControl?: ContentControl) {
    // istanbul ignore next
    if (!contentControl || !this._floatingContentControls) return;

    const index = this._floatingContentControls.indexOf(contentControl);
    // istanbul ignore else
    if (index > -1) {
      this._floatingContentControls.splice(index, 1);
      UiFramework.content.onAvailableContentChangedEvent.emit({
        contentId: contentControl.uniqueId,
      });
    }
  }

  /** Gets the list of [[ContentControl]]s */
  public get contentControls(): ContentControl[] {
    const contentControls = new Array<ContentControl>();
    // istanbul ignore else
    if (this.contentGroup) {
      contentControls.push(...this.contentGroup.getContentControls());
    }
    if (this._floatingContentControls) {
      contentControls.push(...this._floatingContentControls);
    }
    return contentControls;
  }

  /** Initializes a FrontstageDef from FrontstageConfig.
   * @internal
   */
  public async initializeFromConfig(config: FrontstageConfig): Promise<void> {
    this._id = config.id;
    this._initialConfig = config;

    if (config.contentGroup instanceof ContentGroupProvider) {
      this._contentGroupProvider = config.contentGroup;
    } else {
      this._contentGroup = config.contentGroup;
    }

    this._usage = config.usage;
    this._version = config.version;

    this._toolSettings = createWidgetDef(
      config.toolSettings,
      WidgetType.ToolSettings
    );
    this._statusBar = createWidgetDef(config.statusBar, WidgetType.StatusBar);
    this._contentManipulation = createWidgetDef(
      config.contentManipulation,
      WidgetType.Tool
    );
    this._viewNavigation = createWidgetDef(
      config.viewNavigation,
      WidgetType.Navigation
    );
    this._topPanel = createStagePanelDef(config, StagePanelLocation.Top);
    this._leftPanel = createStagePanelDef(config, StagePanelLocation.Left);
    this._rightPanel = createStagePanelDef(config, StagePanelLocation.Right);
    this._bottomPanel = createStagePanelDef(config, StagePanelLocation.Bottom);
  }

  /** @internal */
  public updateWidgetDefs(): void {
    // Tracks provided widgets to prevent duplicates.
    const allStageWidgetDefs: WidgetDef[] = [];

    // Process panels before zones so extension can explicitly target a widget for a StagePanelSection
    this.panelDefs.forEach((stagePanelDef: StagePanelDef) => {
      stagePanelDef.updateDynamicWidgetDefs(
        this.id,
        this.usage,
        stagePanelDef.location,
        undefined,
        allStageWidgetDefs
      );
    });

    InternalFrontstageManager.onFrontstageWidgetsChangedEvent.emit({
      frontstageDef: this,
    });
  }

  /** Restores frontstage layout to initial configuration.
   * @beta
   */
  public restoreLayout() {
    for (const panelDef of this.panelDefs) {
      panelDef.size = panelDef.defaultSize;
      panelDef.panelState = panelDef.defaultState;
    }
    for (const widgetDef of this.widgetDefs) {
      widgetDef.setWidgetState(widgetDef.defaultState);
    }
    InternalFrontstageManager.onFrontstageRestoreLayoutEvent.emit({
      frontstageDef: this,
    });
  }

  /** Used only in UI 2.0 to determine WidgetState from NinezoneState
   *  @internal
   */
  public getWidgetCurrentState(widgetDef: WidgetDef): WidgetState | undefined {
    const state = this.nineZoneState;

    // istanbul ignore else
    if (state) {
      const toolSettingsTabId = state.toolSettings?.tabId;
      if (
        toolSettingsTabId === widgetDef.id &&
        state.toolSettings?.type === "docked"
      ) {
        return WidgetState.Open;
      }

      const location = getTabLocation(state, widgetDef.id);

      // istanbul ignore next
      if (!location) return WidgetState.Hidden;

      if (isFloatingTabLocation(location)) {
        return WidgetState.Floating;
      }

      let collapsedPanel = false;
      // istanbul ignore else
      if ("side" in location) {
        const panel = state.panels[location.side];
        collapsedPanel =
          panel.collapsed || undefined === panel.size || 0 === panel.size;
      }
      const widgetContainer = state.widgets[location.widgetId];
      if (widgetDef.id === widgetContainer.activeTabId && !collapsedPanel)
        return WidgetState.Open;
      else return WidgetState.Closed;
    }
    return widgetDef.defaultState;
  }

  public isPopoutWidget(widgetId: string) {
    // istanbul ignore else
    if (this.nineZoneState) {
      const location = getTabLocation(this.nineZoneState, widgetId);
      // istanbul ignore else
      if (location) return isPopoutTabLocation(location);
    }

    return false;
  }

  public isFloatingWidget(widgetId: string) {
    // istanbul ignore else
    if (this.nineZoneState) {
      const location = getTabLocation(this.nineZoneState, widgetId);
      // istanbul ignore else
      if (location) return isFloatingTabLocation(location);
    }

    return false;
  }

  /** Create a new floating panel that contains the widget specified by its Id. Supported only when in
   *  UI 2.0 or higher.
   * @param widgetId case sensitive Widget Id
   * @param position Position of top left corner of floating panel in pixels. If undefined {x:50, y:100} is used.
   * @param size defines the width and height of the floating panel. If undefined and widget has been floated before
   * the previous size is used, else {height:400, width:400} is used.
   * @beta
   */
  public floatWidget(widgetId: string, position?: XAndY, size?: SizeProps) {
    const state = this.nineZoneState;
    if (!state) return;
    const widgetDef = this.findWidgetDef(widgetId);
    if (!widgetDef) return;

    this.dispatch({
      type: "WIDGET_TAB_FLOAT",
      id: widgetId,
      position,
      size,
    });
  }

  /** Check widget and panel state to determine whether the widget is currently displayed
   * @param widgetId case-sensitive Widget Id
   * @public
   */
  public isWidgetDisplayed(widgetId: string): boolean {
    if (!this.nineZoneState) return false;

    const tabLocation = getTabLocation(this.nineZoneState, widgetId);
    if (!tabLocation) return false;

    if (isPanelTabLocation(tabLocation)) {
      const panel = this.nineZoneState.panels[tabLocation.side];
      const widgetDef = this.findWidgetDef(widgetId);
      const isVisible =
        !!widgetDef && widgetDef.state === WidgetState.Open && !panel.collapsed;
      return isVisible;
    }

    return true;
  }

  /** Opens window for specified PopoutWidget container. Used to reopen popout when running in Electron.
   * @internal
   */
  public openPopoutWidgetContainer(
    widgetContainerId: string,
    oldState: NineZoneState | undefined
  ): boolean {
    const state = this.nineZoneState;
    if (!state) return false;

    const location = getWidgetLocation(state, widgetContainerId);
    if (!location) return false;
    if (!isPopoutWidgetLocation(location)) return false;

    const widget = state.widgets[widgetContainerId];
    // Popout widget should only contain a single tab.
    if (widget.tabs.length !== 1) return false;

    const tabId = widget.tabs[0];
    const widgetDef = this.findWidgetDef(tabId);
    if (!widgetDef) return false;

    const popoutContent = (
      <PopoutWidget
        widgetContainerId={widgetContainerId}
        widgetDef={widgetDef}
      />
    );

    const popoutWidget = state.popoutWidgets.byId[location.popoutWidgetId];
    const bounds = Rectangle.create(popoutWidget.bounds);
    const position: ChildWindowLocationProps = {
      width: bounds.getWidth(),
      height: bounds.getHeight(),
      left: bounds.left,
      top: bounds.top,
    };

    const result = UiFramework.childWindows.open(
      widgetContainerId,
      widgetDef.label,
      popoutContent,
      position,
      UiFramework.useDefaultPopoutUrl
    );

    if (!result && oldState) {
      this.nineZoneState = oldState;
      return false;
    }

    return true;
  }

  /** Create a new popout/child window that contains the widget specified by its Id. Supported only when in
   *  UI 2.0 or higher.
   * @param widgetId case sensitive Widget Id
   * @param position Position of top left corner of floating panel in pixels. If undefined {x:0, y:0} is used.
   * @param size defines the width and height of the floating panel. If undefined and widget has been floated before
   * the previous size is used, else {height:800, width:600} is used.
   * @beta
   */
  public popoutWidget(widgetId: string, position?: XAndY, size?: SizeProps) {
    const state = this.nineZoneState;
    if (!state) return;
    const widgetDef = this.findWidgetDef(widgetId);
    if (!widgetDef) return;

    this.dispatch({
      type: "WIDGET_TAB_POPOUT",
      id: widgetId,
      position,
      size,
    });
  }

  public get isStageClosing() {
    return this._isStageClosing;
  }

  public get isApplicationClosing() {
    return this._isApplicationClosing;
  }

  public get isReady() {
    return this._isReady;
  }

  /** @internal */
  public saveChildWindowSizeAndPosition(
    childWindowId: string,
    childWindow: Window
  ) {
    const state = this.nineZoneState;
    if (!state) return;

    const location = getWidgetLocation(state, childWindowId);
    if (!location || !isPopoutWidgetLocation(location)) return;

    const widget = state.widgets[location.popoutWidgetId];
    const tabId = widget.tabs[0];
    const widgetDef = this.findWidgetDef(tabId);
    if (!widgetDef) return;

    const adjustmentWidth = ProcessDetector.isElectronAppFrontend ? 16 : 0;
    const adjustmentHeight = ProcessDetector.isElectronAppFrontend ? 39 : 0;

    const width = childWindow.innerWidth + adjustmentWidth;
    const height = childWindow.innerHeight + adjustmentHeight;
    const bounds = Rectangle.createFromSize({ width, height }).offset({
      x: childWindow.screenX,
      y: childWindow.screenY,
    });

    this.dispatch({
      type: "WIDGET_TAB_SET_POPOUT_BOUNDS",
      id: tabId,
      bounds,
    });
  }

  /** @internal */
  public dockWidgetContainerByContainerId(widgetContainerId: string) {
    const state = this.nineZoneState;
    if (!state) return;

    const location = getWidgetLocation(state, widgetContainerId);
    if (!location) return;

    if (isFloatingWidgetLocation(location)) {
      this.dispatch({
        type: "FLOATING_WIDGET_SEND_BACK",
        id: location.floatingWidgetId,
      });
      return;
    }
    if (isPopoutWidgetLocation(location)) {
      this.dispatch({
        type: "POPOUT_WIDGET_SEND_BACK",
        id: location.popoutWidgetId,
      });
      return;
    }
  }

  /** Finds the container with the specified widget and re-docks all widgets
   * back to the panel zone location that was used when the floating container
   * was generated. Supported only when in UI 2.0 or higher.
   * @param widgetId  case sensitive Widget Id.
   * @beta
   */
  public dockWidgetContainer(widgetId: string) {
    const state = this.nineZoneState;
    if (!state) return;

    const location = getTabLocation(state, widgetId);
    if (!location) return;

    this.dockWidgetContainerByContainerId(location.widgetId);
  }

  public setFloatingWidgetContainerBounds(
    floatingWidgetId: string,
    bounds: RectangleProps
  ) {
    if (
      !this.nineZoneState ||
      !(floatingWidgetId in this.nineZoneState.floatingWidgets.byId)
    )
      return false;

    this.dispatch({
      type: "FLOATING_WIDGET_SET_BOUNDS",
      id: floatingWidgetId,
      bounds,
    });
    this.dispatch({
      type: "FLOATING_WIDGET_SET_USER_SIZED",
      id: floatingWidgetId,
      userSized: true,
    });
    return true;
  }

  public getFloatingWidgetContainerIds(): string[] {
    if (!this.nineZoneState) return [];

    return [...this.nineZoneState.floatingWidgets.allIds];
  }

  public getFloatingWidgetContainerIdByWidgetId(
    widgetId: string
  ): string | undefined {
    if (!this.nineZoneState) return undefined;

    const location = getTabLocation(this.nineZoneState, widgetId);
    // istanbul ignore else
    if (location && isFloatingTabLocation(location)) {
      return location.floatingWidgetId;
    }
    // istanbul ignore next
    return undefined;
  }

  public getFloatingWidgetContainerBounds(
    floatingWidgetId: string | undefined
  ) {
    if (!floatingWidgetId) return undefined;

    // istanbul ignore else
    if (
      this.nineZoneState &&
      floatingWidgetId in this.nineZoneState.floatingWidgets.byId
    ) {
      const foundWidget = document.querySelector(
        `div.nz-widget-floatingWidget[data-widget-id='${floatingWidgetId}']`
      );
      // istanbul ignore next
      if (foundWidget) {
        const domRect = foundWidget.getBoundingClientRect();
        return {
          left: domRect.left,
          right: domRect.right,
          top: domRect.top,
          bottom: domRect.bottom,
        };
      }
      return this.nineZoneState.floatingWidgets.byId[floatingWidgetId].bounds;
    }
    return undefined;
  }

  private *_widgetDefs(): Iterator<WidgetDef> {
    for (const panelDef of this.panelDefs) {
      for (const widgetDef of panelDef.widgetDefs) {
        yield widgetDef;
      }
    }
    if (this.toolSettings) yield this.toolSettings;
    if (this.statusBar) yield this.statusBar;
    return undefined;
  }

  /** Iterable of all widget definitions in a frontstage.
   * @internal
   */
  public get widgetDefs() {
    const defs = this._widgetDefs();
    return {
      [Symbol.iterator]() {
        return defs;
      },
    };
  }
}

function createWidgetDef(
  config: WidgetConfig | undefined,
  type: WidgetType
): WidgetDef | undefined {
  if (!config) return undefined;

  const widgetDef = WidgetDef.create(config, type);
  return widgetDef;
}

function createStagePanelDef(
  frontstageConfig: FrontstageConfig,
  location: StagePanelLocation
): StagePanelDef {
  const config = getStagePanel(location, frontstageConfig);

  const panelDef = new StagePanelDef();
  panelDef.initializeFromConfig(config, location);
  return panelDef;
}

function getStagePanel(
  location: StagePanelLocation,
  config: FrontstageConfig
): StagePanelConfig | undefined {
  switch (location) {
    case StagePanelLocation.Top:
      return config.topPanel;
    case StagePanelLocation.Left:
      return config.leftPanel;
    case StagePanelLocation.Right:
      return config.rightPanel;
    case StagePanelLocation.Bottom:
      return config.bottomPanel;
  }
}

/** Hook that returns active frontstage id.
 * @public
 */
export const useActiveFrontstageId = () => {
  const def = useActiveFrontstageDef();
  const id = React.useMemo(
    () => (def ? /* istanbul ignore next */ def.id : ""),
    [def]
  );
  return id;
};

/** Hook to return the active Frontstage def.
 *  @public
 */
export function useActiveFrontstageDef() {
  const [def, setDef] = React.useState(
    UiFramework.frontstages.activeFrontstageDef
  );
  React.useEffect(() => {
    return UiFramework.frontstages.onFrontstageActivatedEvent.addListener(
      (args) => {
        setDef(args.activatedFrontstageDef);
      }
    );
  }, []);
  return def;
}

/** Hook that returns the widgetDef for a specific widgetId within the active frontstage.
 * @public
 */
export function useSpecificWidgetDef(widgetId: string) {
  const frontstageDef = useActiveFrontstageDef();
  const [widgetDef, setWidgetDef] = React.useState(() =>
    frontstageDef?.findWidgetDef(widgetId)
  );
  React.useEffect(() => {
    setWidgetDef(frontstageDef?.findWidgetDef(widgetId));
    return InternalFrontstageManager.onFrontstageWidgetsChangedEvent.addListener(
      (args) => {
        if (args.frontstageDef !== frontstageDef) return;
        setWidgetDef(frontstageDef.findWidgetDef(widgetId));
      }
    );
  }, [frontstageDef, widgetId]);
  return widgetDef;
}<|MERGE_RESOLUTION|>--- conflicted
+++ resolved
@@ -10,18 +10,13 @@
 
 import * as React from "react";
 import type { ScreenViewport } from "@itwin/core-frontend";
-<<<<<<< HEAD
-import { IModelApp } from "@itwin/core-frontend";
 import type { XAndY } from "@itwin/core-geometry";
-=======
 import {
   IModelApp,
   NotifyMessageDetails,
   OutputMessagePriority,
   OutputMessageType,
 } from "@itwin/core-frontend";
-import { UiError } from "@itwin/appui-abstract";
->>>>>>> 0b2b5884
 import type { RectangleProps, SizeProps } from "@itwin/core-react";
 import { Rectangle, Size } from "@itwin/core-react";
 import type {
@@ -61,11 +56,7 @@
 import { WidgetState } from "../widgets/WidgetState";
 import { InternalFrontstageManager } from "./InternalFrontstageManager";
 import { InternalContentDialogManager } from "../dialog/InternalContentDialogManager";
-<<<<<<< HEAD
 import { UiError } from "../utils/UIError";
-=======
-import type { XAndY } from "@itwin/core-geometry";
->>>>>>> 0b2b5884
 
 /** @internal */
 export interface FrontstageEventArgs {
