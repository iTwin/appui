/*---------------------------------------------------------------------------------------------
 * Copyright (c) Bentley Systems, Incorporated. All rights reserved.
 * See LICENSE.md in the project root for license terms and full copyright notice.
 *--------------------------------------------------------------------------------------------*/
/** @packageDocumentation
 * @module Cursor
 */

import { RelativePosition } from "@itwin/appui-abstract";
import type { XAndY } from "@itwin/core-geometry";
<<<<<<< HEAD
import type {
  CommonDivProps,
  CommonProps,
  ListenerType,
  RectangleProps,
  SizeProps,
} from "@itwin/core-react";
=======
import type { CommonDivProps, CommonProps } from "@itwin/core-react";
>>>>>>> 6ec2f478
import { Div, Size } from "@itwin/core-react";
import classnames from "classnames";
import * as React from "react";
import { StatusBarDialog } from "../../statusbar/dialog/Dialog";
import "./CursorPopup.scss";
import { CursorPopupManager } from "./CursorPopupManager";
import { type Placement } from "../../utils/Placement";
import type { RequireAtLeastOne } from "@itwin/core-bentley";
import type { SizeProps } from "../../utils/SizeProps";
import type { RectangleProps } from "../../utils/RectangleProps";

/** Properties for the [[CursorPopup]] React component
 * @public
 */
export type CursorPopupProps = {
  id: string;
  content: React.ReactNode;
  pt: XAndY;
  offset: XAndY;
  title?: string;
  shadow?: boolean;
  /** Function called when size is known. */
  onSizeKnown?: (size: SizeProps) => void;
} & CommonProps & // eslint-disable-line deprecation/deprecation
  RequireAtLeastOne<{
    /** @deprecated in 4.16.0. Use `placement` property instead. */
    relativePosition: RelativePosition;
    placement: Placement;
  }>;

/** Enum for showing CursorPopup
 * @internal - unit testing
 */
export enum CursorPopupShow {
  Open,
  FadeOut,
}

/** State for the [[CursorPopup]] React component
 * @internal
 */
interface CursorPopupState {
  showPopup: CursorPopupShow;
  size: Size;
}

/** CursorPopup React component
 * @public
 */
export class CursorPopup extends React.Component<
  CursorPopupProps,
  CursorPopupState
> {
  private _isMounted: boolean = false;

  /** @internal */
  public static fadeOutTime = 500;

  /** @internal */
  constructor(props: CursorPopupProps) {
    super(props);

    this.state = {
      showPopup: CursorPopupShow.Open,
      size: new Size(-1, -1),
    };
  }

  public override componentDidMount() {
    this._isMounted = true;
    CursorPopupManager.onCursorPopupFadeOutEvent.addListener(
      this._handleCursorPopupFadeOutEvent
    );
  }

  public override componentWillUnmount() {
    this._isMounted = false;
    CursorPopupManager.onCursorPopupFadeOutEvent.removeListener(
      this._handleCursorPopupFadeOutEvent
    );
  }

  private _handleCursorPopupFadeOutEvent: ListenerType<
    typeof CursorPopupManager.onCursorPopupFadeOutEvent
  > = (args) => {
    if (this.props.id === args.id) {
      if (this._isMounted)
        this.setState({ showPopup: CursorPopupShow.FadeOut });
    }
  };

  /** @internal */
  public static getPopupRect(
    pt: XAndY,
    offset: XAndY,
    popupSize: SizeProps | undefined,
    relativePosition: RelativePosition | Placement
  ): RectangleProps {
    const popupRect = { top: 0, left: 0, right: 0, bottom: 0 };
    if (popupSize === undefined) return popupRect;

    if (typeof relativePosition === "string") {
      const placement = relativePosition.split("-");
      const [mainPlacement, subPlacement] = placement;

      switch (mainPlacement) {
        case "top":
          popupRect.left = pt.x - popupSize.width / 2 - offset.x;
          popupRect.top = pt.y - offset.y + popupSize.height;
          break;
        case "left":
          popupRect.left = pt.x - popupSize.width - offset.x;
          popupRect.top = pt.y + popupSize.height / 2 - offset.y;
          break;
        case "right":
          popupRect.left = pt.x + offset.x;
          popupRect.top = pt.y + popupSize.height / 2 - offset.y;
          break;
        case "bottom":
          popupRect.left = pt.x - popupSize.width / 2 - offset.x;
          popupRect.top = pt.y + offset.y;
          break;
      }

      if (subPlacement === "start") {
        switch (mainPlacement) {
          case "top":
          case "bottom":
            popupRect.left = pt.x - offset.x;

            break;
          case "left":
          case "right":
            popupRect.top = pt.y - offset.y;
            break;
        }
      } else if (subPlacement === "end") {
        switch (mainPlacement) {
          case "top":
          case "bottom":
            popupRect.left = pt.x - popupSize.width - offset.x;
            break;
          case "left":
          case "right":
            popupRect.top = popupSize.height + pt.y - offset.y;
            break;
        }
      }

      popupRect.right = popupRect.left + popupSize.width;
      popupRect.bottom = popupRect.top + popupSize.height;
    } else {
      switch (relativePosition) {
        case RelativePosition.Top:
          popupRect.bottom = pt.y - offset.y;
          popupRect.left = pt.x - popupSize.width / 2;
          popupRect.top = popupRect.bottom - popupSize.height;
          popupRect.right = popupRect.left + popupSize.width;
          break;
        case RelativePosition.Left:
          popupRect.right = pt.x - offset.x;
          popupRect.top = pt.y - popupSize.height / 2;
          popupRect.left = popupRect.right - popupSize.width;
          popupRect.bottom = popupRect.top + popupSize.height;
          break;
        case RelativePosition.Right:
          popupRect.left = pt.x + offset.x;
          popupRect.top = pt.y - popupSize.height / 2;
          popupRect.right = popupRect.left + popupSize.width;
          popupRect.bottom = popupRect.top + popupSize.height;
          break;
        case RelativePosition.Bottom:
          popupRect.top = pt.y + offset.y;
          popupRect.left = pt.x - popupSize.width / 2;
          popupRect.bottom = popupRect.top + popupSize.height;
          popupRect.right = popupRect.left + popupSize.width;
          break;
        case RelativePosition.TopLeft:
          popupRect.bottom = pt.y - offset.y;
          popupRect.right = pt.x - offset.x;
          popupRect.top = popupRect.bottom - popupSize.height;
          popupRect.left = popupRect.right - popupSize.width;
          break;
        case RelativePosition.TopRight:
          popupRect.bottom = pt.y - offset.y;
          popupRect.left = pt.x + offset.x;
          popupRect.top = popupRect.bottom - popupSize.height;
          popupRect.right = popupRect.left + popupSize.width;
          break;
        case RelativePosition.BottomLeft:
          popupRect.top = pt.y + offset.y;
          popupRect.right = pt.x - offset.x;
          popupRect.bottom = popupRect.top + popupSize.height;
          popupRect.left = popupRect.right - popupSize.width;
          break;
        case RelativePosition.BottomRight:
          popupRect.top = pt.y + offset.y;
          popupRect.left = pt.x + offset.x;
          popupRect.bottom = popupRect.top + popupSize.height;
          popupRect.right = popupRect.left + popupSize.width;
          break;
      }
    }

    return popupRect;
  }

  private setDivRef(div: HTMLDivElement | null) {
    if (div) {
      const rect = div.getBoundingClientRect();
      const newSize = new Size(rect.width, rect.height);

      if (!this.state.size.equals(newSize)) {
        if (this.props.onSizeKnown) this.props.onSizeKnown(newSize);

        if (this._isMounted) this.setState({ size: newSize });
      }
    }
  }

  /** @internal */
  public override render() {
    const popupRect = CursorPopup.getPopupRect(
      this.props.pt,
      this.props.offset,
      this.state.size,
      // eslint-disable-next-line deprecation/deprecation
      this.props.placement || this.props.relativePosition
    );

    const positioningStyle: React.CSSProperties = {
      left: popupRect.left,
      top: popupRect.top,
    };

    const classNames = classnames(
      "uifw-cursorpopup",
      this.props.shadow && "core-popup-shadow",
      this.state.showPopup === CursorPopupShow.FadeOut &&
        "uifw-cursorpopup-fadeOut"
    );

    return (
      <div
        className={classNames}
        ref={(e) => this.setDivRef(e)}
        style={positioningStyle}
      >
        {this.props.title && (
          <StatusBarDialog.TitleBar
            title={this.props.title}
            className="uifw-cursorpopup-title"
          />
        )}
        {this.props.content}
      </div>
    );
  }
}

/** CursorPopup content with padding
 * @public
 */
// eslint-disable-next-line deprecation/deprecation
export function CursorPopupContent(props: CommonDivProps) {
  // eslint-disable-next-line deprecation/deprecation
  return <Div {...props} mainClassName="uifw-cursorpopup-content" />;
}<|MERGE_RESOLUTION|>--- conflicted
+++ resolved
@@ -8,17 +8,11 @@
 
 import { RelativePosition } from "@itwin/appui-abstract";
 import type { XAndY } from "@itwin/core-geometry";
-<<<<<<< HEAD
 import type {
   CommonDivProps,
   CommonProps,
   ListenerType,
-  RectangleProps,
-  SizeProps,
 } from "@itwin/core-react";
-=======
-import type { CommonDivProps, CommonProps } from "@itwin/core-react";
->>>>>>> 6ec2f478
 import { Div, Size } from "@itwin/core-react";
 import classnames from "classnames";
 import * as React from "react";
