/*---------------------------------------------------------------------------------------------
 * Copyright (c) Bentley Systems, Incorporated. All rights reserved.
 * See LICENSE.md in the project root for license terms and full copyright notice.
 *--------------------------------------------------------------------------------------------*/
/** @packageDocumentation
 * @module Cursor
 */

import * as React from "react";
import { BeUiEvent, Logger } from "@itwin/core-bentley";
import type { XAndY } from "@itwin/core-geometry";
import { RelativePosition } from "@itwin/appui-abstract";
<<<<<<< HEAD
import type {
  ListenerType,
  RectangleProps,
  SizeProps,
} from "@itwin/core-react";
=======
>>>>>>> 6ec2f478
import { Point, Size } from "@itwin/core-react";
import { UiFramework } from "../../UiFramework";
import { CursorPopup } from "./CursorPopup";
import type { SizeProps } from "../../utils/SizeProps";
import type { RectangleProps } from "../../utils/RectangleProps";

/** Options for the [[CursorPopupManager]] open method
 * @public
 */
export interface CursorPopupOptions {
  /** Title of the popup */
  title?: string;
  /** Called on popup close */
  onClose?: () => void;
  /** Callback to apply changes */
  onApply?: () => void;
  /** Draw shadow */
  shadow?: boolean;
}

/** Information maintained by CursorPopupManager about a CursorPopup
 * @internal
 */
interface CursorPopupInfo {
  id: string;
  content: React.ReactNode;
  relativePosition: RelativePosition;
  offset: Point;
  priority: number;
  options?: CursorPopupOptions;

  renderRelativePosition: RelativePosition;
  popupSize?: Size;
}

/** CursorPopup component
 * @public
 */
export class CursorPopupManager {
  private static _popups: CursorPopupInfo[] = new Array<CursorPopupInfo>();

  /** @internal */
  public static readonly onCursorPopupUpdatePositionEvent = new BeUiEvent<{
    pt: XAndY;
  }>();
  /** @internal */
  public static readonly onCursorPopupFadeOutEvent = new BeUiEvent<{
    id: string;
  }>();
  /** @internal */
  public static readonly onCursorPopupsChangedEvent = new BeUiEvent<{}>();
  /** @internal */
  public static clearPopups() {
    this._popups.length = 0;
    CursorPopupManager._emitPopupsChangedEvent();
  }

  public static get popups() {
    return this._popups;
  }

  public static get popupCount() {
    return this._popups.length;
  }

  private static _emitPopupsChangedEvent(): void {
    CursorPopupManager.onCursorPopupsChangedEvent.emit({});
  }

  private static pushPopup(popupInfo: CursorPopupInfo): void {
    CursorPopupManager._popups.push(popupInfo);
    CursorPopupManager._emitPopupsChangedEvent();
  }

  /** Called to open popup with a new set of properties
   */
  public static open(
    id: string,
    content: React.ReactNode,
    pt: XAndY,
    offset: XAndY,
    relativePosition: RelativePosition,
    priority: number = 0,
    options?: CursorPopupOptions
  ) {
    const popupInfo = CursorPopupManager._popups.find(
      (info: CursorPopupInfo) => id === info.id
    );
    if (popupInfo) {
      popupInfo.content = content;
      popupInfo.offset = Point.create(offset);
      popupInfo.relativePosition = relativePosition;
      popupInfo.renderRelativePosition = relativePosition;
      popupInfo.priority = priority;
      popupInfo.options = options;
    } else {
      const newPopupInfo: CursorPopupInfo = {
        id,
        content,
        offset: Point.create(offset),
        relativePosition,
        options,
        renderRelativePosition: relativePosition,
        priority,
      };
      CursorPopupManager.pushPopup(newPopupInfo);
    }

    CursorPopupManager.updatePosition(pt);
  }

  /** Called to update popup with a new set of properties
   */
  public static update(
    id: string,
    content: React.ReactNode,
    pt: XAndY,
    offset: XAndY,
    relativePosition: RelativePosition,
    priority: number = 0
  ) {
    const popupInfo = CursorPopupManager._popups.find(
      (info: CursorPopupInfo) => id === info.id
    );
    if (popupInfo) {
      popupInfo.content = content;
      popupInfo.offset = Point.create(offset);
      popupInfo.relativePosition = relativePosition;
      popupInfo.renderRelativePosition = relativePosition;
      popupInfo.priority = priority;
    } else {
      Logger.logError(
        UiFramework.loggerCategory(this),
        `update: Could not find popup with id of '${id}'`
      );
    }

    CursorPopupManager.updatePosition(pt);
  }

  /** Called to move the open popup to new location
   */
  public static updatePosition(pt: XAndY) {
    CursorPopupManager.resetPopupsRenderRelativePosition(Point.create(pt));
    CursorPopupManager.onCursorPopupUpdatePositionEvent.emit({ pt });
  }

  /** Called when tool wants to close the popup
   */
  public static close(id: string, apply: boolean, fadeOut?: boolean) {
    const popupInfo = CursorPopupManager._popups.find(
      (info: CursorPopupInfo) => id === info.id
    );

    if (popupInfo) {
      if (popupInfo.options) {
        if (apply && popupInfo.options.onApply) popupInfo.options.onApply();

        if (popupInfo.options.onClose) popupInfo.options.onClose();
      }

      if (fadeOut) {
        CursorPopupManager.onCursorPopupFadeOutEvent.emit({ id });
        setTimeout(() => {
          CursorPopupManager.removePopup(id);
        }, CursorPopup.fadeOutTime);
      } else {
        CursorPopupManager.removePopup(id);
      }
    } else {
      Logger.logError(
        UiFramework.loggerCategory(this),
        `close: Could not find popup with id of '${id}'`
      );
    }
  }

  private static removePopup(id: string): void {
    const index = CursorPopupManager._popups.findIndex(
      (popupInfo: CursorPopupInfo) => id === popupInfo.id
    );
    if (index >= 0) {
      CursorPopupManager._popups.splice(index, 1);
      CursorPopupManager._emitPopupsChangedEvent();
    }
  }

  private static resetPopupsRenderRelativePosition(pt: Point) {
    CursorPopupManager.popups.forEach((popupInfo: CursorPopupInfo) => {
      popupInfo.renderRelativePosition = popupInfo.relativePosition;

      const flipped = CursorPopupManager.validateRenderRelativePosition(
        pt,
        popupInfo
      );

      // If flipped, call again to validate again.
      if (flipped) {
        CursorPopupManager.validateRenderRelativePosition(pt, popupInfo);
      }
    });
  }

  private static validateRenderRelativePosition(
    pt: Point,
    popupInfo: CursorPopupInfo
  ): boolean {
    const popupRect = CursorPopup.getPopupRect(
      pt,
      Point.create(popupInfo.offset),
      popupInfo.popupSize,
      popupInfo.renderRelativePosition
    );
    const { outPos, flipped } = CursorPopupManager.autoFlip(
      popupInfo.renderRelativePosition,
      popupRect,
      window.innerWidth,
      window.innerHeight
    );

    if (flipped) popupInfo.renderRelativePosition = outPos;

    return flipped;
  }

  private static autoFlip(
    inPos: RelativePosition,
    rect: RectangleProps,
    windowWidth: number,
    windowHeight: number
  ): { outPos: RelativePosition; flipped: boolean } {
    let flipped = false;
    let outPos = inPos;

    if (rect.right > windowWidth) {
      flipped = true;
      switch (inPos) {
        case RelativePosition.Top:
        case RelativePosition.TopRight:
          outPos = RelativePosition.TopLeft;
          break;
        case RelativePosition.Right:
          outPos = RelativePosition.Left;
          break;
        case RelativePosition.Bottom:
        case RelativePosition.BottomRight:
          outPos = RelativePosition.BottomLeft;
          break;
      }
    }

    if (rect.left < 0) {
      flipped = true;
      switch (inPos) {
        case RelativePosition.Top:
        case RelativePosition.TopLeft:
          outPos = RelativePosition.TopRight;
          break;
        case RelativePosition.Left:
          outPos = RelativePosition.Right;
          break;
        case RelativePosition.Bottom:
        case RelativePosition.BottomLeft:
          outPos = RelativePosition.BottomRight;
          break;
      }
    }

    if (rect.bottom > windowHeight) {
      flipped = true;
      switch (inPos) {
        case RelativePosition.Left:
        case RelativePosition.BottomLeft:
          outPos = RelativePosition.TopLeft;
          break;
        case RelativePosition.Bottom:
          outPos = RelativePosition.Top;
          break;
        case RelativePosition.Right:
        case RelativePosition.BottomRight:
          outPos = RelativePosition.TopRight;
          break;
      }
    }

    if (rect.top < 0) {
      flipped = true;
      switch (inPos) {
        case RelativePosition.Left:
        case RelativePosition.TopLeft:
          outPos = RelativePosition.BottomLeft;
          break;
        case RelativePosition.Top:
          outPos = RelativePosition.Bottom;
          break;
        case RelativePosition.Right:
        case RelativePosition.TopRight:
          outPos = RelativePosition.BottomRight;
          break;
      }
    }

    return { outPos, flipped };
  }
}

/** State for the [[CursorPopupRenderer]] React component */
interface CursorPopupRendererState {
  pt: Point;
}

/** CursorPopupRenderer React component.
 * @public
 */
export class CursorPopupRenderer extends React.Component<
  any,
  CursorPopupRendererState
> {
  constructor(props: any) {
    super(props);

    this.state = {
      pt: new Point(),
    };
  }

  public override render(): React.ReactNode {
    if (CursorPopupManager.popupCount <= 0) return null;

    return <>{this.renderPositions()}</>;
  }

  private _handleSizeKnown(popupInfo: CursorPopupInfo, size: SizeProps) {
    popupInfo.popupSize = Size.create(size);
  }

  private renderPositions(): React.ReactNode[] {
    const positions = new Array<React.ReactNode>();
    let renderedPosition: React.ReactNode;
    const begin = RelativePosition.Left;
    const end = RelativePosition.BottomRight;

    for (let position = begin; position <= end; position++) {
      renderedPosition = this.renderRelativePosition(position);
      if (renderedPosition) positions.push(renderedPosition);
    }

    return positions;
  }

  private renderRelativePosition(
    relativePosition: RelativePosition
  ): React.ReactNode {
    const filteredInfo = CursorPopupManager.popups.filter(
      (popupInfo: CursorPopupInfo) =>
        popupInfo.renderRelativePosition === relativePosition
    );

    if (filteredInfo.length > 0) {
      let totalDimension = 0;
      const ascending =
        relativePosition === RelativePosition.Right ||
        relativePosition === RelativePosition.BottomRight ||
        relativePosition === RelativePosition.Bottom ||
        relativePosition === RelativePosition.BottomLeft;

      const positionPopups = filteredInfo
        .sort((a: CursorPopupInfo, b: CursorPopupInfo): number =>
          ascending ? a.priority - b.priority : b.priority - a.priority
        )
        .map((popupInfo: CursorPopupInfo, index: number) => {
          const title =
            popupInfo.options !== undefined ? popupInfo.options.title : "";
          const shadow =
            popupInfo.options !== undefined ? popupInfo.options.shadow : false;
          let offset = popupInfo.offset;

          if (index > 0)
            offset = this.adjustOffset(
              offset,
              popupInfo.renderRelativePosition,
              totalDimension
            );

          if (popupInfo.popupSize)
            totalDimension += this.getDimension(
              popupInfo.popupSize,
              relativePosition
            );

          return (
            <CursorPopup
              key={popupInfo.id}
              id={popupInfo.id}
              content={popupInfo.content}
              pt={this.state.pt}
              offset={offset}
              relativePosition={popupInfo.renderRelativePosition}
              title={title}
              shadow={shadow}
              onSizeKnown={(size: SizeProps) =>
                this._handleSizeKnown(popupInfo, size)
              }
            />
          );
        });

      return (
        <React.Fragment key={relativePosition.toString()}>
          {positionPopups}
        </React.Fragment>
      );
    }

    return null;
  }

  private getDimension(
    popupSize: Size,
    relativePosition: RelativePosition
  ): number {
    let dimension = 0;

    switch (relativePosition) {
      case RelativePosition.Top:
      case RelativePosition.Bottom:
      case RelativePosition.TopLeft:
      case RelativePosition.TopRight:
      case RelativePosition.BottomLeft:
      case RelativePosition.BottomRight:
        dimension = popupSize.height;
        break;
      case RelativePosition.Left:
      case RelativePosition.Right:
        dimension = popupSize.width;
        break;
    }

    return dimension;
  }

  private adjustOffset(
    offset: Point,
    relativePosition: RelativePosition,
    dimension: number
  ): Point {
    let outOffset = Point.create(offset.toProps());

    switch (relativePosition) {
      case RelativePosition.Top:
      case RelativePosition.Bottom:
      case RelativePosition.TopLeft:
      case RelativePosition.TopRight:
      case RelativePosition.BottomLeft:
      case RelativePosition.BottomRight:
        outOffset = Point.create({ x: offset.x, y: offset.y + dimension });
        break;
      case RelativePosition.Left:
      case RelativePosition.Right:
        outOffset = Point.create({ x: offset.x + dimension, y: offset.y });
        break;
    }

    return outOffset;
  }

  public override componentDidMount(): void {
    CursorPopupManager.onCursorPopupsChangedEvent.addListener(
      this._handlePopupChangedEvent
    );
    CursorPopupManager.onCursorPopupUpdatePositionEvent.addListener(
      this._handleCursorPopupUpdatePositionEvent
    );
  }

  public override componentWillUnmount(): void {
    CursorPopupManager.onCursorPopupsChangedEvent.removeListener(
      this._handlePopupChangedEvent
    );
    CursorPopupManager.onCursorPopupUpdatePositionEvent.removeListener(
      this._handleCursorPopupUpdatePositionEvent
    );
  }

  private _handlePopupChangedEvent: ListenerType<
    typeof CursorPopupManager.onCursorPopupsChangedEvent
  > = () => {
    this.forceUpdate();
  };

  private _handleCursorPopupUpdatePositionEvent: ListenerType<
    typeof CursorPopupManager.onCursorPopupUpdatePositionEvent
  > = (args) => {
    this.setState({ pt: Point.create(args.pt) });
  };
}<|MERGE_RESOLUTION|>--- conflicted
+++ resolved
@@ -10,14 +10,7 @@
 import { BeUiEvent, Logger } from "@itwin/core-bentley";
 import type { XAndY } from "@itwin/core-geometry";
 import { RelativePosition } from "@itwin/appui-abstract";
-<<<<<<< HEAD
-import type {
-  ListenerType,
-  RectangleProps,
-  SizeProps,
-} from "@itwin/core-react";
-=======
->>>>>>> 6ec2f478
+import type { ListenerType } from "@itwin/core-react";
 import { Point, Size } from "@itwin/core-react";
 import { UiFramework } from "../../UiFramework";
 import { CursorPopup } from "./CursorPopup";
