/*---------------------------------------------------------------------------------------------
 * Copyright (c) Bentley Systems, Incorporated. All rights reserved.
 * See LICENSE.md in the project root for license terms and full copyright notice.
 *--------------------------------------------------------------------------------------------*/
/** @packageDocumentation
 * @module Utilities
 */

import * as React from "react";
import { create } from "zustand";

/** List of known preview features. */
interface KnownPreviewFeatures {
  /** If true, the panels and tool settings will always be rendered over the content.
   * The content will never change size.
   *
   * Discuss or upvote this feature: https://github.com/iTwin/appui/discussions/672
   */
  contentAlwaysMaxSize: boolean;
  /** If true, the floating widget will have a "maximize" button. Use `enableMaximizedPanelWidget` to enable the feature for panel widgets.
   *
   * Discuss or upvote this feature: https://github.com/iTwin/appui/discussions/673
   */
  enableMaximizedFloatingWidget: boolean;
  /** If true, the panel widget will have a "maximize" button. Use `enableMaximizedFloatingWidget` to enable the feature for floating widgets.
   *
   * Discuss or upvote this feature: https://github.com/iTwin/appui/discussions/673
   */
  enableMaximizedPanelWidget: boolean;
  /** If true, a tab, or the active tab of a group of widget will become active when dropped in a container.
   *
   * Discuss or upvote this feature: https://github.com/iTwin/appui/discussions/679
   */
  activateDroppedTab: boolean;
<<<<<<< HEAD
  /** If true, the [[Toolbar]] component will display an iTwinUI based button group toolbar. */
  newToolbars: boolean;
=======
  /** If true, the horizontal panels will have an additional "Align" button.
   *
   * Discuss or upvote this feature: https://github.com/iTwin/appui/discussions/706
   */
  horizontalPanelAlignment: boolean;
  /** If enabled, a dropdown menu will be rendered for widgets that exceed the specified threshold of title bar buttons.
   *
   * Discuss or upvote this feature: https://github.com/iTwin/appui/discussions/723
   */
  widgetActionDropdown: { threshold: number };
>>>>>>> bb92804f
}

/** Object used trim to only known features at runtime.
 * @internal
 */
const knownFeaturesObject: Record<keyof KnownPreviewFeatures, undefined> = {
  activateDroppedTab: undefined,
  contentAlwaysMaxSize: undefined,
  enableMaximizedFloatingWidget: undefined,
<<<<<<< HEAD
  newToolbars: undefined,
=======
  enableMaximizedPanelWidget: undefined,
  horizontalPanelAlignment: undefined,
  widgetActionDropdown: undefined,
  ...{ newToolbars: undefined }, // Hidden feature used in storybook only (to avoid trimming).
>>>>>>> bb92804f
};

/** List of preview features that can be enabled/disabled.
 * This list is expected to change over time, the interface is made
 * so that new features can be added or removed without breaking existing code.
 * A console warning will simply appear if unknown features are passed.
 * @beta
 */
export interface PreviewFeatures extends Partial<KnownPreviewFeatures> {
  [featureName: string]: any;
}

/** Trim an object to only contain known feature keys.
 * @param previewFeatures object potentially containing unknown features
 * @returns object containing only known features
 * @internal
 */
function trimToKnownFeaturesOnly(previewFeatures: PreviewFeatures) {
  const knownFeatureKeys = Object.keys(knownFeaturesObject);
  const [knownFeatures, unknownFeatures] = Object.entries(
    previewFeatures
  ).reduce(
    ([known, unknown], [key, value]) => {
      if (knownFeatureKeys.includes(key)) {
        known[key] = value;
      } else {
        unknown.push(key);
      }
      return [known, unknown];
    },
    [{}, []] as [PreviewFeatures, string[]]
  );
  if (
    Object.keys(unknownFeatures).length > 0 &&
    process.env.NODE_ENV === "development"
  ) {
    // eslint-disable-next-line no-console
    console.warn(
      `The following features used in "setPreviewFeatures" are unknown or no longer in preview: [${unknownFeatures.toString()}]
      Here is the list of currently known features: [${knownFeatureKeys.toString()}]`
    );
  }
  return knownFeatures;
}

interface PreviewFeaturesState {
  previewFeatures: PreviewFeatures;
  setPreviewFeatures: (previewFeatures: PreviewFeatures) => void;
}

/** Preview features store used by `UiFramework.previewFeatures` and `UiFramework.setPreviewFeatures()` APIs to manage the preview features.
 * Use `usePreviewFeatures` hook to access the preview features set from a react component.
 * Use `usePreviewFeaturesStore.getState().previewFeatures` to access the preview features set from a non-react component.
 * Use `usePreviewFeaturesStore.subscribe()` to subscribe to changes to the preview features set from a non-react component.
 * @internal
 */
const usePreviewFeaturesStore = create<PreviewFeaturesState>((set) => {
  return {
    previewFeatures: {},
    setPreviewFeatures: (newPreviewFeatures: PreviewFeatures) => {
      const previewFeatures = trimToKnownFeaturesOnly(newPreviewFeatures);
      set({ previewFeatures });
    },
  };
});

/** Hook to access the preview features set.
 * @internal
 */
export function usePreviewFeatures() {
  return usePreviewFeaturesStore((state) => state.previewFeatures);
}

/** Props for PreviewFeaturesProvider.
 * @beta
 */
export interface PreviewFeaturesProviderProps {
  children?: React.ReactNode;
  features?: PreviewFeatures;
}

/** Set which preview features are enabled. These features are not yet ready for production use nor have
 * a proper API defined yet.
 * The available set of features are defined in the [[PreviewFeatures]] interface.
 *
 * This component should wrap the Provider component.
 *
 * ```tsx
 * <PreviewFeaturesProvider features={{ enableMaximizedFloatingWidget: true }}>
 *   <Provider store={UiFramework.store}>
 *    [...]
 *     <ConfigurableUIContent />
 *    [/...]
 *   </Provider>
 * </PreviewFeaturesProvider>
 * ```
 * @beta
 */
export function PreviewFeaturesProvider({
  children,
  features,
}: PreviewFeaturesProviderProps) {
  const setPreviewFeatures = usePreviewFeaturesStore(
    (state) => state.setPreviewFeatures
  );
  React.useEffect(() => {
    setPreviewFeatures(features ?? {});
  }, [features, setPreviewFeatures]);

  // Clear preview features when unmounting.
  React.useEffect(
    () => () => {
      setPreviewFeatures({});
    },
    [setPreviewFeatures]
  );
  return <>{children}</>;
}<|MERGE_RESOLUTION|>--- conflicted
+++ resolved
@@ -32,10 +32,6 @@
    * Discuss or upvote this feature: https://github.com/iTwin/appui/discussions/679
    */
   activateDroppedTab: boolean;
-<<<<<<< HEAD
-  /** If true, the [[Toolbar]] component will display an iTwinUI based button group toolbar. */
-  newToolbars: boolean;
-=======
   /** If true, the horizontal panels will have an additional "Align" button.
    *
    * Discuss or upvote this feature: https://github.com/iTwin/appui/discussions/706
@@ -46,7 +42,8 @@
    * Discuss or upvote this feature: https://github.com/iTwin/appui/discussions/723
    */
   widgetActionDropdown: { threshold: number };
->>>>>>> bb92804f
+  /** If true, the [[Toolbar]] component will be replaced by a new iTwinUI based button group toolbar. */
+  newToolbars: boolean;
 }
 
 /** Object used trim to only known features at runtime.
@@ -56,14 +53,10 @@
   activateDroppedTab: undefined,
   contentAlwaysMaxSize: undefined,
   enableMaximizedFloatingWidget: undefined,
-<<<<<<< HEAD
-  newToolbars: undefined,
-=======
   enableMaximizedPanelWidget: undefined,
   horizontalPanelAlignment: undefined,
   widgetActionDropdown: undefined,
-  ...{ newToolbars: undefined }, // Hidden feature used in storybook only (to avoid trimming).
->>>>>>> bb92804f
+  newToolbars: undefined,
 };
 
 /** List of preview features that can be enabled/disabled.
