/*---------------------------------------------------------------------------------------------
 * Copyright (c) Bentley Systems, Incorporated. All rights reserved.
 * See LICENSE.md in the project root for license terms and full copyright notice.
 *--------------------------------------------------------------------------------------------*/
/** @packageDocumentation
 * @module Utilities
 */

import * as React from "react";
import { create } from "zustand";
import { Logger } from "@itwin/core-bentley";
import { UiFramework } from "../UiFramework.js";
import type { useTransientState } from "../widget-panels/useTransientState.js";
import type { WidgetDef } from "../widgets/WidgetDef.js";
import type { UiItemsManager } from "../ui-items-provider/UiItemsManager.js";

/** List of known preview features. */
interface KnownPreviewFeatures {
  /** If `true`, the panels and tool settings will always be rendered over the content.
   * The content will never change size.
   *
   * Discuss or upvote this feature: https://github.com/iTwin/appui/discussions/672
   */
  contentAlwaysMaxSize: boolean;
  /** If `true`, the floating widget will have a "maximize" button. Use `enableMaximizedPanelWidget` to enable the feature for panel widgets.
   *
   * Discuss or upvote this feature: https://github.com/iTwin/appui/discussions/673
   */
  enableMaximizedFloatingWidget: boolean;
  /** If `true`, the panel widget will have a "maximize" button. Use `enableMaximizedFloatingWidget` to enable the feature for floating widgets.
   *
   * Discuss or upvote this feature: https://github.com/iTwin/appui/discussions/673
   */
  enableMaximizedPanelWidget: boolean;
  /** If `true`, the horizontal panels will have an additional "Align" button.
   *
   * Discuss or upvote this feature: https://github.com/iTwin/appui/discussions/706
   */
  horizontalPanelAlignment: boolean;
  /** If enabled, a dropdown menu will be rendered for widgets that exceed the specified threshold of title bar buttons.
   *
   * Discuss or upvote this feature: https://github.com/iTwin/appui/discussions/723
   */
  widgetActionDropdown: { threshold: number };
<<<<<<< HEAD
  /** If `true`, the [[Toolbar]] component will be replaced by a new iTwinUI based toolbar.
   *
   * Discuss or upvote this feature: https://github.com/iTwin/appui/discussions/924
   */
  newToolbars: boolean;
  /** If `true`, the accudraw input field will accept letters. Defaults to `false`.
   *
   * This allows to type in units like meters, feet, inches, bearings and more.
   */
  allowLettersInAccuDrawInputFields: boolean;
  /** If `true`, the accudraw input field will not have colors for the X, Y, Z axis. Defaults to `false`.*/
  enableColorlessAccuDrawInputFields: boolean;
=======
>>>>>>> 4d771fcb
  /** If `true`, popout widgets will not be rendered in a separate element tree, instead widget content will be re-parented to a popout content container.
   * Alternatively, an array of widget ids can be specified to only re-parent specific widgets.
   * @note Use {@link useTransientState} to save and restore DOM transient state when re-parenting widgets.
   * @note There is a known limitation where iTwinUI v2 popover elements will be rendered in the main window. Prefer using iTwinUI v3 when using this feature.
   *
   * Discuss or upvote this feature: https://github.com/iTwin/appui/discussions/925
   */
  reparentPopoutWidgets: boolean | WidgetDef["id"][];
  /** If `true`, additional UI elements are rendered to allow the end user of the layout to control widget visibility.
   * Alternatively, an array of widget ids can be specified to only control specific widgets.
   * @note Use {@link UiItemsManager} APIs to manage what widgets are available to the end-user.
   *
   * Discuss or upvote this feature: https://github.com/iTwin/appui/discussions/859
   */
  controlWidgetVisibility: boolean | WidgetDef["id"][];
}

/** Object used trim to only known features at runtime.
 * @internal
 */
const knownFeaturesObject: Record<keyof KnownPreviewFeatures, undefined> = {
  contentAlwaysMaxSize: undefined,
  enableMaximizedFloatingWidget: undefined,
  enableMaximizedPanelWidget: undefined,
  horizontalPanelAlignment: undefined,
  widgetActionDropdown: undefined,
<<<<<<< HEAD
  newToolbars: undefined,
  allowLettersInAccuDrawInputFields: undefined,
  enableColorlessAccuDrawInputFields: undefined,
=======
>>>>>>> 4d771fcb
  reparentPopoutWidgets: undefined,
  controlWidgetVisibility: undefined,
};

/** List of preview features that can be enabled/disabled.
 * This list is expected to change over time, the interface is made
 * so that new features can be added or removed without breaking existing code.
 * A console warning will simply appear if unknown features are passed.
 * @beta
 */
export interface PreviewFeatures extends Partial<KnownPreviewFeatures> {
  [featureName: string]: any;
}

/** Trim an object to only contain known feature keys.
 * @param previewFeatures object potentially containing unknown features
 * @returns object containing only known features
 * @internal
 */
function trimToKnownFeaturesOnly(previewFeatures: PreviewFeatures) {
  const knownFeatureKeys = Object.keys(knownFeaturesObject);
  const [knownFeatures, unknownFeatures] = Object.entries(
    previewFeatures
  ).reduce(
    ([known, unknown], [key, value]) => {
      if (knownFeatureKeys.includes(key)) {
        known[key] = value;
      } else {
        unknown.push(key);
      }
      return [known, unknown];
    },
    [{}, []] as [PreviewFeatures, string[]]
  );
  if (Object.keys(unknownFeatures).length > 0) {
    Logger.logWarning(
      UiFramework.loggerCategory("trimToKnownFeaturesOnly"),
      `Features used in "setPreviewFeatures" are unknown or no longer in preview`,
      {
        unknownFeatures,
      }
    );
  }
  return knownFeatures;
}

interface PreviewFeaturesState {
  previewFeatures: PreviewFeatures;
  setPreviewFeatures: (previewFeatures: PreviewFeatures) => void;
}

/** Preview features store used by `UiFramework.previewFeatures` and `UiFramework.setPreviewFeatures()` APIs to manage the preview features.
 * Use `usePreviewFeatures` hook to access the preview features set from a react component.
 * Use `usePreviewFeaturesStore.getState().previewFeatures` to access the preview features set from a non-react component.
 * Use `usePreviewFeaturesStore.subscribe()` to subscribe to changes to the preview features set from a non-react component.
 * @internal
 */
const usePreviewFeaturesStore = create<PreviewFeaturesState>((set) => {
  return {
    previewFeatures: {},
    setPreviewFeatures: (newPreviewFeatures: PreviewFeatures) => {
      const previewFeatures = trimToKnownFeaturesOnly(newPreviewFeatures);
      set({ previewFeatures });
    },
  };
});

/** Hook to access the preview features set.
 * @internal
 */
export function usePreviewFeatures() {
  return usePreviewFeaturesStore((state) => state.previewFeatures);
}

/** Props for PreviewFeaturesProvider.
 * @beta
 */
export interface PreviewFeaturesProviderProps {
  children?: React.ReactNode;
  features?: PreviewFeatures;
}

/** Set which preview features are enabled. These features are not yet ready for production use nor have
 * a proper API defined yet.
 * The available set of features are defined in the [[PreviewFeatures]] interface.
 *
 * This component should wrap the Provider component.
 *
 * ```tsx
 * <PreviewFeaturesProvider features={{ enableMaximizedFloatingWidget: true }}>
 *   <Provider store={UiFramework.store}>
 *    [...]
 *     <ConfigurableUIContent />
 *    [/...]
 *   </Provider>
 * </PreviewFeaturesProvider>
 * ```
 * @beta
 */
export function PreviewFeaturesProvider({
  children,
  features,
}: PreviewFeaturesProviderProps) {
  const setPreviewFeatures = usePreviewFeaturesStore(
    (state) => state.setPreviewFeatures
  );
  React.useEffect(() => {
    setPreviewFeatures(features ?? {});
  }, [features, setPreviewFeatures]);

  // Clear preview features when unmounting.
  React.useEffect(
    () => () => {
      setPreviewFeatures({});
    },
    [setPreviewFeatures]
  );
  return <>{children}</>;
}<|MERGE_RESOLUTION|>--- conflicted
+++ resolved
@@ -42,12 +42,6 @@
    * Discuss or upvote this feature: https://github.com/iTwin/appui/discussions/723
    */
   widgetActionDropdown: { threshold: number };
-<<<<<<< HEAD
-  /** If `true`, the [[Toolbar]] component will be replaced by a new iTwinUI based toolbar.
-   *
-   * Discuss or upvote this feature: https://github.com/iTwin/appui/discussions/924
-   */
-  newToolbars: boolean;
   /** If `true`, the accudraw input field will accept letters. Defaults to `false`.
    *
    * This allows to type in units like meters, feet, inches, bearings and more.
@@ -55,8 +49,6 @@
   allowLettersInAccuDrawInputFields: boolean;
   /** If `true`, the accudraw input field will not have colors for the X, Y, Z axis. Defaults to `false`.*/
   enableColorlessAccuDrawInputFields: boolean;
-=======
->>>>>>> 4d771fcb
   /** If `true`, popout widgets will not be rendered in a separate element tree, instead widget content will be re-parented to a popout content container.
    * Alternatively, an array of widget ids can be specified to only re-parent specific widgets.
    * @note Use {@link useTransientState} to save and restore DOM transient state when re-parenting widgets.
@@ -83,12 +75,8 @@
   enableMaximizedPanelWidget: undefined,
   horizontalPanelAlignment: undefined,
   widgetActionDropdown: undefined,
-<<<<<<< HEAD
-  newToolbars: undefined,
   allowLettersInAccuDrawInputFields: undefined,
   enableColorlessAccuDrawInputFields: undefined,
-=======
->>>>>>> 4d771fcb
   reparentPopoutWidgets: undefined,
   controlWidgetVisibility: undefined,
 };
