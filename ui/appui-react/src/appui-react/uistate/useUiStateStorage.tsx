/*---------------------------------------------------------------------------------------------
 * Copyright (c) Bentley Systems, Incorporated. All rights reserved.
 * See LICENSE.md in the project root for license terms and full copyright notice.
 *--------------------------------------------------------------------------------------------*/
/** @packageDocumentation
 * @module UiStateStorage
 */

import * as React from "react";
import { UiFramework } from "../UiFramework";
import {
  SyncUiEventDispatcher,
  SyncUiEventId,
} from "../syncui/SyncUiEventDispatcher";
<<<<<<< HEAD
=======
import type { UiSyncEventArgs } from "../syncui/UiSyncEvent";
import type { UiStateStorage } from "./UiStateStorage";
import { LocalStateStorage } from "./LocalStateStorage";
>>>>>>> 6ec2f478

/** @public */
export function useUiStateStorageHandler(): UiStateStorage {
  return React.useContext(UiStateStorageContext);
}

/** @internal */
export const UiStateStorageContext = React.createContext<UiStateStorage>(
  new LocalStateStorage()
);
UiStateStorageContext.displayName = "uifw:UiStateStorageContext";

/** Properties for the [[UiStateStorageHandler]] component.
 * @public
 */
export interface UiSettingsProviderProps {
  children?: React.ReactNode;
}

/** Allows to provide a custom [[UiStateStorage]] implementation to persist UI settings
 * through [[UiFramework.setUiStateStorage]].
 *
 * This component should wrap the [[ConfigurableUiContent]].
 *
 * ```tsx
 *  <UiStateStorageHandler>
 *    <ConfigurableUiContent />
 *  </UiStateStorageHandler>
 * ```
 * @public
 */
export function UiStateStorageHandler(props: UiSettingsProviderProps) {
  const [stateStorage, setStateStorage] = React.useState(
    UiFramework.getUiStateStorage()
  );

  React.useEffect(() => {
    return SyncUiEventDispatcher.onSyncUiEvent.addListener((args) => {
      if (
        SyncUiEventDispatcher.hasEventOfInterest(args.eventIds, [
          SyncUiEventId.UiStateStorageChanged,
        ])
      )
        setStateStorage(UiFramework.getUiStateStorage());
    });
  });

  return (
    <UiStateStorageContext.Provider
      children={props.children} // eslint-disable-line react/no-children-prop
      value={stateStorage}
    />
  );
}<|MERGE_RESOLUTION|>--- conflicted
+++ resolved
@@ -12,12 +12,8 @@
   SyncUiEventDispatcher,
   SyncUiEventId,
 } from "../syncui/SyncUiEventDispatcher";
-<<<<<<< HEAD
-=======
-import type { UiSyncEventArgs } from "../syncui/UiSyncEvent";
 import type { UiStateStorage } from "./UiStateStorage";
 import { LocalStateStorage } from "./LocalStateStorage";
->>>>>>> 6ec2f478
 
 /** @public */
 export function useUiStateStorageHandler(): UiStateStorage {
