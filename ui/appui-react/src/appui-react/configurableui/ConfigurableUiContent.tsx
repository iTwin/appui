--- conflicted
+++ resolved
@@ -121,34 +121,6 @@
         toolAsToolSettingsLabel: props.toolAsToolSettingsLabel,
       }}
     >
-<<<<<<< HEAD
-      <WrapperContext.Provider value={mainElement!}>
-        <ThemeProvider
-          style={{ height: "100%" }}
-          portalContainer={portalContainer}
-        >
-          {props.appBackstage}
-          <WidgetPanelsFrontstage />
-          <ContentDialogRenderer />
-          <ModelessDialogRenderer />
-          <ModalDialogRenderer />
-          <ElementTooltip />
-          <PointerMessage />
-          {/* eslint-disable-next-line deprecation/deprecation */}
-          <KeyboardShortcutMenu />
-          <InputFieldMessage />
-          <CursorPopupMenu />
-          <CursorPopupRenderer />
-          <PopupRenderer />
-          <MessageRenderer />
-        </ThemeProvider>
-      </WrapperContext.Provider>
-      <div
-        className="uifw-configurableui-portalContainer"
-        ref={(instance) => setPortalContainer(instance ?? undefined)}
-      />
-    </main>
-=======
       <main
         role="main"
         id="uifw-configurableui-wrapper"
@@ -169,6 +141,7 @@
             <ModalDialogRenderer />
             <ElementTooltip />
             <PointerMessage />
+            {/* eslint-disable-next-line deprecation/deprecation */}
             <KeyboardShortcutMenu />
             <InputFieldMessage />
             <CursorPopupMenu />
@@ -183,7 +156,6 @@
         />
       </main>
     </ConfigurableUiContext.Provider>
->>>>>>> d4953730
   );
 }
 
