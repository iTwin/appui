--- conflicted
+++ resolved
@@ -52,16 +52,12 @@
  * @public
  */
 export function ConfigurableUiContent(props: ConfigurableUiContentProps) {
-<<<<<<< HEAD
   const [mainElement, setMainElement] = React.useState<HTMLElement | null>(
     null
   );
-
-=======
   const [portalContainer, setPortalContainer] = React.useState<
     HTMLElement | undefined
   >();
->>>>>>> e5e8bdba
   React.useEffect(() => {
     UiFramework.keyboardShortcuts.setFocusToHome();
   }, []);
@@ -90,37 +86,31 @@
       onMouseMove={handleMouseMove}
       ref={setMainElement}
     >
-<<<<<<< HEAD
       <WrapperContext.Provider value={mainElement!}>
-=======
-      <ThemeProvider
-        style={{ height: "100%" }}
-        portalContainer={portalContainer}
-      >
->>>>>>> e5e8bdba
-        {props.appBackstage}
-        <WidgetPanelsFrontstage />
-        <ContentDialogRenderer />
-        <ModelessDialogRenderer />
-        <ModalDialogRenderer />
-        <ElementTooltip />
-        <PointerMessage />
-        <KeyboardShortcutMenu />
-        <InputFieldMessage />
-        <CursorPopupMenu />
-        <CursorPopupRenderer />
-        <PopupRenderer />
-<<<<<<< HEAD
-        <ActivityMessageRenderer />
+        <ThemeProvider
+          style={{ height: "100%" }}
+          portalContainer={portalContainer}
+        >
+          {props.appBackstage}
+          <WidgetPanelsFrontstage />
+          <ContentDialogRenderer />
+          <ModelessDialogRenderer />
+          <ModalDialogRenderer />
+          <ElementTooltip />
+          <PointerMessage />
+          <KeyboardShortcutMenu />
+          <InputFieldMessage />
+          <CursorPopupMenu />
+          <CursorPopupRenderer />
+          <PopupRenderer />
+          <MessageRenderer />
+          <MessageRenderer />
+        </ThemeProvider>
       </WrapperContext.Provider>
-=======
-        <MessageRenderer />
-      </ThemeProvider>
       <div
         className="uifw-configurableui-portalContainer"
         ref={(instance) => setPortalContainer(instance ?? undefined)}
       />
->>>>>>> e5e8bdba
     </main>
   );
 }