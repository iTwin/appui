/*---------------------------------------------------------------------------------------------
 * Copyright (c) Bentley Systems, Incorporated. All rights reserved.
 * See LICENSE.md in the project root for license terms and full copyright notice.
 *--------------------------------------------------------------------------------------------*/
/** @packageDocumentation
 * @module Utilities
 */

import type { Store } from "redux";
import { Logger, ProcessDetector } from "@itwin/core-bentley";
import type { TranslationOptions } from "@itwin/core-common";
import type { IModelConnection, ViewState } from "@itwin/core-frontend";
import { SnapMode } from "@itwin/core-frontend";
import { IModelApp } from "@itwin/core-frontend";
import type {
  DialogLayoutDataProvider,
  DialogProps,
  Primitives,
  PropertyDescription,
  PropertyRecord,
} from "@itwin/appui-abstract";
import { UiAdmin, UiError, UiEvent } from "@itwin/appui-abstract";
import type { UiStateStorage } from "@itwin/core-react";
import { LocalStateStorage, SettingsManager } from "@itwin/core-react";
import { getObjectClassName } from "@itwin/core-react";
import { UiIModelComponents } from "@itwin/imodel-components-react";
import { BackstageManager } from "./backstage/BackstageManager";
import { InternalChildWindowManager } from "./childwindow/InternalChildWindowManager";
import { InternalConfigurableUiManager } from "./configurableui/InternalConfigurableUiManager";
import type { FrameworkState as ReduxFrameworkState } from "./redux/FrameworkState";
import type {
  CursorMenuData,
  CursorMenuPayload,
  PresentationSelectionScope,
} from "./redux/SessionState";
import { SessionStateActionId } from "./redux/SessionState";
import { StateManager } from "./redux/StateManager";
import type { HideIsolateEmphasizeActionHandler } from "./selection/HideIsolateEmphasizeManager";
import { HideIsolateEmphasizeManager } from "./selection/HideIsolateEmphasizeManager";
import * as keyinPaletteTools from "./tools/KeyinPaletteTools";
import * as openSettingTools from "./tools/OpenSettingsTool";
import * as restoreLayoutTools from "./tools/RestoreLayoutTool";
import * as toolSettingTools from "./tools/ToolSettingsTools";
import {
  InternalUiShowHideManager,
  UiShowHideSettingsProvider,
} from "./utils/InternalUiShowHideManager";
import { WidgetManager } from "./widgets/WidgetManager";
import { InternalFrontstageManager } from "./frontstage/InternalFrontstageManager";
import { InternalContentViewManager } from "./content/InternalContentViewManager";
import { InternalModalDialogManager } from "./dialog/InternalModalDialogManager";
import { InternalModelessDialogManager } from "./dialog/InternalModelessDialogManager";
import { InternalKeyboardShortcutManager } from "./keyboardshortcut/InternalKeyboardShortcut";
import { InternalToolSettingsManager } from "./toolsettings/InternalToolSettingsManager";
import type { FrameworkBackstage } from "./framework/FrameworkBackstage";
import type { FrameworkChildWindows } from "./framework/FrameworkChildWindows";
import type { FrameworkControls } from "./framework/FrameworkControls";
import type { FrameworkFrontstages } from "./framework/FrameworkFrontstages";
import type { FrameworkToolSettings } from "./framework/FrameworkToolSettings";
import type { FrameworkContent } from "./framework/FrameworkContent";
import type { FrameworkDialogs } from "./framework/FrameworkDialogs";
import type { FrameworkKeyboardShortcuts } from "./framework/FrameworkKeyboardShortcuts";
import type { FrameworkVisibility } from "./framework/FrameworkVisibility";
import {
  SyncUiEventDispatcher,
  SyncUiEventId,
} from "./syncui/SyncUiEventDispatcher";
import type { XAndY } from "@itwin/core-geometry";
import { PopupManager } from "./popup/PopupManager";
import { AccuDrawPopupManager } from "./accudraw/AccuDrawPopupManager";
import { UiDataProvidedDialog } from "./dialog/UiDataProvidedDialog";
import type { RefObject } from "react";
import { createElement } from "react";
import type { DialogInfo } from "./dialog/DialogManagerBase";
import type { KeyinEntry } from "./keyins/Keyins";
import { mapToRelativePosition, type Placement } from "./utils/Placement";
import type { Toolbar, ToolbarProps } from "./toolbar/Toolbar";
import type { CursorMenuItemProps } from "./shared/MenuItem";
import {
  SYSTEM_PREFERRED_COLOR_THEME,
  type ThemeId,
  TOOLBAR_OPACITY_DEFAULT,
  WIDGET_OPACITY_DEFAULT,
} from "./theme/ThemeId";
import { ConfigurableUiActionId } from "./redux/ConfigurableUiState";
import type {
  ConfigurableUiContent,
  ConfigurableUiContentProps,
} from "./configurableui/ConfigurableUiContent";
import type { SelectionScopeField } from "./statusfields/SelectionScope";
import type { SnapModeField } from "./statusfields/SnapMode";
import type { ThemeManager } from "./theme/ThemeManager";
import { useGlobalStore } from "./uistate/useGlobalStore";

interface ShowInputEditorOptions {
  location: XAndY;
  anchorElement?: HTMLElement;
  initialValue: Primitives.Value; // need strategy for replacing (appui-abstract)
  propertyDescription: PropertyDescription;
  onCommit: (value: Primitives.Value) => void;
  onCancel: () => void;
}

/** Interface to be implemented but any classes that wants to load their user settings when the UiStateEntry storage class is set.
 * @public
 */
export interface UserSettingsProvider {
  /** Unique provider Id */
  providerId: string;
  /** Function to load settings from settings storage */
  loadUserSettings(storage: UiStateStorage): Promise<void>;
}

/** UiVisibility Event Args interface.
 * @public
 * @deprecated in 4.13.0. Event args are inferred from a listener. If explicit type is needed use a type helper.
 */
export interface UiVisibilityEventArgs {
  visible: boolean;
}

/** UiVisibility Event class.
 * @public
 * @deprecated in 4.13.0. This class should not be used by applications to instantiate objects.
 */
// eslint-disable-next-line deprecation/deprecation
export class UiVisibilityChangedEvent extends UiEvent<UiVisibilityEventArgs> {}

/** TrackingTime time argument used by our feature tracking manager as an option argument to the TelemetryClient
 * @internal
 */
export interface TrackingTime {
  startTime: Date;
  endTime: Date;
}

type fn = typeof PopupManager.showComponent;
type ShowComponentParams = Parameters<fn>;
type OptionalShowComponentParams = [
  ShowComponentParams[0],
  Partial<
    Exclude<ShowComponentParams[1], "anchor"> & {
      anchorRef?: RefObject<HTMLElement>;
    }
  >?
];

/** Main entry point to configure and interact with the features provided by the AppUi-react package.
 * @public
 */
export class UiFramework {
  /** Operation on the backstage component. */
  public static get backstage(): FrameworkBackstage {
    if (!UiFramework._backstageManager)
      // eslint-disable-next-line deprecation/deprecation
      throw new UiError(
        UiFramework.loggerCategory(this),
        UiFramework._complaint
      );
    return UiFramework._backstageManager;
  }

  /** Manage access to the child windows. */
  public static get childWindows(): FrameworkChildWindows {
    return this._childWindowManager;
  }

  /** Manage registered controls. */
  public static get controls(): FrameworkControls {
    return InternalConfigurableUiManager;
  }

  /** Manage access to frontstages and related helper methods. */
  public static get frontstages(): FrameworkFrontstages {
    return InternalFrontstageManager;
  }

  /** Manage access and behavior of the tool settings. */
  public static get toolSettings(): FrameworkToolSettings {
    return InternalToolSettingsManager;
  }

  /** Manage content presented by the frontstages. */
  public static get content(): FrameworkContent {
    return InternalContentViewManager;
  }

  /** Manage displayed dialogs. */
  public static get dialogs(): FrameworkDialogs {
    return {
      modal: InternalModalDialogManager,
      modeless: InternalModelessDialogManager,
    };
  }

  /** Manages global keyboard shortcuts
   *
   * Note: This only manages the list of available shortcuts registered with it. It does not listens to the actual
   * keyboard events. In order for these shortcuts to be called upon a keyboard event, the application can
   * override the `IModelApp.toolAdmin` and assign it [[FrameworkToolAdmin]] or create an event listener
   * and call `UiFramework.keyboardShortcuts.processKey`.
   */
  public static get keyboardShortcuts(): FrameworkKeyboardShortcuts {
    return InternalKeyboardShortcutManager;
  }

  /** Manages UI visibility (Show/Hide). */
  public static get visibility(): FrameworkVisibility {
    return InternalUiShowHideManager;
  }

  private static _initialized = false;
  private static _store?: Store<any>;
  private static _complaint = "UiFramework not initialized";
  private static _frameworkStateKeyInStore: string = "frameworkState"; // default name
  private static _backstageManager?: BackstageManager;
  private static _widgetManager?: WidgetManager;
  private static _hideIsolateEmphasizeActionHandler?: HideIsolateEmphasizeActionHandler;
  /** this provides a default state storage handler */
  private static _uiStateStorage: UiStateStorage = new LocalStateStorage();
  private static _settingsManager?: SettingsManager;
  private static _uiSettingsProviderRegistry: Map<
    string,
    UserSettingsProvider
  > = new Map<string, UserSettingsProvider>();
  private static _childWindowManager = new InternalChildWindowManager();
  public static useDefaultPopoutUrl = false;
  private static readonly CONTEXT_MENU_OFFSET = -8;

  /** Registers class that will be informed when the UserSettingsStorage location has been set or changed. This allows
   * classes to load any previously saved settings from the new storage location. Common storage locations are the browser's
   * local storage, or the iTwin Product Settings cloud storage available via the SettingsAdmin see `IModelApp.settingsAdmin`.
   */
  public static registerUserSettingsProvider(entry: UserSettingsProvider) {
    if (this._uiSettingsProviderRegistry.has(entry.providerId)) return false;

    this._uiSettingsProviderRegistry.set(entry.providerId, entry);
    return true;
  }

  /** Get Show Ui event. */
  // eslint-disable-next-line deprecation/deprecation
  public static readonly onUiVisibilityChanged = new UiVisibilityChangedEvent();

  /** Called by the application to initialize the UiFramework. Also initializes UIIModelComponents, UiComponents, UiCore. */
  public static async initialize(): Promise<void>;
  /** Called by the application to initialize the UiFramework. Also initializes UIIModelComponents, UiComponents, UiCore.
   * @param store The single Redux store created by the host application. If this is `undefined` then it is assumed that the [[StateManager]] is being used to provide the Redux store.
   * @param frameworkStateKey The name of the key used by the app when adding the UiFramework state into the Redux store. If not defined "frameworkState" is assumed. This value is ignored if [[StateManager]] is being used. The StateManager use "frameworkState".
   * @deprecated in 4.14.x. Continue using redux initializer until all application components react to redux deprecations. Use overload without parameters instead.
   */
  public static async initialize(
    store: Store<any> | undefined,
    // eslint-disable-next-line @typescript-eslint/unified-signatures
    frameworkStateKey?: string
  ): Promise<void>;
  public static async initialize(
    store?: Store<any> | undefined,
    frameworkStateKey?: string
  ): Promise<void> {
    // TODO: check `arguments` to determine between redux & no-redux initializers.
    if (UiFramework._initialized) {
      Logger.logInfo(
        UiFramework.loggerCategory(UiFramework),
        `UiFramework.initialize already called`
      );
      return;
    }

    /* if store is undefined then the StateManager class should have been initialized by parent app and the apps default set of reducers registered with it.
      If the app has no reducers to add and does not initialize a StateManager then just initialize the StateManager with the default framework reducer now */
    // eslint-disable-next-line deprecation/deprecation
    if (undefined === store && !StateManager.isInitialized(true))
      // eslint-disable-next-line deprecation/deprecation
      new StateManager();

    UiFramework._store = store;

    // ignore setting _frameworkStateKeyInStore if not using store
    if (frameworkStateKey && store)
      UiFramework._frameworkStateKeyInStore = frameworkStateKey;

    // set up namespace and register all tools from package
    const frameworkNamespace = IModelApp.localization?.registerNamespace(
      UiFramework.localizationNamespace
    );
    [
      restoreLayoutTools,
      keyinPaletteTools,
      openSettingTools,
      toolSettingTools,
    ].forEach((tool) =>
      IModelApp.tools.registerModule(tool, this.localizationNamespace)
    );

    UiFramework._backstageManager = new BackstageManager();
    UiFramework._hideIsolateEmphasizeActionHandler =
      new HideIsolateEmphasizeManager(); // this allows user to override the default HideIsolateEmphasizeManager implementation.
    UiFramework._widgetManager = new WidgetManager();

    // Initialize ui-imodel-components, ui-components, ui-core & ui-abstract
    await UiIModelComponents.initialize();

    UiFramework.settingsManager.onSettingsProvidersChanged.addListener(() => {
      dispatchSyncUiEvent(SyncUiEventId.SettingsProvidersChanged);
    });

    // Initialize the MessagePresenter interface in UiAdmin for Editor notifications
    UiAdmin.messagePresenter = IModelApp.notifications;

    UiFramework._initialized = true;

    // initialize any standalone settings providers that don't need to have defaults set by iModelApp
    UiShowHideSettingsProvider.initialize();

    InternalConfigurableUiManager.initialize();

    return frameworkNamespace;
  }

  /** Un-registers the UiFramework internationalization service namespace. */
  public static terminate() {
    UiFramework._store = undefined;
    UiFramework._frameworkStateKeyInStore = "frameworkState";
    // eslint-disable-next-line deprecation/deprecation
    if (StateManager.isInitialized(true)) StateManager.clearStore();
    IModelApp.localization?.unregisterNamespace(
      UiFramework.localizationNamespace
    );
    UiFramework._backstageManager = undefined;
    UiFramework._widgetManager = undefined;
    UiFramework._hideIsolateEmphasizeActionHandler = undefined;
    UiFramework._settingsManager = undefined;

    UiIModelComponents.terminate();
    InternalUiShowHideManager.terminate();
    UiFramework._initialized = false;
  }

  /** Determines if UiFramework has been initialized */
  public static get initialized(): boolean {
    return UiFramework._initialized;
  }

  /** Property that returns the SettingManager used by AppUI-based applications. */
  public static get settingsManager() {
    if (undefined === UiFramework._settingsManager)
      UiFramework._settingsManager = new SettingsManager();
    return UiFramework._settingsManager;
  }

  /** The internationalization service namespace. */
  public static get localizationNamespace(): string {
    return "UiFramework";
  }

  public static get hideIsolateEmphasizeActionHandler(): HideIsolateEmphasizeActionHandler {
    if (!UiFramework._hideIsolateEmphasizeActionHandler)
      // eslint-disable-next-line deprecation/deprecation
      throw new UiError(
        UiFramework.loggerCategory(this),
        UiFramework._complaint
      );
    return UiFramework._hideIsolateEmphasizeActionHandler;
  }

  public static setHideIsolateEmphasizeActionHandler(
    handler: HideIsolateEmphasizeActionHandler | undefined
  ) {
    if (handler) UiFramework._hideIsolateEmphasizeActionHandler = handler;
    else
      UiFramework._hideIsolateEmphasizeActionHandler =
        new HideIsolateEmphasizeManager();
  }

  /** @alpha */
  public static get widgetManager(): WidgetManager {
    if (!UiFramework._widgetManager)
      // eslint-disable-next-line deprecation/deprecation
      throw new UiError(
        UiFramework.loggerCategory(this),
        UiFramework._complaint
      );
    return UiFramework._widgetManager;
  }

  /** Calls localization.getLocalizedString with the "UiFramework" namespace. Do NOT include the namespace in the key.
   * @internal
   */
  public static translate(
    key: string | string[],
    options?: TranslationOptions
  ): string {
    return IModelApp.localization.getLocalizedString(
      `${UiFramework.localizationNamespace}:${key}`,
      options
    );
  }

  /** @internal */
  public static get packageName(): string {
    return "appui-react";
  }

  /** @internal */
  public static loggerCategory(obj: any): string {
    const className = getObjectClassName(obj);
    const category =
      UiFramework.packageName + (className ? `.${className}` : "");
    return category;
  }

  /** Show a context menu at a particular location.
   * @param items Properties of the menu items to display.
   * @param location Location of the context menu, relative to the origin of anchorElement or the overall window.
   * @param anchorElement The HTMLElement that anchors the context menu. If undefined, the location is relative to the overall window.
   * @return true if the menu was displayed, false if the menu could not be displayed.
   */
  public static openContextMenu(
    items: CursorMenuItemProps[],
    location: XAndY,
    anchorElement?: HTMLElement
  ): boolean {
    let position = location;
    let childWindowId: string | undefined;

    if (anchorElement) {
      const anchorOffset = anchorElement.getBoundingClientRect();

      position = {
        x: anchorOffset.left + location.x,
        y: anchorOffset.top + location.y,
      };

      childWindowId = UiFramework.childWindows.findId(
        anchorElement.ownerDocument.defaultView
      );
    }

    position = {
      x: position.x + UiFramework.CONTEXT_MENU_OFFSET,
      y: position.y + UiFramework.CONTEXT_MENU_OFFSET,
    };

    const cursorMenuData: CursorMenuPayload = {
      position,
      items,
      childWindowId,
    };
    UiFramework.openCursorMenu(cursorMenuData);

    return true;
  }

  public static openCursorMenu(
    // eslint-disable-next-line deprecation/deprecation
    menuData: CursorMenuData | CursorMenuPayload | undefined
  ): void {
    // eslint-disable-next-line deprecation/deprecation
    if (this.frameworkState) {
      // eslint-disable-next-line deprecation/deprecation
      UiFramework.dispatchActionToStore(
        // eslint-disable-next-line deprecation/deprecation
        SessionStateActionId.UpdateCursorMenu,
        menuData
      );
      return;
    }

    useGlobalStore.setState({ cursorMenuPayload: menuData });
    // eslint-disable-next-line deprecation/deprecation
    dispatchSyncUiEvent(SessionStateActionId.UpdateCursorMenu);
  }

  public static closeCursorMenu(): void {
    // eslint-disable-next-line deprecation/deprecation
    if (UiFramework.frameworkState) {
      // eslint-disable-next-line deprecation/deprecation
      UiFramework.dispatchActionToStore(
        // eslint-disable-next-line deprecation/deprecation
        SessionStateActionId.UpdateCursorMenu,
        undefined
      );
      return;
    }

    useGlobalStore.setState({ cursorMenuPayload: undefined });
    // eslint-disable-next-line deprecation/deprecation
    dispatchSyncUiEvent(SessionStateActionId.UpdateCursorMenu);
  }

  /** @note Returned value is immutable.  */
  public static getCursorMenuData(): // eslint-disable-next-line deprecation/deprecation
  CursorMenuData | CursorMenuPayload | undefined {
    // eslint-disable-next-line deprecation/deprecation
    const state = this.frameworkState;
    if (state) {
      return (
        // eslint-disable-next-line deprecation/deprecation
        state.sessionState.cursorMenuPayload ??
        // eslint-disable-next-line deprecation/deprecation
        state.sessionState.cursorMenuData
      );
    }

    return useGlobalStore.getState().cursorMenuPayload;
  }

  public static setIModelConnection(
    iModelConnection: IModelConnection | undefined,
    immediateSync = false
  ) {
    const oldConnection = UiFramework.getIModelConnection();
    if (oldConnection === iModelConnection) return;

    InternalFrontstageManager.clearFrontstageDefsForIModelId(
      oldConnection?.iModelId
    );

    oldConnection && SyncUiEventDispatcher.clearConnectionEvents(oldConnection);
    iModelConnection &&
      SyncUiEventDispatcher.initializeConnectionEvents(iModelConnection);

    // eslint-disable-next-line deprecation/deprecation
    if (UiFramework.frameworkState) {
      // eslint-disable-next-line deprecation/deprecation
      UiFramework.dispatchActionToStore(
        // eslint-disable-next-line deprecation/deprecation
        SessionStateActionId.SetIModelConnection,
        iModelConnection,
        immediateSync
      );
    } else {
      useGlobalStore.setState({ iModelConnection });
      // eslint-disable-next-line deprecation/deprecation
      dispatchSyncUiEvent(SessionStateActionId.SetIModelConnection);
    }

    const itemsSelected = iModelConnection
      ? iModelConnection.selectionSet.elements.size
      : 0;

    UiFramework.setNumItemsSelected(itemsSelected);
    // eslint-disable-next-line deprecation/deprecation
    UiFramework.setActiveIModelId(iModelConnection?.iModelId ?? "");
  }

  public static getIModelConnection(): IModelConnection | undefined {
    // eslint-disable-next-line deprecation/deprecation
    const frameworkState = UiFramework.frameworkState;
    if (frameworkState) {
      // eslint-disable-next-line deprecation/deprecation
      return frameworkState.sessionState.iModelConnection;
    }
    return useGlobalStore.getState().iModelConnection;
  }

  public static setNumItemsSelected(numSelected: number) {
    // eslint-disable-next-line deprecation/deprecation
    if (UiFramework.frameworkState) {
      // eslint-disable-next-line deprecation/deprecation
      UiFramework.dispatchActionToStore(
        // eslint-disable-next-line deprecation/deprecation
        SessionStateActionId.SetNumItemsSelected,
        numSelected
      );
      return;
    }

    useGlobalStore.setState({ numItemsSelected: numSelected });
    // eslint-disable-next-line deprecation/deprecation
    dispatchSyncUiEvent(SessionStateActionId.SetNumItemsSelected);
  }

  public static getNumItemsSelected() {
    // eslint-disable-next-line deprecation/deprecation
    const state = this.frameworkState;
    if (state) {
      // eslint-disable-next-line deprecation/deprecation
      return state.sessionState.numItemsSelected;
    }

    return useGlobalStore.getState().numItemsSelected;
  }

  /** Called by iModelApp to initialize saved UI state from registered UseSettingsProviders. */
  public static async initializeStateFromUserSettingsProviders(
    immediateSync = false
  ) {
    // let any registered providers to load values from the new storage location
    const providerKeys = [...this._uiSettingsProviderRegistry.keys()];
    for await (const key of providerKeys) {
      await this._uiSettingsProviderRegistry
        .get(key)!
        .loadUserSettings(UiFramework._uiStateStorage);
    }

    dispatchSyncUiEvent(SyncUiEventId.UiStateStorageChanged, immediateSync);
  }

  public static async setUiStateStorage(
    storage: UiStateStorage,
    immediateSync = false
  ) {
    if (UiFramework._uiStateStorage === storage) return;

    UiFramework._uiStateStorage = storage;
    await this.initializeStateFromUserSettingsProviders(immediateSync);
  }

  /** The UI Settings Storage is a convenient wrapper around Local Storage to assist in caching state information across user sessions.
   * It was previously used to conflate both the state information across session and the information driven directly from user explicit action,
   * which are now handled with user preferences.
   */
  public static getUiStateStorage(): UiStateStorage {
    return UiFramework._uiStateStorage;
  }

  public static setDefaultViewState(
    viewState: ViewState,
    immediateSync = false
  ) {
    // eslint-disable-next-line deprecation/deprecation
    if (UiFramework.frameworkState) {
      // eslint-disable-next-line deprecation/deprecation
      UiFramework.dispatchActionToStore(
        // eslint-disable-next-line deprecation/deprecation
        SessionStateActionId.SetDefaultViewState,
        viewState,
        immediateSync
      );
      return;
    }

    useGlobalStore.setState({ viewState });
    dispatchSyncUiEvent(
      // eslint-disable-next-line deprecation/deprecation
      SessionStateActionId.SetDefaultViewState,
      immediateSync
    );
  }

  public static getDefaultViewState(): ViewState | undefined {
    // eslint-disable-next-line deprecation/deprecation
    const frameworkState = UiFramework.frameworkState;
    if (frameworkState) {
      // eslint-disable-next-line deprecation/deprecation
      return frameworkState.sessionState.defaultViewState;
    }
    return useGlobalStore.getState().viewState;
  }

  public static getIsUiVisible() {
    return UiFramework.visibility.isUiVisible;
  }

  public static setIsUiVisible(visible: boolean) {
    if (UiFramework.visibility.isUiVisible !== visible) {
      UiFramework.visibility.isUiVisible = visible;
      UiFramework.onUiVisibilityChanged.emit({ visible });
    }
  }

<<<<<<< HEAD
  /** @deprecated in 4.13.x. Use {@link @itwin/core-bentley#ProcessDetector.isMobileBrowser} instead. */
=======
  /**
   * Set the theme value used by the [[ThemeManager]] component.
   */
  public static setColorTheme(theme: ThemeId) {
    if (UiFramework.getColorTheme() === theme) return;

    UiFramework.dispatchActionToStore(
      ConfigurableUiActionId.SetTheme,
      theme,
      true
    );
  }

  public static getColorTheme(): ThemeId {
    return UiFramework.frameworkState
      ? UiFramework.frameworkState.configurableUiState.theme
      : SYSTEM_PREFERRED_COLOR_THEME;
  }

  /** UiFramework.setToolbarOpacity() sets the non-hovered opacity to the value specified.
   * @param opacity a value between 0 and 1. The default value is 0.5. IT IS NOT ADVISED TO USE A VALUE BELOW 0.2
   * @public
   */
  public static setToolbarOpacity(opacity: number) {
    if (UiFramework.getToolbarOpacity() === opacity) return;

    UiFramework.dispatchActionToStore(
      ConfigurableUiActionId.SetToolbarOpacity,
      opacity,
      true
    );
  }

  /** UiFramework.getToolbarOpacity() returns a number between 0 and 1 that is the non-hovered opacity for toolbars.
   * @public
   */
  public static getToolbarOpacity(): number {
    return UiFramework.frameworkState
      ? UiFramework.frameworkState.configurableUiState.toolbarOpacity
      : TOOLBAR_OPACITY_DEFAULT;
  }

  public static setWidgetOpacity(opacity: number) {
    if (UiFramework.getWidgetOpacity() === opacity) return;

    UiFramework.dispatchActionToStore(
      ConfigurableUiActionId.SetWidgetOpacity,
      opacity,
      true
    );
  }

  public static getWidgetOpacity(): number {
    return UiFramework.frameworkState
      ? UiFramework.frameworkState.configurableUiState.widgetOpacity
      : WIDGET_OPACITY_DEFAULT;
  }

  /** @deprecated in 4.13.0. Use {@link @itwin/core-bentley#ProcessDetector.isMobileBrowser} instead. */
>>>>>>> 029620c6
  // eslint-disable-next-line @itwin/prefer-get
  public static isMobile() {
    return ProcessDetector.isMobileBrowser;
  }

  /** Determines whether a ContextMenu is open
   * @alpha
   */
  public static get isContextMenuOpen(): boolean {
    const contextMenu = document.querySelector("div.core-context-menu-opened");
    return contextMenu !== null && contextMenu !== undefined;
  }

  /** Show a Card containing content, a title and a toolbar at a particular location.
   * @param content The React component of the content to display
   * @param title Title to display at the top of the card.
   * @param toolbarProps Properties of the Toolbar to display.
   * @param location Location of the Card, relative to the origin of anchorElement or the window.
   * @param offset Offset of the Card from the location.
   * @param onItemExecuted Function invoked after a Toolbar item is executed
   * @param onCancel Function invoked when the Escape key is pressed or a click occurs outside the Card
   * @param placement {@link Placement} relative to the given location. Defaults to top-end.
   * @param anchorElement The HTMLElement that anchors the Card. If undefined, the location is relative to the overall window.
   * @return true if the Card was displayed, false if the Card could not be displayed.
   * @internal
   */
  public static showCard(
    content: React.ReactNode,
    title: string | PropertyRecord | undefined,
    toolbarProps: ToolbarProps,
    location: XAndY,
    offset: XAndY,
    onItemExecuted: (item: any) => void,
    onCancel: () => void,
    placement: Placement = "top-end",
    anchorElement?: HTMLElement
  ): boolean {
    const anchor = this.resolveHtmlElement(anchorElement);

    return PopupManager.displayCard(content, {
      title,
      toolbarProps,
      location,
      offset,
      onItemExecuted,
      onCancel,
      placement,
      anchor,
    });
  }

  /**
   * Hides a Card displayed with {@link UiFramework.showCard}
   * @internal
   */
  public static hideCard() {
    return PopupManager.hideCard();
  }

  /** Opens a Tool Settings Ui popup at a particular location.
   * @param dataProvider The DialogLayoutDataProvider for the tool settings popup dialog.
   * @param location Location of the tool settings, relative to the origin of anchorElement or the window
   * @param offset Offset of the tool settings from the location
   * @param onCancel Function invoked when the Escape key is pressed or a click occurs outside the tool settings
   * @param placement {@link Placement} relative to the given location. Defaults to top-end.
   * @param anchorElement The HTMLElement that anchors the tool settings. If undefined, the location is relative to the overall window.
   * @return true if the tool settings were displayed, false if the tool settings could not be displayed.
   * @internal
   */
  public static openToolSettingsPopup(
    dataProvider: DialogLayoutDataProvider,
    location: XAndY,
    offset: XAndY,
    onCancel: () => void,
    placement: Placement = "top-end",
    anchorElement?: HTMLElement
  ): boolean {
    const el = this.resolveHtmlElement(anchorElement);
    const relativePosition = mapToRelativePosition(placement);

    return PopupManager.openToolSettings(
      dataProvider,
      el,
      location,
      offset,
      onCancel,
      relativePosition
    );
  }

  /**
   * Closes the Tool Settings Ui popup.
   * @internal
   */
  public static closeToolSettingsPopup() {
    return PopupManager.closeToolSettings();
  }

  /** Show a Toolbar at a particular location.
   * @param toolbarProps Properties of the Toolbar to display.
   * @param location Location of the Toolbar, relative to the origin of anchorElement or the overall window.
   * @param offset Offset of the Toolbar from the location.
   * @param onItemExecuted Function invoked after a Toolbar item is executed
   * @param onCancel Function invoked when the Escape key is pressed or a click occurs outside the Toolbar
   * @param placement {@link Placement} relative to the given location. Defaults to top-end.
   * @param anchorElement The HTMLElement that anchors the Toolbar. If undefined, the location is relative to the overall window.
   * @return true if the Toolbar was displayed, false if the Toolbar could not be displayed.
   */
  public static showToolbar(
    toolbarProps: ToolbarProps,
    location: XAndY,
    offset: XAndY,
    onItemExecuted: (item: any) => void,
    onCancel: () => void,
    placement: Placement = "top-end",
    anchorElement?: HTMLElement
  ): boolean {
    const anchor = UiFramework.resolveHtmlElement(anchorElement);

    return PopupManager.displayToolbar(toolbarProps.items, {
      anchor,
      location,
      offset,
      onItemExecuted,
      onCancel,
      placement,
    });
  }

  /** Hides a toolbar displayed via {@link UiFramework.showToolbar} */
  public static hideToolbar() {
    return PopupManager.hideToolbar();
  }

  /** Show a menu button at a particular location. A menu button opens a context menu.
   * @param id Id of the menu button. Multiple menu buttons may be displayed.
   * @param menuItemsProps Properties of the menu items to display.
   * @param location Location of the context menu, relative to the origin of anchorElement or the window.
   * @param anchorElement The HTMLElement that anchors the context menu. If undefined, the location is relative to the overall window.
   * @return true if the menu was displayed, false if the menu could not be displayed.
   */
  public static showMenuButton(
    id: string,
    menuItemsProps: CursorMenuItemProps[],
    location: XAndY,
    anchorElement?: HTMLElement
  ): boolean {
    const el = this.resolveHtmlElement(anchorElement);
    return AccuDrawPopupManager.showMenuButton(
      id,
      el,
      location,
      menuItemsProps
    );
  }

  /** Hides a menu button.
   * @param id Id of the menu button. Multiple menu buttons may be displayed.
   * @return true if the menu was hidden, false if the menu could not be hidden.
   */
  public static hideMenuButton(id: string) {
    return AccuDrawPopupManager.hideMenuButton(id);
  }
  /** Show a calculator at a particular location.
   * @param initialValue Value initially displayed in the calculator.
   * @param resultIcon Icon displayed to the left of the value.
   * @param location Location of the calculator, relative to the origin of anchorElement or the window.
   * @param onOk Function called when the OK button or the Enter key is pressed.
   * @param onCancel Function called when the Cancel button or the Escape key  is pressed.
   * @param anchorElement The HTMLElement that anchors the context menu. If undefined, the location is relative to the overall window.
   * @return true if the menu was displayed, false if the menu could not be displayed.
   */
  public static showCalculator(
    initialValue: number,
    resultIcon: string,
    location: XAndY,
    onOk: (value: number) => void,
    onCancel: () => void,
    anchorElement?: HTMLElement
  ): boolean {
    const el = this.resolveHtmlElement(anchorElement);

    return AccuDrawPopupManager.showCalculator(
      el,
      location,
      initialValue,
      resultIcon,
      onOk,
      onCancel
    );
  }

  /** Hides the calculator. */
  public static hideCalculator(): boolean {
    return AccuDrawPopupManager.hideCalculator();
  }

  /** Show a React Element at a particular location.
   * @param component The ReactElement to display
   * @param options - Optional {@link: ShowComponentParams}
   */

  public static showComponent(...params: OptionalShowComponentParams): boolean {
    const options: (typeof params)[1] = params[1] || {};
    const component = params[0];
    const { anchorRef, id } = options;

    let { location, offset, onCancel, placement } = options;

    if (!location) location = { x: 0, y: 0 };
    if (!offset) offset = { x: 0, y: 0 };
    if (!placement) placement = "top-end";
    if (!onCancel) onCancel = () => UiFramework.hideComponent(id);

    return PopupManager.showComponent(component, {
      location,
      offset,
      onCancel,
      placement,
      anchor: anchorRef?.current ?? undefined,
      id,
    });
  }

  /**
   * Hides the Component previously shown with {@link UiFramework.showComponent}
   */
  public static hideComponent(id?: string): boolean {
    return PopupManager.hideComponent(id);
  }

  /** Show an input editor for an angle value at a particular location.
   * @param initialValue Value initially displayed in the editor.
   * @param location Location of the editor, relative to the origin of anchorElement or the window.
   * @param onCommit Function called when the OK button or the Enter key is pressed.
   * @param onCancel Function called when the Cancel button or the Escape key  is pressed.
   * @param anchorElement The HTMLElement that anchors the context menu. If undefined, the location is relative to the overall window.
   * @return true if the editor was displayed, false if the editor could not be displayed.
   */
  public static showAngleEditor(
    initialValue: number,
    location: XAndY,
    onCommit: (value: number) => void,
    onCancel: () => void,
    anchorElement?: HTMLElement
  ): boolean {
    const el = this.resolveHtmlElement(anchorElement);

    return AccuDrawPopupManager.showAngleEditor(
      el,
      location,
      initialValue,
      onCommit,
      onCancel
    );
  }

  /** Show an input editor for a length value at a particular location.
   * @param ShowInputEditorOptions Options detailed below for the input editor
   * @param ShowInputEditorOptions.anchorElement The HTMLElement that anchors the context menu. If undefined, the location is relative to the overall window.
   * @param ShowInputEditorOptions.propertyDescription Description of the primitive value property
   * @param ShowInputEditorOptions.initialValue Value initially displayed in the editor.
   * @param ShowInputEditorOptions.location Location of the editor, relative to the origin of anchorElement or the window.
   * @param ShowInputEditorOptions.onCommit Function called when the OK button or the Enter key is pressed.
   * @param ShowInputEditorOptions.onCancel Function called when the Cancel button or the Escape key is pressed.
   * @return true if the editor was displayed, false if the editor could not be displayed.
   * @internal
   */
  public static showInputEditor({
    anchorElement,
    initialValue,
    location,
    onCancel,
    onCommit,
    propertyDescription,
  }: ShowInputEditorOptions): boolean {
    const el = this.resolveHtmlElement(anchorElement);
    PopupManager.showInputEditor(
      el,
      location,
      initialValue,
      propertyDescription,
      onCommit,
      onCancel
    );
    return true;
  }

  /** Show an input editor for a length value at a particular location.
   * @param dimension Dimension determining which editor to display.
   * @param initialValue Value initially displayed in the editor.
   * @param location Location of the editor, relative to the origin of anchorElement or the window.
   * @param onCommit Function called when the OK button or the Enter key is pressed.
   * @param onCancel Function called when the Cancel button or the Escape key  is pressed.
   * @param anchorElement The HTMLElement that anchors the context menu. If undefined, the location is relative to the overall window.
   * @return true if the editor was displayed, false if the editor could not be displayed.
   */
  public static showDimensionEditor(
    dimension: "height" | "length",
    initialValue: number,
    location: XAndY,
    onCommit: (value: number) => void,
    onCancel: () => void,
    anchorElement?: HTMLElement
  ) {
    const el = this.resolveHtmlElement(anchorElement);
    return AccuDrawPopupManager.showDimensionEditor(
      dimension,
      el,
      location,
      initialValue,
      onCommit,
      onCancel
    );
  }

  /** Hides the input editor.
   * @internal
   */
  public static hideInputEditor(): boolean {
    return PopupManager.hideInputEditor();
  }

  /** Opens a Dialog and automatically populates it using the properties defined by the UiDataProvider.
   * @param uiDataProvider The UiDataProvider for the tool settings
   * @param title Specify title for dialog.
   * @param isModal Specify if the dialog is opened as a modal or modeless.
   * @param id Id of the dialog that is used to close it.
   * @param optionalProps Optional props for Dialog construction.
   * @return true if the tool settings were displayed, false if the tool settings could not be displayed.
   * @internal
   */
  public static openDialog(
    uiDataProvider: DialogLayoutDataProvider,
    title: string,
    isModal: boolean,
    id: string,
    optionalProps?: DialogProps
  ): boolean {
    const dialog = createElement(UiDataProvidedDialog, {
      uiDataProvider,
      title,
      isModal,
      id,
      ...optionalProps,
    });
    const modalType = isModal ? "modal" : "modeless";
    UiFramework.dialogs[modalType].open(dialog, id);
    return true;
  }

  /** Closes the Dialog with the specified dialogId.
   * @param dialogId Id of the dialog to close.
   * @internal
   */
  public static closeDialog(dialogId: string): boolean {
    const findFn = (info: DialogInfo) => info.id === dialogId;
    if (UiFramework.dialogs.modeless.dialogs.findIndex(findFn) !== -1) {
      UiFramework.dialogs.modeless.close(dialogId);
      return true;
    }

    if (UiFramework.dialogs.modal.dialogs.findIndex(findFn) !== -1) {
      UiFramework.dialogs.modal.close();
      return true;
    }

    return false;
  }

  /** Show the Key-in Palette to display key-in from all registered Tools.
   * @param keyinEntries A list of KeyinEntry to display in the palette. These can be gathered and filtered from iModelApp.tools.getToolList()
   * @param htmlElement The HTMLElement that anchors the Popup. If undefined, the location is relative to the overall window.
   * @return true if the Command Palette was displayed, false if it could not be displayed.
   */
  public static showKeyinPalette(
    keyinEntries: KeyinEntry[],
    htmlElement?: HTMLElement
  ): boolean {
    return PopupManager.showKeyinPalette(
      keyinEntries,
      UiFramework.resolveHtmlElement(htmlElement)
    );
  }

  /** Hides the Key-in Palette. */
  public static hideKeyinPalette(): boolean {
    return PopupManager.hideKeyinPalette();
  }

  private static resolveHtmlElement(htmlElement?: HTMLElement): HTMLElement {
    const el = htmlElement ?? UiFramework.controls.getWrapperElement();
    return el;
  }

  /* eslint-disable deprecation/deprecation */

  /** @deprecated in 4.14.x. Use your preferred state management library instead and {@link SyncUiEventDispatcher} to dispatch sync UI events. */
  public static dispatchActionToStore(
    type: string,
    payload: any,
    immediateSync = false
  ) {
    const reduxStore = UiFramework.reduxStore;
    const reduxState = reduxStore?.getState();
    const frameworkState = reduxState?.[UiFramework.frameworkStateKey];
    if (!frameworkState) return;
    reduxStore!.dispatch({ type, payload });
    dispatchSyncUiEvent(type, immediateSync);
  }

  /** Key used to access framework state from redux store.
   * @deprecated in 4.14.x. Use your preferred state management library instead.
   */
  public static get frameworkStateKey(): string {
    return UiFramework._frameworkStateKeyInStore;
  }

  /** The Redux store.
   * @note Requires redux provider.
   * @deprecated in 4.14.x. Use your preferred state management library instead.
   */
  public static get store(): Store<any> {
    const reduxStore = this.reduxStore;
    if (!reduxStore) {
      throw new UiError(
        UiFramework.loggerCategory(this),
        `Error trying to access redux store before either store or StateManager has been initialized.`
      );
    }

    return reduxStore;
  }

  /** @internal */
  public static get reduxStore(): Store<any> | undefined {
    if (UiFramework._store) {
      return UiFramework._store;
    }

    if (StateManager.isInitialized(true)) {
      return StateManager.store;
    }

    return undefined;
  }

  /** The UiFramework state maintained by Redux.
   * @note Returned fields should not be modified. Use the appropriate action dispatchers to modify the state.
   * @note Requires redux provider.
   * @deprecated in 4.14.x. Use your preferred state management library instead.
   */
  public static get frameworkState(): ReduxFrameworkState | undefined {
    const store = UiFramework.reduxStore;
    const state = store?.getState();
    const frameworkState = state?.[UiFramework.frameworkStateKey];
    return frameworkState;
  }

  /** Set the theme value used by the [[ThemeManager]] component.
   * @note Requires redux provider.
   * @deprecated in 4.14.x. Components should take `theme` as a prop.
   */
  public static getColorTheme(): ThemeId {
    return (
      UiFramework.frameworkState?.configurableUiState.theme ??
      SYSTEM_PREFERRED_COLOR_THEME
    );
  }

  /** Set the theme value used by the [[ThemeManager]] component.
   * @note Requires redux provider.
   * @deprecated in 4.14.x. Use `theme` prop of {@link ThemeManager}.
   */
  public static setColorTheme(theme: ThemeId) {
    if (UiFramework.getColorTheme() === theme) return;

    UiFramework.dispatchActionToStore(
      ConfigurableUiActionId.SetTheme,
      theme,
      true
    );
  }

  /** Returns the variable controlling whether the overlay is displayed in a Viewport.
   * @note Requires redux provider.
   * @deprecated in 4.14.x. Components should take `viewOverlay` as a prop.
   */
  public static get viewOverlayDisplay() {
    return (
      UiFramework.frameworkState?.configurableUiState.viewOverlayDisplay ?? true
    );
  }

  /** Set the variable that controls display of the view overlay. Applies to all viewports in the app.
   * @note Requires redux provider.
   * @deprecated in 4.14.x. Use {@link ConfigurableUiContentProps.viewOverlay} prop of {@link ConfigurableUiContent}.
   */
  public static setViewOverlayDisplay(display: boolean) {
    if (UiFramework.viewOverlayDisplay === display) return;

    UiFramework.dispatchActionToStore(
      ConfigurableUiActionId.SetViewOverlayDisplay,
      display
    );
  }

  /**
   * @note Requires redux provider.
   * @deprecated in 4.14.x. Components should take `widgetOpacity` as a prop.
   */
  public static getWidgetOpacity(): number {
    return (
      UiFramework.frameworkState?.configurableUiState.widgetOpacity ??
      WIDGET_OPACITY_DEFAULT
    );
  }

  /**
   * @note Requires redux provider.
   * @deprecated in 4.14.x. Use {@link ConfigurableUiContentProps.widgetOpacity} prop of {@link ConfigurableUiContent}.
   */
  public static setWidgetOpacity(opacity: number) {
    if (UiFramework.getWidgetOpacity() === opacity) return;

    UiFramework.dispatchActionToStore(
      ConfigurableUiActionId.SetWidgetOpacity,
      opacity,
      true
    );
  }

  /**
   * @note Requires redux provider.
   * @deprecated in 4.14.x. Components should take `snapMode` as a prop.
   */
  public static getAccudrawSnapMode(): SnapMode {
    return (
      UiFramework.frameworkState?.configurableUiState.snapMode ??
      SnapMode.NearestKeypoint
    );
  }

  /**
   * @note Requires redux provider.
   * @deprecated in 4.14.x. Use `snapMode` prop of {@link SnapModeField}.
   */
  public static setAccudrawSnapMode(snapMode: SnapMode) {
    UiFramework.dispatchActionToStore(
      ConfigurableUiActionId.SetSnapMode,
      snapMode,
      true
    );
  }

  /**
   * @note Requires redux provider.
   * @deprecated in 4.14.x. Components should take `useDragInteraction` as a prop.
   */
  public static get useDragInteraction(): boolean {
    return (
      UiFramework.frameworkState?.configurableUiState.useDragInteraction ??
      false
    );
  }

  /**
   * @note Requires redux provider.
   * @deprecated in 4.14.x. Use `useDragInteraction` prop of {@link Toolbar}.
   */
  public static setUseDragInteraction(useDragInteraction: boolean) {
    UiFramework.dispatchActionToStore(
      ConfigurableUiActionId.SetDragInteraction,
      useDragInteraction,
      true
    );
  }

  /**
   * @note Requires redux provider.
   * @deprecated in 4.14.x. Components should take `widgetIcon` as a prop.
   */
  public static get showWidgetIcon(): boolean {
    return (
      UiFramework.frameworkState?.configurableUiState.showWidgetIcon ?? false
    );
  }

  /**
   * @note Requires redux provider.
   * @deprecated in 4.14.x. Use {@link ConfigurableUiContentProps.widgetIcon} prop of {@link ConfigurableUiContent}.
   */
  public static setShowWidgetIcon(value: boolean) {
    if (UiFramework.showWidgetIcon === value) return;

    UiFramework.dispatchActionToStore(
      ConfigurableUiActionId.SetShowWidgetIcon,
      value,
      true
    );
  }

  /** When `true`, panels will close as soon as the mouse leave the panel.
   * When `false` (default), panels will close on next click outside the panel.
   * @note Requires redux provider.
   * @deprecated in 4.14.x. Components should take `collapsePanels` as a prop.
   */
  public static get autoCollapseUnpinnedPanels(): boolean {
    return (
      UiFramework.frameworkState?.configurableUiState
        .autoCollapseUnpinnedPanels ?? false
    );
  }

  /** Method used to enable the automatic closing of an unpinned widget panel as soon as the
   * mouse leaves the widget panel. The default behavior is to require a mouse click outside
   * the panel before it is closed.
   * @note Requires redux provider.
   * @deprecated in 4.14.x. Use {@link ConfigurableUiContentProps.collapsePanels} prop of {@link ConfigurableUiContent}.
   */
  public static setAutoCollapseUnpinnedPanels(value: boolean) {
    if (UiFramework.autoCollapseUnpinnedPanels === value) return;

    UiFramework.dispatchActionToStore(
      ConfigurableUiActionId.AutoCollapseUnpinnedPanels,
      value,
      true
    );
  }

  /** Animate Tool Settings on appear.
   * @note Requires redux provider.
   * @deprecated in 4.14.x. Components should take `animateToolSettings` as a prop.
   */
  public static get animateToolSettings(): boolean {
    return (
      UiFramework.frameworkState?.configurableUiState.animateToolSettings ??
      false
    );
  }

  /**
   * @note Requires redux provider.
   * @deprecated in 4.14.x. Use {@link ConfigurableUiContentProps.animateToolSettings} prop of {@link ConfigurableUiContent}.
   */
  public static setAnimateToolSettings(value: boolean) {
    if (UiFramework.animateToolSettings === value) return;
    UiFramework.dispatchActionToStore(
      ConfigurableUiActionId.AnimateToolSettings,
      value,
      true
    );
  }

  /** Use Tool Name As Tool Settings Widget Tab Label.
   * @note Requires redux provider.
   * @deprecated in 4.14.x. Components should take `toolAsToolSettingsLabel` as a prop.
   */
  public static get useToolAsToolSettingsLabel(): boolean {
    return (
      UiFramework.frameworkState?.configurableUiState
        .useToolAsToolSettingsLabel ?? false
    );
  }

  /**
   * @note Requires redux provider.
   * @deprecated in 4.14.x. Use {@link ConfigurableUiContentProps.toolAsToolSettingsLabel} prop of {@link ConfigurableUiContent}.
   */
  public static setUseToolAsToolSettingsLabel(value: boolean) {
    if (UiFramework.useToolAsToolSettingsLabel === value) return;
    UiFramework.dispatchActionToStore(
      ConfigurableUiActionId.UseToolAsToolSettingsLabel,
      value,
      true
    );
  }

  /** UiFramework.getToolbarOpacity() returns a number between 0 and 1 that is the non-hovered opacity for toolbars.
   * @note Requires redux provider.
   * @deprecated in 4.14.x. Components should take `opacity` as a prop.
   */
  public static getToolbarOpacity(): number {
    return (
      UiFramework.frameworkState?.configurableUiState.toolbarOpacity ??
      TOOLBAR_OPACITY_DEFAULT
    );
  }

  /** UiFramework.setToolbarOpacity() sets the non-hovered opacity to the value specified.
   * @param opacity a value between 0 and 1. The default value is 0.5. IT IS NOT ADVISED TO USE A VALUE BELOW 0.2
   * @note Requires redux provider.
   * @deprecated in 4.14.x. Use {@link ConfigurableUiContentProps.toolbarOpacity} prop of {@link ConfigurableUiContent}.
   */
  public static setToolbarOpacity(opacity: number) {
    if (UiFramework.getToolbarOpacity() === opacity) return;

    UiFramework.dispatchActionToStore(
      ConfigurableUiActionId.SetToolbarOpacity,
      opacity,
      true
    );
  }

  /**
   * @note Requires redux provider.
   * @deprecated in 4.14.x. Get id from iModel connection.
   */
  public static getActiveIModelId(): string {
    return UiFramework.frameworkState?.sessionState.iModelId ?? "";
  }

  /**
   * @note Requires redux provider.
   * @deprecated in 4.14.x. Not used by AppUI components.
   */
  public static setActiveIModelId(iModelId: string): void {
    UiFramework.dispatchActionToStore(
      SessionStateActionId.SetActiveIModelId,
      iModelId
    );
  }

  /** Returns the stored active selection scope id.
   * @note Requires redux provider.
   * @deprecated in 4.14.x. Components should take `activeScope` as a prop.
   */
  public static getActiveSelectionScope(): string {
    return (
      UiFramework.frameworkState?.sessionState.activeSelectionScope ?? "element"
    );
  }
  /** This method stores the active selection scope to the supplied scope id, and triggers
   * a `SessionStateActionId.SetSelectionScope` event in the `SyncUiEventDispatcher`.
   * Note: As of 4.0, this method *does not change* the active selection scope in the `Presentation.selection.scopes.activeScope` property.
   * This event should be listened to and the change should typically be applied to
   * `Presentation.selection.scopes.activeScope` property from the `@itwin/presentation-frontend` package.
   * @note Requires redux provider.
   * @deprecated in 4.14.x. Use `activeScope` prop of {@link SelectionScopeField}.
   */
  public static setActiveSelectionScope(selectionScopeId: string): void {
    if (!UiFramework.frameworkState) return;

    const foundIndex =
      UiFramework.frameworkState.sessionState.availableSelectionScopes.findIndex(
        (selectionScope: PresentationSelectionScope) =>
          selectionScope.id === selectionScopeId
      );
    if (foundIndex < 0) return;

    UiFramework.dispatchActionToStore(
      SessionStateActionId.SetSelectionScope,
      selectionScopeId
    );
  }

  /** Returns the stored list of available selection scopes. This list should be set by the application
   * by dispatching the `setAvailableSelectionScopes` action.
   * The value for this action typically come from `Presentation.selection.scopes.getSelectionScopes()`
   * method found in the `@itwin/presentation-frontend` package.
   * @note Returned value is immutable.
   * @note Requires redux provider.
   * @deprecated in 4.14.x. Components should take `selectionScopes` as a prop.
   */
  public static getAvailableSelectionScopes(): PresentationSelectionScope[] {
    return (
      UiFramework.frameworkState?.sessionState.availableSelectionScopes ?? [
        { id: "element", label: "Element" },
      ]
    );
  }

  /**
   * @note Requires redux provider.
   * @deprecated in 4.14.x. Not used by AppUI components.
   */
  public static getDefaultIModelViewportControlId(): string | undefined {
    return (
      UiFramework.frameworkState?.sessionState.defaultIModelViewportControlId ??
      undefined
    );
  }

  /**
   * @note Requires redux provider.
   * @deprecated in 4.14.x. Not used by AppUI components.
   */
  public static setDefaultIModelViewportControlId(
    iModelViewportControlId: string,
    immediateSync = false
  ) {
    UiFramework.dispatchActionToStore(
      SessionStateActionId.SetDefaultIModelViewportControlId,
      iModelViewportControlId,
      immediateSync
    );
  }

  /**
   * @note Requires redux provider.
   * @deprecated in 4.14.x. Not used by AppUI components.
   */
  public static getDefaultViewId(): string | undefined {
    return UiFramework.frameworkState?.sessionState.defaultViewId ?? undefined;
  }

  /**
   * @note Requires redux provider.
   * @deprecated in 4.14.x. Not used by AppUI components.
   */
  public static setDefaultViewId(viewId: string, immediateSync = false) {
    UiFramework.dispatchActionToStore(
      SessionStateActionId.SetDefaultViewId,
      viewId,
      immediateSync
    );
  }

  /* eslint-enable deprecation/deprecation */
}

function dispatchSyncUiEvent(eventId: string, immediateSync = false) {
  if (immediateSync) {
    SyncUiEventDispatcher.dispatchImmediateSyncUiEvent(eventId);
    return;
  }
  SyncUiEventDispatcher.dispatchSyncUiEvent(eventId);
}<|MERGE_RESOLUTION|>--- conflicted
+++ resolved
@@ -661,69 +661,7 @@
     }
   }
 
-<<<<<<< HEAD
-  /** @deprecated in 4.13.x. Use {@link @itwin/core-bentley#ProcessDetector.isMobileBrowser} instead. */
-=======
-  /**
-   * Set the theme value used by the [[ThemeManager]] component.
-   */
-  public static setColorTheme(theme: ThemeId) {
-    if (UiFramework.getColorTheme() === theme) return;
-
-    UiFramework.dispatchActionToStore(
-      ConfigurableUiActionId.SetTheme,
-      theme,
-      true
-    );
-  }
-
-  public static getColorTheme(): ThemeId {
-    return UiFramework.frameworkState
-      ? UiFramework.frameworkState.configurableUiState.theme
-      : SYSTEM_PREFERRED_COLOR_THEME;
-  }
-
-  /** UiFramework.setToolbarOpacity() sets the non-hovered opacity to the value specified.
-   * @param opacity a value between 0 and 1. The default value is 0.5. IT IS NOT ADVISED TO USE A VALUE BELOW 0.2
-   * @public
-   */
-  public static setToolbarOpacity(opacity: number) {
-    if (UiFramework.getToolbarOpacity() === opacity) return;
-
-    UiFramework.dispatchActionToStore(
-      ConfigurableUiActionId.SetToolbarOpacity,
-      opacity,
-      true
-    );
-  }
-
-  /** UiFramework.getToolbarOpacity() returns a number between 0 and 1 that is the non-hovered opacity for toolbars.
-   * @public
-   */
-  public static getToolbarOpacity(): number {
-    return UiFramework.frameworkState
-      ? UiFramework.frameworkState.configurableUiState.toolbarOpacity
-      : TOOLBAR_OPACITY_DEFAULT;
-  }
-
-  public static setWidgetOpacity(opacity: number) {
-    if (UiFramework.getWidgetOpacity() === opacity) return;
-
-    UiFramework.dispatchActionToStore(
-      ConfigurableUiActionId.SetWidgetOpacity,
-      opacity,
-      true
-    );
-  }
-
-  public static getWidgetOpacity(): number {
-    return UiFramework.frameworkState
-      ? UiFramework.frameworkState.configurableUiState.widgetOpacity
-      : WIDGET_OPACITY_DEFAULT;
-  }
-
   /** @deprecated in 4.13.0. Use {@link @itwin/core-bentley#ProcessDetector.isMobileBrowser} instead. */
->>>>>>> 029620c6
   // eslint-disable-next-line @itwin/prefer-get
   public static isMobile() {
     return ProcessDetector.isMobileBrowser;
