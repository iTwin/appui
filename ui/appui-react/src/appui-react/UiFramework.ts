--- conflicted
+++ resolved
@@ -355,39 +355,6 @@
     return UiFramework._settingsManager;
   }
 
-<<<<<<< HEAD
-=======
-  /** @public */
-  public static get frameworkStateKey(): string {
-    return UiFramework._frameworkStateKeyInStore;
-  }
-
-  /** The UiFramework state maintained by Redux
-   * @public
-   */
-  public static get frameworkState(): FrameworkState | undefined {
-    try {
-      return UiFramework.store.getState()[UiFramework.frameworkStateKey];
-    } catch (_e) {
-      return undefined;
-    }
-  }
-
-  /** The Redux store */
-  public static get store(): Store<any> {
-    if (UiFramework._store) return UiFramework._store;
-
-    if (!StateManager.isInitialized(true))
-      // eslint-disable-next-line deprecation/deprecation
-      throw new UiError(
-        UiFramework.loggerCategory(this),
-        `Error trying to access redux store before either store or StateManager has been initialized.`
-      );
-
-    return StateManager.store;
-  }
-
->>>>>>> 49757c64
   /** The internationalization service namespace. */
   public static get localizationNamespace(): string {
     return "UiFramework";
@@ -449,69 +416,6 @@
     return category;
   }
 
-<<<<<<< HEAD
-=======
-  public static dispatchActionToStore(
-    type: string,
-    payload: any,
-    immediateSync = false
-  ) {
-    UiFramework.store.dispatch({ type, payload });
-    if (immediateSync) SyncUiEventDispatcher.dispatchImmediateSyncUiEvent(type);
-    else SyncUiEventDispatcher.dispatchSyncUiEvent(type);
-  }
-
-  public static setAccudrawSnapMode(snapMode: SnapMode) {
-    UiFramework.dispatchActionToStore(
-      ConfigurableUiActionId.SetSnapMode,
-      snapMode,
-      true
-    );
-  }
-
-  public static getAccudrawSnapMode(): SnapMode {
-    return UiFramework.frameworkState
-      ? UiFramework.frameworkState.configurableUiState.snapMode
-      : SnapMode.NearestKeypoint;
-  }
-
-  /**
-   * Returns the stored active selection scope id.
-   */
-  public static getActiveSelectionScope(): string {
-    return UiFramework.frameworkState
-      ? UiFramework.frameworkState.sessionState.activeSelectionScope
-      : "element";
-  }
-
-  /**
-   * This method stores the active selection scope to the supplied scope id, and triggers
-   * a `SessionStateActionId.SetSelectionScope` event in the `SyncUiEventDispatcher`.
-   * Note: As of 4.0, this method *does not change* the active selection scope in the `Presentation.selection.scopes.activeScope` property.
-   * This event should be listened to and the change should typically be applied to
-   * `Presentation.selection.scopes.activeScope` property from the `@itwin/presentation-frontend` package.
-   */
-  public static setActiveSelectionScope(selectionScopeId: string): void {
-    if (UiFramework.frameworkState) {
-      const foundIndex =
-        UiFramework.frameworkState.sessionState.availableSelectionScopes.findIndex(
-          (selectionScope: PresentationSelectionScope) =>
-            selectionScope.id === selectionScopeId
-        );
-      if (-1 !== foundIndex) {
-        const scope =
-          UiFramework.frameworkState.sessionState.availableSelectionScopes[
-            foundIndex
-          ];
-        UiFramework.dispatchActionToStore(
-          SessionStateActionId.SetSelectionScope,
-          scope.id
-        );
-      }
-    }
-  }
-
->>>>>>> 49757c64
   /** Show a context menu at a particular location.
    * @param items Properties of the menu items to display.
    * @param location Location of the context menu, relative to the origin of anchorElement or the overall window.
@@ -590,7 +494,6 @@
   /** @note Returned value is immutable.  */
   public static getCursorMenuData(): // eslint-disable-next-line deprecation/deprecation
   CursorMenuData | CursorMenuPayload | undefined {
-<<<<<<< HEAD
     // eslint-disable-next-line deprecation/deprecation
     const state = this.frameworkState;
     if (state) {
@@ -601,19 +504,6 @@
         state.sessionState.cursorMenuData
       );
     }
-=======
-    return UiFramework.frameworkState
-      ? UiFramework.frameworkState.sessionState.cursorMenuPayload ??
-          UiFramework.frameworkState.sessionState.cursorMenuData
-      : undefined;
-  }
-
-  public static getActiveIModelId(): string {
-    return UiFramework.frameworkState
-      ? UiFramework.frameworkState.sessionState.iModelId
-      : "";
-  }
->>>>>>> 49757c64
 
     return globalState.cursorMenuPayload;
   }
@@ -656,7 +546,6 @@
   }
 
   public static getIModelConnection(): IModelConnection | undefined {
-<<<<<<< HEAD
     // eslint-disable-next-line deprecation/deprecation
     const frameworkState = UiFramework.frameworkState;
     if (frameworkState) {
@@ -664,11 +553,6 @@
       return frameworkState.sessionState.iModelConnection;
     }
     return globalState.iModelConnection;
-=======
-    return UiFramework.frameworkState
-      ? UiFramework.frameworkState.sessionState.iModelConnection
-      : undefined;
->>>>>>> 49757c64
   }
 
   public static setNumItemsSelected(numSelected: number) {
@@ -709,18 +593,7 @@
         .loadUserSettings(UiFramework._uiStateStorage);
     }
 
-<<<<<<< HEAD
     dispatchSyncUiEvent(SyncUiEventId.UiStateStorageChanged, immediateSync);
-=======
-    if (immediateSync)
-      SyncUiEventDispatcher.dispatchImmediateSyncUiEvent(
-        SyncUiEventId.UiStateStorageChanged
-      );
-    else
-      SyncUiEventDispatcher.dispatchSyncUiEvent(
-        SyncUiEventId.UiStateStorageChanged
-      );
->>>>>>> 49757c64
   }
 
   public static async setUiStateStorage(
@@ -741,40 +614,6 @@
     return UiFramework._uiStateStorage;
   }
 
-<<<<<<< HEAD
-=======
-  public static setDefaultIModelViewportControlId(
-    iModelViewportControlId: string,
-    immediateSync = false
-  ) {
-    UiFramework.dispatchActionToStore(
-      SessionStateActionId.SetDefaultIModelViewportControlId,
-      iModelViewportControlId,
-      immediateSync
-    );
-  }
-
-  public static getDefaultIModelViewportControlId(): string | undefined {
-    return UiFramework.frameworkState
-      ? UiFramework.frameworkState.sessionState.defaultIModelViewportControlId
-      : undefined;
-  }
-
-  public static setDefaultViewId(viewId: string, immediateSync = false) {
-    UiFramework.dispatchActionToStore(
-      SessionStateActionId.SetDefaultViewId,
-      viewId,
-      immediateSync
-    );
-  }
-
-  public static getDefaultViewId(): string | undefined {
-    return UiFramework.frameworkState
-      ? UiFramework.frameworkState.sessionState.defaultViewId
-      : undefined;
-  }
-
->>>>>>> 49757c64
   public static setDefaultViewState(
     viewState: ViewState,
     immediateSync = false
@@ -796,7 +635,6 @@
       immediateSync
     );
   }
-<<<<<<< HEAD
 
   public static getDefaultViewState(): ViewState | undefined {
     // eslint-disable-next-line deprecation/deprecation
@@ -806,24 +644,6 @@
       return frameworkState.sessionState.defaultViewState;
     }
     return globalState.viewState;
-=======
-  public static getDefaultViewState(): ViewState | undefined {
-    return UiFramework.frameworkState
-      ? UiFramework.frameworkState.sessionState.defaultViewState
-      : undefined;
-  }
-
-  /**
-   * Returns the stored list of available selection scopes. This list should be set by the application
-   * by dispatching the `setAvailableSelectionScopes` action.
-   * The value for this action typically come from `Presentation.selection.scopes.getSelectionScopes()`
-   * method found in the `@itwin/presentation-frontend` package.
-   * @public */
-  public static getAvailableSelectionScopes(): PresentationSelectionScope[] {
-    return UiFramework.frameworkState
-      ? UiFramework.frameworkState.sessionState.availableSelectionScopes
-      : [{ id: "element", label: "Element" } as PresentationSelectionScope];
->>>>>>> 49757c64
   }
 
   public static getIsUiVisible() {
@@ -837,180 +657,12 @@
     }
   }
 
-<<<<<<< HEAD
-=======
-  /**
-   * Set the theme value used by the [[ThemeManager]] component.
-   */
-  public static setColorTheme(theme: ThemeId) {
-    if (UiFramework.getColorTheme() === theme) return;
-
-    UiFramework.dispatchActionToStore(
-      ConfigurableUiActionId.SetTheme,
-      theme,
-      true
-    );
-  }
-
-  public static getColorTheme(): ThemeId {
-    return UiFramework.frameworkState
-      ? UiFramework.frameworkState.configurableUiState.theme
-      : SYSTEM_PREFERRED_COLOR_THEME;
-  }
-
-  /** UiFramework.setToolbarOpacity() sets the non-hovered opacity to the value specified.
-   * @param opacity a value between 0 and 1. The default value is 0.5. IT IS NOT ADVISED TO USE A VALUE BELOW 0.2
-   * @public
-   */
-  public static setToolbarOpacity(opacity: number) {
-    if (UiFramework.getToolbarOpacity() === opacity) return;
-
-    UiFramework.dispatchActionToStore(
-      ConfigurableUiActionId.SetToolbarOpacity,
-      opacity,
-      true
-    );
-  }
-
-  /** UiFramework.getToolbarOpacity() returns a number between 0 and 1 that is the non-hovered opacity for toolbars.
-   * @public
-   */
-  public static getToolbarOpacity(): number {
-    return UiFramework.frameworkState
-      ? UiFramework.frameworkState.configurableUiState.toolbarOpacity
-      : TOOLBAR_OPACITY_DEFAULT;
-  }
-
-  public static setWidgetOpacity(opacity: number) {
-    if (UiFramework.getWidgetOpacity() === opacity) return;
-
-    UiFramework.dispatchActionToStore(
-      ConfigurableUiActionId.SetWidgetOpacity,
-      opacity,
-      true
-    );
-  }
-
-  public static getWidgetOpacity(): number {
-    return UiFramework.frameworkState
-      ? UiFramework.frameworkState.configurableUiState.widgetOpacity
-      : WIDGET_OPACITY_DEFAULT;
-  }
-
->>>>>>> 49757c64
   /** @deprecated in 4.13.x. Use {@link @itwin/core-bentley#ProcessDetector.isMobileBrowser} instead. */
   // eslint-disable-next-line @itwin/prefer-get
   public static isMobile() {
     return ProcessDetector.isMobileBrowser;
   }
 
-<<<<<<< HEAD
-=======
-  public static get showWidgetIcon(): boolean {
-    return UiFramework.frameworkState
-      ? UiFramework.frameworkState.configurableUiState.showWidgetIcon
-      : false;
-  }
-
-  public static setShowWidgetIcon(value: boolean) {
-    if (UiFramework.showWidgetIcon === value) return;
-
-    UiFramework.dispatchActionToStore(
-      ConfigurableUiActionId.SetShowWidgetIcon,
-      value,
-      true
-    );
-  }
-  /** Animate Tool Settings on appear  */
-  public static get animateToolSettings(): boolean {
-    return UiFramework.frameworkState
-      ? UiFramework.frameworkState.configurableUiState.animateToolSettings
-      : false;
-  }
-  public static setAnimateToolSettings(value: boolean) {
-    if (UiFramework.animateToolSettings === value) return;
-    UiFramework.dispatchActionToStore(
-      ConfigurableUiActionId.AnimateToolSettings,
-      value,
-      true
-    );
-  }
-
-  /** Use Tool Name As Tool Settings Widget Tab Label */
-  public static get useToolAsToolSettingsLabel(): boolean {
-    return UiFramework.frameworkState
-      ? UiFramework.frameworkState.configurableUiState
-          .useToolAsToolSettingsLabel
-      : false;
-  }
-  public static setUseToolAsToolSettingsLabel(value: boolean) {
-    if (UiFramework.useToolAsToolSettingsLabel === value) return;
-    UiFramework.dispatchActionToStore(
-      ConfigurableUiActionId.UseToolAsToolSettingsLabel,
-      value,
-      true
-    );
-  }
-
-  /** When `true`, panels will close as soon as the mouse leave the panel.
-   * When `false` (default), panels will close on next click outside the panel.
-   * @public */
-  public static get autoCollapseUnpinnedPanels(): boolean {
-    return UiFramework.frameworkState
-      ? UiFramework.frameworkState.configurableUiState
-          .autoCollapseUnpinnedPanels
-      : false;
-  }
-
-  /** Method used to enable the automatic closing of an unpinned widget panel as soon as the
-   * mouse leaves the widget panel. The default behavior is to require a mouse click outside
-   * the panel before it is closed.
-   * @public */
-
-  public static setAutoCollapseUnpinnedPanels(value: boolean) {
-    if (UiFramework.autoCollapseUnpinnedPanels === value) return;
-
-    UiFramework.dispatchActionToStore(
-      ConfigurableUiActionId.AutoCollapseUnpinnedPanels,
-      value,
-      true
-    );
-  }
-
-  public static get useDragInteraction(): boolean {
-    return UiFramework.frameworkState
-      ? UiFramework.frameworkState.configurableUiState.useDragInteraction
-      : false;
-  }
-
-  public static setUseDragInteraction(useDragInteraction: boolean) {
-    UiFramework.dispatchActionToStore(
-      ConfigurableUiActionId.SetDragInteraction,
-      useDragInteraction,
-      true
-    );
-  }
-
-  /** Returns the variable controlling whether the overlay is displayed in a Viewport
-   * @public
-   */
-  public static get viewOverlayDisplay() {
-    return UiFramework.frameworkState
-      ? UiFramework.frameworkState.configurableUiState.viewOverlayDisplay
-      : true;
-  }
-  /** Set the variable that controls display of the view overlay. Applies to all viewports in the app
-   * @public
-   */
-  public static setViewOverlayDisplay(display: boolean) {
-    if (UiFramework.viewOverlayDisplay === display) return;
-    UiFramework.dispatchActionToStore(
-      ConfigurableUiActionId.SetViewOverlayDisplay,
-      display
-    );
-  }
-
->>>>>>> 49757c64
   /** Determines whether a ContextMenu is open
    * @alpha
    */
