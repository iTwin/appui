/*---------------------------------------------------------------------------------------------
 * Copyright (c) Bentley Systems, Incorporated. All rights reserved.
 * See LICENSE.md in the project root for license terms and full copyright notice.
 *--------------------------------------------------------------------------------------------*/
/** @packageDocumentation
 * @module Utilities
 */

/* eslint-disable @typescript-eslint/ban-ts-comment */

import * as React from "react";
import type { IconSpec } from "@itwin/core-react";
import { Icon, IconHelper } from "@itwin/core-react";
import type {
  StringGetter,
  // @ts-ignore Removed in 4.0
  AbstractWidgetProps as UIA_AbstractWidgetProps,
  // @ts-ignore Removed in 4.0
  CommonBackstageItem as UIA_CommonBackstageItem,
} from "@itwin/appui-abstract";
import { ConditionalStringValue } from "@itwin/appui-abstract";
import { UiFramework } from "../UiFramework";

/** A set of helper methods for various props
 * @public
 */
export class PropsHelper {
  /** Get spec for returning a string. Could be a simple string of a 'StringGetter' method used to return the string. */
  public static getStringSpec(
    explicitValue: string | StringGetter | ConditionalStringValue | undefined,
    stringKey?: string
  ): string | StringGetter | ConditionalStringValue {
    if (explicitValue) {
      return explicitValue;
    }

    let outValue = "";
    if (stringKey)
      outValue = UiFramework.localization.getLocalizedString(stringKey);
    return outValue;
  }

  /** Get the display string. */
  public static getStringFromSpec(
    spec: string | StringGetter | ConditionalStringValue
  ): string {
    let label = "";
    if (typeof spec === "string") label = spec;
    else if (spec instanceof ConditionalStringValue) label = spec.value;
    else label = spec();
    return label;
  }

  /** Get JSX element that defines an icon. If iconSpec is a string, then a web-font icon class is used otherwise a ReactNode holding an SVG icon is assumed.  */
<<<<<<< HEAD
  // eslint-disable-next-line @typescript-eslint/naming-convention
  public static getIcon(iconSpec: string | ConditionalStringValue | React.ReactNode): React.JSX.Element | undefined {
=======
  public static getIcon(
    iconSpec: string | ConditionalStringValue | React.ReactNode
  ): JSX.Element | undefined {
>>>>>>> 0fb31c4b
    if (iconSpec instanceof ConditionalStringValue)
      return <Icon iconSpec={iconSpec.value} />;

    return iconSpec ? <Icon iconSpec={iconSpec} /> : undefined;
  }

  /** returns true if the two objects are the same using a shallow compare of each property */
  public static isShallowEqual(newObj: any, prevObj: any) {
    for (const key in newObj) {
      if (newObj[key] !== prevObj[key]) return false;
    }
    return true;
  }

  /** @deprecated in 4.0 These abstract props types are obsolete. */
  public static getAbstractPropsForReactIcon(
    iconSpec: IconSpec,
    internalData?: Map<string, any>
    // eslint-disable-next-line deprecation/deprecation
  ): Partial<UIA_AbstractWidgetProps> | Partial<UIA_CommonBackstageItem> {
    // istanbul ignore else
    if (!iconSpec || !React.isValidElement(iconSpec)) return {};

    // istanbul ignore else
    if (!internalData) internalData = new Map<string, any>();

    const icon = IconHelper.getIconData(iconSpec, internalData);

    return icon === "" ? { icon } : { icon, internalData };
  }
}<|MERGE_RESOLUTION|>--- conflicted
+++ resolved
@@ -52,14 +52,9 @@
   }
 
   /** Get JSX element that defines an icon. If iconSpec is a string, then a web-font icon class is used otherwise a ReactNode holding an SVG icon is assumed.  */
-<<<<<<< HEAD
-  // eslint-disable-next-line @typescript-eslint/naming-convention
-  public static getIcon(iconSpec: string | ConditionalStringValue | React.ReactNode): React.JSX.Element | undefined {
-=======
   public static getIcon(
     iconSpec: string | ConditionalStringValue | React.ReactNode
   ): JSX.Element | undefined {
->>>>>>> 0fb31c4b
     if (iconSpec instanceof ConditionalStringValue)
       return <Icon iconSpec={iconSpec.value} />;
 
