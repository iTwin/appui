--- conflicted
+++ resolved
@@ -7,21 +7,12 @@
  */
 
 import * as React from "react";
-<<<<<<< HEAD
 import { useActiveStageId } from "../hooks/useActiveStageId";
 import { useAvailableUiItemsProviders } from "../hooks/useAvailableUiItemsProviders";
-import { FrontstageManager } from "../frontstage/FrontstageManager";
+import { UiFramework } from "../UiFramework";
 import { ToolbarItem, ToolbarOrientation, ToolbarUsage } from "./ToolbarItem";
 import { UiItemsManager } from "../ui-items-provider/UiItemsManager";
 import { ToolbarItemsManager } from "./ToolbarItemsManager";
-=======
-import { CommonToolbarItem, ToolbarItemsChangedArgs, ToolbarItemsManager } from "@itwin/appui-abstract";
-import { useActiveStageId } from "../hooks/useActiveStageId";
-import { useAvailableUiItemsProviders } from "../hooks/useAvailableUiItemsProviders";
-import { UiFramework } from "../UiFramework";
-import { ToolbarOrientation, ToolbarUsage } from "./ToolbarItem";
-import { UiItemsManager } from "../ui-items-provider/UiItemsManager";
->>>>>>> 1da793cb
 
 /** Hook that returns items from [[ToolbarItemsManager]].
  * @public
