/*---------------------------------------------------------------------------------------------
* Copyright (c) Bentley Systems, Incorporated. All rights reserved.
* See LICENSE.md in the project root for license terms and full copyright notice.
*--------------------------------------------------------------------------------------------*/
/** @packageDocumentation
 * @module Toolbar
 */

import * as React from "react";
import { ConditionalBooleanValue, CommonToolbarItem as UIA_CommonToolbarItem } from "@itwin/appui-abstract";
import { CustomToolbarItem, Direction, ToolbarOpacitySetting, ToolbarPanelAlignment, ToolbarWithOverflow } from "@itwin/components-react";
import { Logger } from "@itwin/core-bentley";
<<<<<<< HEAD
import { Orientation } from "@itwin/core-react";
import { FrontstageManager } from "../frontstage/FrontstageManager";
=======
import {
  ActionButton, CommonToolbarItem, ConditionalBooleanValue, GroupButton, ToolbarItemsManager, ToolbarItemUtilities, UiSyncEventArgs,
} from "@itwin/appui-abstract";
import { Orientation } from "@itwin/core-react";
import { Direction, ToolbarItem, ToolbarOpacitySetting, ToolbarPanelAlignment, ToolbarWithOverflow } from "@itwin/components-react";
>>>>>>> 1da793cb
import { SyncUiEventDispatcher } from "../syncui/SyncUiEventDispatcher";
import { UiFramework } from "../UiFramework";
import { ToolbarDragInteractionContext } from "./DragInteraction";
import { useDefaultToolbarItems } from "./useDefaultToolbarItems";
import { useUiItemsProviderToolbarItems } from "./useUiItemsProviderToolbarItems";
<<<<<<< HEAD
import { isToolbarActionItem, isToolbarCustomItem, isToolbarGroupItem, ToolbarActionItem, ToolbarGroupItem, ToolbarItem, ToolbarOrientation, ToolbarUsage } from "./ToolbarItem";
import { ToolbarItemsManager } from "./ToolbarItemsManager";
=======
import { ToolActivatedEventArgs } from "../framework/FrameworkFrontstages";
import { ToolbarOrientation, ToolbarUsage } from "./ToolbarItem";
>>>>>>> 1da793cb

/** Private function to set up sync event monitoring of toolbar items */
function useToolbarItemSyncEffect(uiDataProvider: ToolbarItemsManager, syncIdsOfInterest: string[]) {
  React.useEffect(() => {
    return SyncUiEventDispatcher.onSyncUiEvent.addListener((args) => {
      if (0 === syncIdsOfInterest.length)
        return;

      // istanbul ignore else
      if (syncIdsOfInterest.some((value: string): boolean => args.eventIds.has(value.toLowerCase()))) {
        // process each item that has interest
        uiDataProvider.refreshAffectedItems(args.eventIds);
      }
    });
  }, [uiDataProvider, syncIdsOfInterest, uiDataProvider.items]);

  React.useEffect(() => {
    return FrontstageManager.onToolActivatedEvent.addListener(({ toolId }) => {
      uiDataProvider.setActiveToolId(toolId);
<<<<<<< HEAD
    });
=======
    };

    UiFramework.frontstages.onToolActivatedEvent.addListener(handleToolActivatedEvent);

    return () => {
      UiFramework.frontstages.onToolActivatedEvent.removeListener(handleToolActivatedEvent);
    };
>>>>>>> 1da793cb
  }, [uiDataProvider, uiDataProvider.items]);
}

function nestedAddItemToSpecifiedParentGroup(items: ReadonlyArray<ToolbarActionItem | ToolbarGroupItem>, groupChildren: Array<ToolbarActionItem | ToolbarGroupItem>): Array<ToolbarActionItem | ToolbarGroupItem> {
  const outItems: Array<ToolbarActionItem | ToolbarGroupItem> = [];
  for (const toolbarItem of items) {
    if (!isToolbarGroupItem(toolbarItem)) {
      outItems.push(toolbarItem);
      continue;
    }

    const newChildren: Array<ToolbarActionItem | ToolbarGroupItem> = nestedAddItemToSpecifiedParentGroup(toolbarItem.items, groupChildren);
    const foundIndices: number[] = [];

    groupChildren.forEach((entry, index) => {
      if (entry.parentGroupItemId === toolbarItem.id) {
        foundIndices.push(index);
      }
    });

    // istanbul ignore else
    if (foundIndices.length) {
      // process in reverse order so groupChildren can be reduced as we find matches
      foundIndices.sort(
        // istanbul ignore next
        (a, b) => a - b,
      ).reverse().forEach((foundIndex) => {
        newChildren.push(groupChildren[foundIndex]);
        groupChildren.splice(foundIndex);
      });
    }

    outItems.push({ ...toolbarItem, items: newChildren });
  }
  return outItems;
}

function toUIAToolbarItem(item: ToolbarItem): UIA_CommonToolbarItem {
  if (isToolbarCustomItem(item)) {
    const customItem: CustomToolbarItem = {
      ...item,
      isCustom: true,
      icon: item.icon as string,
      panelContentNode: item.panelContent,
    };
    return customItem;
  }
  return item as UIA_CommonToolbarItem; // TODO: 4.0
}

function addItemToSpecifiedParentGroup(items: readonly ToolbarItem[], groupChildren: Array<ToolbarActionItem | ToolbarGroupItem>): ToolbarItem[] {
  const outItems: ToolbarItem[] = [];
  for (const toolbarItem of items) {
    if (!isToolbarGroupItem(toolbarItem)) {
      outItems.push(toolbarItem);
      continue;
    }

    const newChildren: Array<ToolbarActionItem | ToolbarGroupItem> = nestedAddItemToSpecifiedParentGroup(toolbarItem.items, groupChildren);
    const foundIndices: number[] = [];

    groupChildren.forEach((entry, index) => {
      if (entry.parentGroupItemId === toolbarItem.id) {
        foundIndices.push(index);
      }
    });

    // istanbul ignore else
    if (foundIndices.length) {
      // process in reverse order so groupChildren can be reduced as we find matches
      foundIndices.sort(
        // istanbul ignore next
        (a, b) => a - b,
      ).reverse().forEach((foundIndex) => {
        newChildren.push(groupChildren[foundIndex]);
        groupChildren.splice(foundIndex);
      });
    }

    outItems.push({ ...toolbarItem, items: newChildren });
  }
  return outItems;
}

function cloneGroup(inGroup: ToolbarGroupItem): ToolbarGroupItem {
  const childItems: Array<ToolbarActionItem | ToolbarGroupItem> = [];
  inGroup.items.forEach((item) => {
    if (isToolbarGroupItem(item))
      childItems.push(cloneGroup(item));
    else
      childItems.push(item);
  });

  const clonedGroup = { ...inGroup, items: childItems };
  return clonedGroup;
}

function getItemSortValue(item: ToolbarItem) {
  const groupValue = undefined === item.groupPriority ? 0 : /* istanbul ignore next */ item.groupPriority;
  return groupValue * 10000 + item.itemPriority;
}

function getSortedChildren(group: ToolbarGroupItem): ReadonlyArray<ToolbarActionItem | ToolbarGroupItem> {
  const sortedChildren = group.items
    .filter((item) => !(ConditionalBooleanValue.getValue(item.isHidden)))
    .sort((a, b) => getItemSortValue(a) - getItemSortValue(b))
    .map((i) => {
      if (isToolbarGroupItem(i)) {
        return { ...i, items: getSortedChildren(i) };
      }
      return i;
    });
  return sortedChildren;
}

/** local function to combine items from Stage and from Extensions */
function combineItems(defaultItems: ReadonlyArray<ToolbarItem>, addonItems: ReadonlyArray<ToolbarItem>): ToolbarItem[] {
  let items: ToolbarItem[] = [];
  const groupChildren: Array<ToolbarActionItem | ToolbarGroupItem> = [];

  // istanbul ignore else
  if (defaultItems.length) {
    defaultItems.forEach((srcItem: ToolbarItem) => {
      if (-1 === items.findIndex((item) => item.id === srcItem.id)) {
        // if the default item is a group that an addon may insert into copy it so we don't mess with original
        const toolbarItem = isToolbarGroupItem(srcItem) ? cloneGroup(srcItem) : srcItem;
        if ((isToolbarGroupItem(toolbarItem) || isToolbarActionItem(toolbarItem)) && toolbarItem.parentGroupItemId)
          groupChildren.push(toolbarItem);
        else
          items.push(toolbarItem);
      }
    });
  }
  // istanbul ignore else
  if (addonItems.length) {
    addonItems.forEach((srcItem: ToolbarItem) => {
      if (-1 === items.findIndex((item) => item.id === srcItem.id)) {
        // if the default item is a group that an addon may insert into copy it so we don't mess with original
        const toolbarItem = isToolbarGroupItem(srcItem) ? cloneGroup(srcItem) : srcItem;
        if ((isToolbarGroupItem(toolbarItem) || isToolbarActionItem(toolbarItem)) && toolbarItem.parentGroupItemId)
          groupChildren.push(toolbarItem);
        else
          items.push(toolbarItem);
      }
    });
  }

  // if an item from an addon has specified a parent group then try to find it and insert it.  If no parent is found, add item at root level.
  if (groupChildren.length) {
    items = addItemToSpecifiedParentGroup(items, groupChildren);

    if (groupChildren.length) {
      groupChildren.forEach((toolbarItem) => {
        Logger.logWarning("ToolbarComposer", `Requested Parent Group [${toolbarItem.parentGroupItemId!}] not found, so item [${toolbarItem.id}] is added directly to toolbar.`);
        items.push(toolbarItem);
      });
    }
  }

  const availableItems = items
    .filter((item) => !(ConditionalBooleanValue.getValue(item.isHidden)))
    .sort((a, b) => getItemSortValue(a) - getItemSortValue(b))
    .map((i) => {
      if (isToolbarGroupItem(i)) {
        return { ...i, items: getSortedChildren(i) };
      }
      return i;
    });

  return availableItems;
}

const useProximityOpacitySetting = () => {
  const [proximityOpacity, setProximityOpacity] = React.useState(UiFramework.visibility.useProximityOpacity);
  React.useEffect(() => {
    // istanbul ignore next
    const handleUiVisibilityChanged = () => {
      setProximityOpacity(UiFramework.visibility.useProximityOpacity);
    };
    UiFramework.onUiVisibilityChanged.addListener(handleUiVisibilityChanged);
    return () => {
      UiFramework.onUiVisibilityChanged.removeListener(handleUiVisibilityChanged);
    };
  }, []);
  return proximityOpacity;
};

/** Properties for the [[ToolbarComposer]] React components
 * @public
 */
export interface ExtensibleToolbarProps {
<<<<<<< HEAD
  items: ToolbarItem[];
  usage: ToolbarUsage;
=======
  items: CommonToolbarItem[];
  usage: ToolbarUsage; // eslint-disable-line deprecation/deprecation
>>>>>>> 1da793cb
  /** Toolbar orientation. */
  orientation: ToolbarOrientation; // eslint-disable-line deprecation/deprecation
}

/**
 * Toolbar that is populated and maintained by item managers.
 * @public
 */
export function ToolbarComposer(props: ExtensibleToolbarProps) {
  const { usage, orientation } = props;

  const [defaultItemsManager, setDefaultItemsManager] = React.useState(() => new ToolbarItemsManager(props.items));
  React.useEffect(() => {
    setDefaultItemsManager(new ToolbarItemsManager(props.items));
  }, [props.items]); // eslint-disable-line react-hooks/exhaustive-deps

  // process default items
  const defaultItems = useDefaultToolbarItems(defaultItemsManager);
  const syncIdsOfInterest = React.useMemo(() => ToolbarItemsManager.getSyncIdsOfInterest(defaultItems), [defaultItems]);
  useToolbarItemSyncEffect(defaultItemsManager, syncIdsOfInterest);

  // process items from addon UI providers
  const [addonItemsManager] = React.useState(() => new ToolbarItemsManager());
  const addonItems = useUiItemsProviderToolbarItems(addonItemsManager, usage, orientation);
  const addonSyncIdsOfInterest = React.useMemo(() => ToolbarItemsManager.getSyncIdsOfInterest(addonItems), [addonItems]);
  useToolbarItemSyncEffect(addonItemsManager, addonSyncIdsOfInterest);

  const toolbarItems = React.useMemo(() => {
    const items = combineItems(defaultItems, addonItems);
    return items.map((item) => toUIAToolbarItem(item));
  }, [defaultItems, addonItems]);

  const toolbarOrientation = orientation === ToolbarOrientation.Horizontal ? Orientation.Horizontal : Orientation.Vertical;
  const expandsTo = toolbarOrientation === Orientation.Horizontal ? Direction.Bottom : usage === ToolbarUsage.ViewNavigation ? Direction.Left : Direction.Right;
  const panelAlignment = (toolbarOrientation === Orientation.Horizontal && usage === ToolbarUsage.ViewNavigation) ? ToolbarPanelAlignment.End : ToolbarPanelAlignment.Start;
  const isDragEnabled = React.useContext(ToolbarDragInteractionContext);
  const useProximityOpacity = useProximityOpacitySetting();

  return <ToolbarWithOverflow
    expandsTo={expandsTo}
    panelAlignment={panelAlignment}
    items={toolbarItems}
    useDragInteraction={isDragEnabled}
    toolbarOpacitySetting={useProximityOpacity && !UiFramework.isMobile() ? ToolbarOpacitySetting.Proximity : /* istanbul ignore next */ ToolbarOpacitySetting.Defaults}
  />;
}<|MERGE_RESOLUTION|>--- conflicted
+++ resolved
@@ -10,28 +10,14 @@
 import { ConditionalBooleanValue, CommonToolbarItem as UIA_CommonToolbarItem } from "@itwin/appui-abstract";
 import { CustomToolbarItem, Direction, ToolbarOpacitySetting, ToolbarPanelAlignment, ToolbarWithOverflow } from "@itwin/components-react";
 import { Logger } from "@itwin/core-bentley";
-<<<<<<< HEAD
 import { Orientation } from "@itwin/core-react";
-import { FrontstageManager } from "../frontstage/FrontstageManager";
-=======
-import {
-  ActionButton, CommonToolbarItem, ConditionalBooleanValue, GroupButton, ToolbarItemsManager, ToolbarItemUtilities, UiSyncEventArgs,
-} from "@itwin/appui-abstract";
-import { Orientation } from "@itwin/core-react";
-import { Direction, ToolbarItem, ToolbarOpacitySetting, ToolbarPanelAlignment, ToolbarWithOverflow } from "@itwin/components-react";
->>>>>>> 1da793cb
 import { SyncUiEventDispatcher } from "../syncui/SyncUiEventDispatcher";
 import { UiFramework } from "../UiFramework";
 import { ToolbarDragInteractionContext } from "./DragInteraction";
 import { useDefaultToolbarItems } from "./useDefaultToolbarItems";
 import { useUiItemsProviderToolbarItems } from "./useUiItemsProviderToolbarItems";
-<<<<<<< HEAD
 import { isToolbarActionItem, isToolbarCustomItem, isToolbarGroupItem, ToolbarActionItem, ToolbarGroupItem, ToolbarItem, ToolbarOrientation, ToolbarUsage } from "./ToolbarItem";
 import { ToolbarItemsManager } from "./ToolbarItemsManager";
-=======
-import { ToolActivatedEventArgs } from "../framework/FrameworkFrontstages";
-import { ToolbarOrientation, ToolbarUsage } from "./ToolbarItem";
->>>>>>> 1da793cb
 
 /** Private function to set up sync event monitoring of toolbar items */
 function useToolbarItemSyncEffect(uiDataProvider: ToolbarItemsManager, syncIdsOfInterest: string[]) {
@@ -49,19 +35,9 @@
   }, [uiDataProvider, syncIdsOfInterest, uiDataProvider.items]);
 
   React.useEffect(() => {
-    return FrontstageManager.onToolActivatedEvent.addListener(({ toolId }) => {
+    return UiFramework.frontstages.onToolActivatedEvent.addListener(({ toolId }) => {
       uiDataProvider.setActiveToolId(toolId);
-<<<<<<< HEAD
-    });
-=======
-    };
-
-    UiFramework.frontstages.onToolActivatedEvent.addListener(handleToolActivatedEvent);
-
-    return () => {
-      UiFramework.frontstages.onToolActivatedEvent.removeListener(handleToolActivatedEvent);
-    };
->>>>>>> 1da793cb
+    });
   }, [uiDataProvider, uiDataProvider.items]);
 }
 
@@ -253,15 +229,10 @@
  * @public
  */
 export interface ExtensibleToolbarProps {
-<<<<<<< HEAD
   items: ToolbarItem[];
   usage: ToolbarUsage;
-=======
-  items: CommonToolbarItem[];
-  usage: ToolbarUsage; // eslint-disable-line deprecation/deprecation
->>>>>>> 1da793cb
   /** Toolbar orientation. */
-  orientation: ToolbarOrientation; // eslint-disable-line deprecation/deprecation
+  orientation: ToolbarOrientation;
 }
 
 /**
