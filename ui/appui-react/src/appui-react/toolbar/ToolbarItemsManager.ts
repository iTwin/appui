--- conflicted
+++ resolved
@@ -136,11 +136,7 @@
           entry.syncEventIds.forEach((eventId: string) =>
             eventIds.add(eventId.toLowerCase())
           );
-<<<<<<< HEAD
-        } else if (ConditionalIconValue.isConditionalIconItem(entry)) {
-=======
-        } else if (entry instanceof ConditionalIconItem) {
->>>>>>> 8ebfb088
+        } else if (entry instanceof ConditionalIconValue) {
           entry.syncEventIds.forEach((eventId: string) =>
             eventIds.add(eventId.toLowerCase())
           );
@@ -191,13 +187,8 @@
         } else if (entry instanceof ConditionalStringValue) {
           if (ConditionalStringValue.refreshValue(entry, eventIds))
             itemsUpdated = true;
-<<<<<<< HEAD
-        } else if (ConditionalIconValue.isConditionalIconItem(entry)) {
+        } else if (entry instanceof ConditionalIconValue) {
           if (ConditionalIconValue.refreshValue(entry, eventIds))
-=======
-        } else if (entry instanceof ConditionalIconItem) {
-          if (ConditionalIconItem.refreshValue(entry, eventIds))
->>>>>>> 8ebfb088
             itemsUpdated = true;
         }
       }
@@ -238,13 +229,8 @@
         } else if (entry instanceof ConditionalStringValue) {
           if (ConditionalStringValue.refreshValue(entry, eventIds))
             updateRequired = true;
-<<<<<<< HEAD
-        } else if (ConditionalIconValue.isConditionalIconItem(entry)) {
+        } else if (entry instanceof ConditionalIconValue) {
           if (ConditionalIconValue.refreshValue(entry, eventIds))
-=======
-        } else if (entry instanceof ConditionalIconItem) {
-          if (ConditionalIconItem.refreshValue(entry, eventIds))
->>>>>>> 8ebfb088
             updateRequired = true;
         }
       }
