--- conflicted
+++ resolved
@@ -14,11 +14,8 @@
 import { StagePanelConfig, StagePanelMaxSizeSpec, StagePanelSectionConfig } from "./StagePanelConfig";
 import { StagePanelLocation } from "./StagePanelLocation";
 import { StagePanelSection } from "./StagePanelSection";
-<<<<<<< HEAD
-=======
 import { InternalFrontstageManager } from "../frontstage/InternalFrontstageManager";
 import { UiFramework } from "../UiFramework";
->>>>>>> 29717d6c
 
 /** Enum for StagePanel state.
  * @public
