--- conflicted
+++ resolved
@@ -101,50 +101,8 @@
     if (halt && ElementTooltip._isTooltipVisible) ElementTooltip.hideTooltip();
   }
 
-<<<<<<< HEAD
-  private _size: SizeProps = {
-    height: 0,
-    width: 0,
-  };
-  private _element?: HTMLElement;
-  private _position?: XAndY;
-
-  /** @internal */
-  public override readonly state: Readonly<ElementTooltipState> = {
-    message: "",
-    isVisible: false,
-    position: {
-      x: 0,
-      y: 0,
-    },
-  };
-
-  // eslint-disable-next-line deprecation/deprecation
-  constructor(props: CommonProps) {
-    super(props);
-  }
-
-  public override render() {
-    if (!this.state.isVisible) return null;
-
-    const className = classnames("uifw-element-tooltip", this.props.className);
-    return (
-      <div className="uifw-element-tooltip-container">
-        <Tooltip
-          className={className}
-          style={this.props.style}
-          position={this.state.position}
-          onSizeChanged={this._handleSizeChanged}
-        >
-          {/* eslint-disable-next-line deprecation/deprecation */}
-          <MessageRenderer message={this.state.message} />
-        </Tooltip>
-      </div>
-    );
-=======
   public override render() {
     return <ElementTooltipComponent />;
->>>>>>> 8ef81281
   }
 }
 
