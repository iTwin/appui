--- conflicted
+++ resolved
@@ -15,11 +15,8 @@
 import { UiFramework } from "../UiFramework";
 import { ViewUtilities } from "../utils/ViewUtilities";
 import { ListItem, ListItemType, ListPicker } from "./ListPicker";
-<<<<<<< HEAD
 import { debounce } from "lodash";
-=======
 import svgSavedView from "@bentley/icons-generic/icons/saved-view.svg";
->>>>>>> 08c992b5
 
 // cSpell:ignore Spatials
 
