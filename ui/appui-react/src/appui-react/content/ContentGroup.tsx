--- conflicted
+++ resolved
@@ -18,11 +18,8 @@
 import type { ContentControl } from "./ContentControl";
 import { InternalConfigurableUiManager } from "../configurableui/InternalConfigurableUiManager";
 import type { Frontstage } from "../frontstage/Frontstage";
-<<<<<<< HEAD
+import type { ContentLayoutProps } from "./ContentLayoutProps";
 import type { ConditionalValue } from "../shared/ConditionalValue";
-=======
-import type { ContentLayoutProps } from "./ContentLayoutProps";
->>>>>>> a1b4b94b
 
 /** Properties for content displayed in a content view
  * @public
