--- conflicted
+++ resolved
@@ -7,24 +7,11 @@
  */
 
 import { ViewClipByPlaneTool } from "@itwin/core-frontend";
-<<<<<<< HEAD
 import { DefaultContentTools, StandardContentToolsUiItemsProvider } from "./StandardContentToolsUiItemsProvider";
 import { UiItemsManager } from "./UiItemsManager";
 import { BaseUiItemsProvider } from "./BaseUiItemsProvider";
 import { ToolbarItem, ToolbarOrientation, ToolbarUsage } from "../toolbar/ToolbarItem";
-import { StatusBarItem } from "../statusbar/StatusBarItem"
-=======
-import { SelectionContextToolDefinitions } from "../selection/SelectionContextItemDef";
-import { StatusBarItemUtilities } from "../statusbar/StatusBarItemUtilities";
-import { SectionsStatusField } from "../statusfields/SectionsField";
-import { ToolbarHelper } from "../toolbar/ToolbarHelper";
-import { CoreTools } from "../tools/CoreToolDefinitions";
-import { DefaultContentTools } from "./StandardContentToolsUiItemsProvider";
-import { UiItemsManager } from "./UiItemsManager";
-import { BaseUiItemsProvider } from "./BaseUiItemsProvider";
-import { ToolbarItem, ToolbarOrientation, ToolbarUsage } from "../toolbar/ToolbarItem";
-import { StatusBarItem, StatusBarSection } from "../statusbar/StatusBarItem";
->>>>>>> 66dceffc
+import { StatusBarItem } from "../statusbar/StatusBarItem";
 
 /**
  * Defines options that may be set in frontstage app data to control what group priorities
@@ -93,71 +80,11 @@
     this.uiItemsProvider = new StandardContentToolsUiItemsProvider(defaultContentTools);
   }
 
-<<<<<<< HEAD
   public override provideToolbarItemsInternal(_stageId: string, _stageUsage: string, toolbarUsage: ToolbarUsage, toolbarOrientation: ToolbarOrientation, stageAppData?: any): ToolbarItem[] {
     return this.uiItemsProvider.provideToolbarItems(_stageId, _stageUsage, toolbarUsage, toolbarOrientation, stageAppData);
   }
 
   public override provideStatusBarItemsInternal(_stageId: string, _stageUsage: string, _stageAppData?: any): StatusBarItem[] {
     return this.uiItemsProvider.provideStatusBarItems(_stageId, _stageUsage, _stageAppData);
-=======
-  public override provideToolbarItems(_stageId: string, _stageUsage: string, toolbarUsage: ToolbarUsage, toolbarOrientation: ToolbarOrientation, stageAppData?: any): ToolbarItem[] {
-    const items: ToolbarItem[] = [];
-
-    if (toolbarUsage === ToolbarUsage.ContentManipulation && toolbarOrientation === ToolbarOrientation.Horizontal) {
-      const clearSelectionGroupPriority = getGroupPriority(stageAppData?.defaultContentTools?.horizontal?.clearSelectionGroupPriority, 10);
-      const overridesGroupPriority = getGroupPriority(stageAppData?.defaultContentTools?.horizontal?.overridesGroupPriority, 20);
-
-      if (!this.defaultContentTools || !this.defaultContentTools.horizontal || this.defaultContentTools.horizontal.clearSelection)
-        items.push(ToolbarHelper.createToolbarItemFromItemDef(10, CoreTools.clearSelectionItemDef, { groupPriority: clearSelectionGroupPriority }));
-
-      if (!this.defaultContentTools || !this.defaultContentTools.horizontal || this.defaultContentTools.horizontal.clearDisplayOverrides)
-        items.push(ToolbarHelper.createToolbarItemFromItemDef(20, SelectionContextToolDefinitions.clearHideIsolateEmphasizeElementsItemDef, { groupPriority: overridesGroupPriority }));
-
-      if (!this.defaultContentTools || !this.defaultContentTools.horizontal || this.defaultContentTools.horizontal.hide) {
-        if (this.defaultContentTools?.horizontal?.hide === "group")
-          items.push(ToolbarHelper.createToolbarItemFromItemDef(30, SelectionContextToolDefinitions.hideSectionToolGroup, { groupPriority: overridesGroupPriority }));
-        else
-          items.push(ToolbarHelper.createToolbarItemFromItemDef(30, SelectionContextToolDefinitions.hideElementsItemDef, { groupPriority: overridesGroupPriority }));
-      }
-
-      if (!this.defaultContentTools || !this.defaultContentTools.horizontal || this.defaultContentTools.horizontal.isolate) {
-        if (this.defaultContentTools?.horizontal?.isolate === "group")
-          items.push(ToolbarHelper.createToolbarItemFromItemDef(40, SelectionContextToolDefinitions.isolateSelectionToolGroup, { groupPriority: overridesGroupPriority }));
-        else
-          items.push(ToolbarHelper.createToolbarItemFromItemDef(40, SelectionContextToolDefinitions.isolateElementsItemDef, { groupPriority: overridesGroupPriority }));
-      }
-
-      if (!this.defaultContentTools || !this.defaultContentTools.horizontal || this.defaultContentTools.horizontal.emphasize) {
-        items.push(ToolbarHelper.createToolbarItemFromItemDef(50, SelectionContextToolDefinitions.emphasizeElementsItemDef, { groupPriority: overridesGroupPriority }));
-      }
-
-    } else /* istanbul ignore else */ if (toolbarUsage === ToolbarUsage.ContentManipulation && toolbarOrientation === ToolbarOrientation.Vertical) {
-      const selectElementGroupPriority = getGroupPriority(stageAppData?.defaultContentTools?.vertical?.selectElementGroupPriority, 10);
-      const measureGroupPriority = getGroupPriority(stageAppData?.defaultContentTools?.vertical?.measureGroupPriority, 10);
-      const selectionGroupPriority = getGroupPriority(stageAppData?.defaultContentTools?.vertical?.selectionGroupPriority, 10);
-
-      if (!this.defaultContentTools || !this.defaultContentTools.vertical || this.defaultContentTools.vertical.selectElement)
-        items.push(ToolbarHelper.createToolbarItemFromItemDef(10, CoreTools.selectElementCommand, { groupPriority: selectElementGroupPriority }));
-
-      if (!this.defaultContentTools || !this.defaultContentTools.vertical || this.defaultContentTools.vertical.measureGroup)
-        items.push(ToolbarHelper.createToolbarItemFromItemDef(20, CoreTools.measureToolGroup, { groupPriority: measureGroupPriority }));
-
-      if (!this.defaultContentTools || !this.defaultContentTools.vertical || this.defaultContentTools.vertical.sectionGroup)
-        items.push(ToolbarHelper.createToolbarItemFromItemDef(30, CoreTools.sectionToolGroup, { groupPriority: selectionGroupPriority }));
-    }
-    return items;
-  }
-
-  public override provideStatusBarItemsInternal(_stageId: string, _stageUsage: string, _stageAppData?: any): StatusBarItem[] {
-    const statusBarItems: StatusBarItem[] = [];
-
-    // if the sectionGroup tools are to be shown then we want the status field added to allow clearing or manipulation the section
-    if (this.defaultContentTools?.vertical?.sectionGroup) {
-      statusBarItems.push(StatusBarItemUtilities.createCustomItem("uifw.Sections", StatusBarSection.Center, 20, <SectionsStatusField hideWhenUnused />));
-    }
-
-    return statusBarItems;
->>>>>>> 66dceffc
   }
 }