--- conflicted
+++ resolved
@@ -396,7 +396,7 @@
 
   public setWidgetState(newState: WidgetState): void {
     const frontstageDef = UiFramework.frontstages.activeFrontstageDef;
-<<<<<<< HEAD
+
     // TODO: map the dispatcher actions to existing appui-layout-react actions.
     if (frontstageDef?.layout) {
       const widgetDef = frontstageDef.findWidgetDef(this.id);
@@ -404,8 +404,7 @@
       frontstageDef.layout.setWidgetState(this.id, newState);
       return;
     }
-    if (this.state === newState) return;
-=======
+
     const state = frontstageDef?.nineZoneState;
     if (!state) return;
     if (!frontstageDef.findWidgetDef(this.id)) return;
@@ -444,7 +443,6 @@
 
   /** @internal */
   public handleWidgetStateChanged(newState: WidgetState) {
->>>>>>> 43958042
     this._stateChanged = true;
     UiFramework.frontstages.onWidgetStateChangedEvent.emit({
       widgetDef: this,
