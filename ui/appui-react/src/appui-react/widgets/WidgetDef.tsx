--- conflicted
+++ resolved
@@ -21,16 +21,7 @@
 import { UiFramework } from "../UiFramework";
 import { PropsHelper } from "../utils/PropsHelper";
 import type { WidgetControl } from "./WidgetControl";
-<<<<<<< HEAD
-import type { BadgeType, IconSpec } from "@itwin/core-react";
-=======
-import type {
-  BadgeKind,
-  BadgeType,
-  IconSpec,
-  SizeProps,
-} from "@itwin/core-react";
->>>>>>> a2fe26e3
+import type { BadgeKind, BadgeType, IconSpec } from "@itwin/core-react";
 import { IconHelper } from "@itwin/core-react";
 import type { WidgetConfig } from "./WidgetConfig";
 import { WidgetState } from "./WidgetState";
@@ -296,20 +287,10 @@
     }
 
     this._widgetReactNode = config.content;
-<<<<<<< HEAD
     // eslint-disable-next-line deprecation/deprecation
     this._iconSpec = config.iconNode ?? config.icon;
     this._badge = config.badge;
-=======
-    this._icon = config.icon;
-
-    if (config.icon !== undefined && this._icon === undefined)
-      this._icon = config.icon;
-
-    // eslint-disable-next-line deprecation/deprecation
-    if (config.badge !== undefined) this._badge = config.badge;
-    if (config.badgeKind !== undefined) this._badgeKind = config.badgeKind;
->>>>>>> a2fe26e3
+    this._badgeKind = config.badgeKind;
 
     this._preferredPanelSize = config.preferredPanelSize;
   }
