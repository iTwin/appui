--- conflicted
+++ resolved
@@ -36,13 +36,8 @@
  * @public
  */
 export function BackstageAppButton({
-<<<<<<< HEAD
   // eslint-disable-next-line @typescript-eslint/no-deprecated
-  icon,
-=======
-  // eslint-disable-next-line deprecation/deprecation
   icon: iconSpec,
->>>>>>> 9f4cfb24
   iconNode,
   label,
   execute,
@@ -59,33 +54,11 @@
     UiFramework.backstage.toggle();
   }, [execute]);
 
-<<<<<<< HEAD
-  React.useEffect(() => {
-    if (isInitialMount.current) {
-      isInitialMount.current = false;
-      onElementRef(ref);
-    }
-  }, [onElementRef]);
-
-  let buttonProximityScale: number | undefined;
-
-  if (
-    (UiFramework.visibility.useProximityOpacity || // eslint-disable-line @typescript-eslint/no-deprecated
-      UiFramework.visibility.snapWidgetOpacity) &&
-    !ProcessDetector.isMobileBrowser
-  ) {
-    buttonProximityScale = proximityScale;
-  }
-
-  // eslint-disable-next-line @typescript-eslint/no-deprecated
-  const specIcon = icon ? <Icon iconSpec={icon} /> : undefined;
-=======
   const iconSpecElement = iconSpec ? (
-    // eslint-disable-next-line deprecation/deprecation
+    // eslint-disable-next-line @typescript-eslint/no-deprecated
     <CoreIcon iconSpec={iconSpec} />
   ) : undefined;
   const icon = iconNode ?? iconSpecElement ?? <SvgHome />;
->>>>>>> 9f4cfb24
   return (
     <Surface orientation="horizontal">
       <IconButton
