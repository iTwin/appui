/*---------------------------------------------------------------------------------------------
 * Copyright (c) Bentley Systems, Incorporated. All rights reserved.
 * See LICENSE.md in the project root for license terms and full copyright notice.
 *--------------------------------------------------------------------------------------------*/
/** @packageDocumentation
 * @module Widget
 */

import type { BadgeType, ConditionalStringValue } from "@itwin/appui-abstract";
import type { XAndY } from "@itwin/core-geometry";
import type { IconSpec, SizeProps } from "@itwin/core-react";
import type { StagePanelLocation } from "../stagepanels/StagePanelLocation";
import type { WidgetState } from "./WidgetState";

/** Describes options of a floating widget.
 * @public
 */
export interface CanFloatWidgetOptions {
  /** Describes if the widget is resizable. */
  readonly isResizable?: boolean;
<<<<<<< HEAD
  readonly defaultPosition?: XAndY;
=======
  /** Describes the preferred default position of a floating widget. */
  readonly defaultPosition?: PointProps;
  /** Describes the preferred default size of a floating widget. */
>>>>>>> beaf5fbf
  readonly defaultSize?: SizeProps;
  /** Describes to which container the floating widget is assigned. This allows the grouping of multiple widgets within the same floating widget. */
  readonly containerId?: string;
  /** Describes if the floating widget should hide together with other UI elements. */
  readonly hideWithUi?: boolean;
}

/** Describes the data needed to provide a widget.
 * @public
 */
export interface Widget {
  readonly id: string;
  /** Stage panels to which this widget can be docked. All stage panels are allowed if nothing is provided. To not allow docking to any panels, provide a blank array. */
  readonly allowedPanels?: ReadonlyArray<StagePanelLocation>;
  readonly badge?: BadgeType;
  /** Defaults to `false`. */
  readonly canPopout?: boolean;
  /** Set to `false` to disable floating of a widget. Alternatively options object can be provided which enables floating.
   * If allowedPanels is an empty array, automatically set to `true`. Defaults to `true`. */
  readonly canFloat?: boolean | CanFloatWidgetOptions;
  /** Defaults to `Floating`(3) if widget is not allowed to dock to any panels. */
  readonly defaultState?: WidgetState;
  /** Content of the Widget. */
  readonly content?: React.ReactNode;
  readonly icon?: IconSpec;
  readonly label?: string | ConditionalStringValue;
  readonly priority?: number;
  readonly tooltip?: string | ConditionalStringValue;
}<|MERGE_RESOLUTION|>--- conflicted
+++ resolved
@@ -18,13 +18,7 @@
 export interface CanFloatWidgetOptions {
   /** Describes if the widget is resizable. */
   readonly isResizable?: boolean;
-<<<<<<< HEAD
   readonly defaultPosition?: XAndY;
-=======
-  /** Describes the preferred default position of a floating widget. */
-  readonly defaultPosition?: PointProps;
-  /** Describes the preferred default size of a floating widget. */
->>>>>>> beaf5fbf
   readonly defaultSize?: SizeProps;
   /** Describes to which container the floating widget is assigned. This allows the grouping of multiple widgets within the same floating widget. */
   readonly containerId?: string;
