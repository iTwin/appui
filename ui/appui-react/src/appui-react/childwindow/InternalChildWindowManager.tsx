--- conflicted
+++ resolved
@@ -112,78 +112,6 @@
   ) {
     childWindow.document.title = title;
 
-<<<<<<< HEAD
-    const reactConnectionDiv = childWindow.document.getElementById("root");
-    if (reactConnectionDiv && content && React.isValidElement(content)) {
-      // set openChildWindows now so components can use it when they mount
-      this._openChildWindows.push({
-        childWindowId,
-        window: childWindow,
-        parentWindow: window,
-      });
-      const widgetDef = content.props.widgetDef as WidgetDef | undefined;
-      const tabId = widgetDef?.id;
-      const element = (
-        // eslint-disable-next-line @typescript-eslint/no-deprecated
-        <Provider store={UiFramework.store}>
-          <TabIdContext.Provider value={tabId}>
-            <UiStateStorageHandler>
-              <ThemeManager>
-                <div className="uifw-child-window-container-host">
-                  <PopupRenderer />
-                  <ModalDialogRenderer />
-                  <ModelessDialogRenderer />
-                  <CursorPopupMenu />
-                  <div className="uifw-child-window-container nz-widget-widget">
-                    {content}
-                  </div>
-                </div>
-                <div className="uifw-childwindow-internalChildWindowManager_portalContainer" />
-              </ThemeManager>
-            </UiStateStorageHandler>
-          </TabIdContext.Provider>
-        </Provider>
-      );
-
-      setTimeout(async () => {
-        await copyStyles(childWindow.document);
-        setTimeout(() => {
-          this.render(element, reactConnectionDiv);
-
-          if (childWindow.expectedHeight && childWindow.expectedWidth) {
-            childWindow.deltaWidth =
-              childWindow.expectedWidth - childWindow.innerWidth;
-            childWindow.deltaHeight =
-              childWindow.expectedHeight - childWindow.innerHeight;
-          }
-
-          if (childWindow.expectedLeft && childWindow.expectedTop) {
-            childWindow.deltaLeft =
-              childWindow.expectedLeft - childWindow.screenLeft;
-            childWindow.deltaTop =
-              childWindow.expectedTop - childWindow.screenTop;
-          }
-        });
-      });
-
-      childWindow.addEventListener("pagehide", () => {
-        const frontStageDef = UiFramework.frontstages.activeFrontstageDef;
-        if (!frontStageDef) return;
-        frontStageDef.saveChildWindowSizeAndPosition(
-          childWindowId,
-          childWindow
-        );
-
-        // Trigger first so popout can be converted back to main window widget
-        this.close(childWindowId, false);
-
-        const root = this._roots.get(childWindowId);
-        if (!root) return;
-        this._roots.delete(childWindowId);
-        root.unmount();
-      });
-    }
-=======
     this._openChildWindows.push({
       childWindowId,
       window: childWindow,
@@ -192,7 +120,6 @@
       tabId,
     });
     this.onChildWindowsChanged.raiseEvent();
->>>>>>> 9f4cfb24
   }
 
   /** Close all child/pop-out windows. This typically is called when the frontstage is changed. */
