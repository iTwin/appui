/*---------------------------------------------------------------------------------------------
* Copyright (c) Bentley Systems, Incorporated. All rights reserved.
* See LICENSE.md in the project root for license terms and full copyright notice.
*--------------------------------------------------------------------------------------------*/
/** @packageDocumentation
 * @module Tools
 */

<<<<<<< HEAD
import { ConditionalBooleanValue, IconSpecUtilities } from "@itwin/appui-abstract";
import { ContentViewManager } from "../content/ContentViewManager";
=======
import { ConditionalBooleanValue } from "@itwin/appui-abstract";
>>>>>>> 29717d6c
import { SessionStateActionId } from "../redux/SessionState";
import { CommandItemDef } from "../shared/CommandItemDef";
import { BaseItemState } from "../shared/ItemDefBase";
import { SyncUiEventId } from "../syncui/SyncUiEventDispatcher";
import { GroupItemDef } from "../toolbar/GroupItem";
import { UiFramework } from "../UiFramework";
import { HideIsolateEmphasizeActionHandler } from "./HideIsolateEmphasizeManager";
import svgModelIsolate from "@bentley/icons-generic/icons/model-isolate.svg";
import svgLayersIsolate from "@bentley/icons-generic/icons/layers-isolate.svg";
import svgAssetIsolate from "@bentley/icons-generic/icons/asset-isolate.svg";
import svgIsolate from "@bentley/icons-generic/icons/isolate.svg";
import svgModelHide from "@bentley/icons-generic/icons/model-hide.svg";
import svgLayersHide from "@bentley/icons-generic/icons/layers-hide.svg";
import svgAssetClassificationHide from "@bentley/icons-generic/icons/asset-classification-hide.svg";
import svgVisibilitySemiTransparent from "@bentley/icons-generic/icons/visibility-semi-transparent.svg";
import svgVisibilityHide from "@bentley/icons-generic/icons/visibility-hide_2.svg";
import svgVisibility from "@bentley/icons-generic/icons/visibility.svg";

/** return SyncEventIds that trigger selection state function refresh.
 * @beta
 */
export function getFeatureOverrideSyncEventIds(): string[] {
  return [SyncUiEventId.ActiveContentChanged, SyncUiEventId.ActiveViewportChanged, HideIsolateEmphasizeActionHandler.hideIsolateEmphasizeUiSyncId];
}

/** return SyncEventIds that trigger selection state function refresh.
 * @beta
 */
export function getSelectionContextSyncEventIds(): string[] {
  return [SyncUiEventId.SelectionSetChanged, SyncUiEventId.ActiveContentChanged, SyncUiEventId.ActiveViewportChanged, SessionStateActionId.SetNumItemsSelected];
}

/** return SyncEventIds that trigger selection state function refresh.
 * @beta
 */
export function isNoSelectionActive(): boolean {
  const activeContentControl = UiFramework.content.getActiveContentControl();
  let selectionCount = 0;
  // istanbul ignore if
  if (!UiFramework.frameworkStateKey)
    selectionCount = UiFramework.store.getState()[UiFramework.frameworkStateKey].frameworkState.sessionState.numItemsSelected;

  // istanbul ignore if
  if (activeContentControl && /* istanbul ignore next */ activeContentControl.viewport
    && (/* istanbul ignore next */ activeContentControl.viewport.view.iModel.selectionSet.size > 0 || /* istanbul ignore next */ selectionCount > 0))
    return false;
  return true;
}

/** return ConditionalBooleanValue object used to show items if selection set is active.
 * @beta
 */
export function areNoFeatureOverridesActive(): boolean {
  const activeContentControl = UiFramework.content.getActiveContentControl();
  // istanbul ignore next
  if (activeContentControl && activeContentControl.viewport)
    return !UiFramework.hideIsolateEmphasizeActionHandler.areFeatureOverridesActive(activeContentControl.viewport);

  return true;
}

/** return ConditionalBooleanValue object used to show item if feature overrides are active.
 * @beta
 */
export function getIsHiddenIfFeatureOverridesActive(): ConditionalBooleanValue {
  return new ConditionalBooleanValue(areNoFeatureOverridesActive, getFeatureOverrideSyncEventIds());
}

/** return ConditionalBooleanValue object used to show items if selection set is active.
 * @beta
 */
export function getIsHiddenIfSelectionNotActive(): ConditionalBooleanValue {
  return new ConditionalBooleanValue(isNoSelectionActive, getSelectionContextSyncEventIds());
}

/** return state with isVisible set to true is SectionSet is active.
 * @beta
 */
// istanbul ignore next
export function featureOverridesActiveStateFunc(state: Readonly<BaseItemState>): BaseItemState {
  const activeContentControl = UiFramework.content.getActiveContentControl();
  let isVisible = false;

  // istanbul ignore next
  if (activeContentControl && activeContentControl.viewport)
    isVisible = UiFramework.hideIsolateEmphasizeActionHandler.areFeatureOverridesActive(activeContentControl.viewport);

  return { ...state, isVisible };
}

/** return state with isVisible set to true is SectionSet is active.
 * @beta
 */
// istanbul ignore next
export function selectionContextStateFunc(state: Readonly<BaseItemState>): BaseItemState {
  const activeContentControl = UiFramework.content.getActiveContentControl();
  let isVisible = false;

  let selectionCount = 0;
  if (!UiFramework.frameworkStateKey)
    selectionCount = UiFramework.store.getState()[UiFramework.frameworkStateKey].frameworkState.sessionState.numItemsSelected;

  if (activeContentControl && activeContentControl.viewport && (activeContentControl.viewport.view.iModel.selectionSet.size > 0 || selectionCount > 0))
    isVisible = true;
  return { ...state, isVisible };
}

/** Utility Class that provides definitions for tools dependent on current selection. These definitions can be used to populate toolbars.
 * @public
 */
// istanbul ignore next
export class SelectionContextToolDefinitions {

  public static get isolateModelsInSelectionItemDef() {
    return new CommandItemDef({
      commandId: "UiFramework.IsolateModel",
      iconSpec: IconSpecUtilities.createWebComponentIconSpec(svgModelIsolate),
      labelKey: "UiFramework:tools.isolateModels",
      execute: async () => UiFramework.hideIsolateEmphasizeActionHandler.processIsolateSelectedElementsModel(),
    });
  }

  public static get isolateCategoriesInSelectionItemDef() {
    return new CommandItemDef({
      commandId: "UiFramework.IsolateCategory",
      iconSpec: IconSpecUtilities.createWebComponentIconSpec(svgLayersIsolate),
      labelKey: "UiFramework:tools.isolateCategories",
      execute: async () => UiFramework.hideIsolateEmphasizeActionHandler.processIsolateSelectedElementsCategory(),
    });
  }

  public static get isolateElementsItemDef() {
    return new CommandItemDef({
      commandId: "UiFramework.IsolateSelected",
      iconSpec: IconSpecUtilities.createWebComponentIconSpec(svgAssetIsolate),
      labelKey: "UiFramework:tools.isolateSelected",
      isHidden: getIsHiddenIfSelectionNotActive(),
      execute: async () => UiFramework.hideIsolateEmphasizeActionHandler.processIsolateSelected(),
    });
  }

  public static get isolateSelectionToolGroup() {
    return new GroupItemDef({
      groupId: "UiFramework.IsolateSelectionGroup",
      labelKey: "UiFramework:tools.isolate",
      iconSpec: IconSpecUtilities.createWebComponentIconSpec(svgIsolate),
      isHidden: getIsHiddenIfSelectionNotActive(),
      items: [this.isolateElementsItemDef, this.isolateCategoriesInSelectionItemDef, this.isolateModelsInSelectionItemDef],
      itemsInColumn: 3,
    });
  }

  public static get hideModelsInSelectionItemDef() {
    return new CommandItemDef({
      commandId: "UiFramework.HideModel",
      iconSpec: IconSpecUtilities.createWebComponentIconSpec(svgModelHide),
      labelKey: "UiFramework:tools.hideModels",
      execute: async () => UiFramework.hideIsolateEmphasizeActionHandler.processHideSelectedElementsModel(),
    });
  }

  public static get hideCategoriesInSelectionItemDef() {
    return new CommandItemDef({
      commandId: "UiFramework.HideCategory",
      iconSpec: IconSpecUtilities.createWebComponentIconSpec(svgLayersHide),
      labelKey: "UiFramework:tools.hideCategories",
      execute: async () => UiFramework.hideIsolateEmphasizeActionHandler.processHideSelectedElementsCategory(),
    });
  }

  public static get hideElementsItemDef() {
    return new CommandItemDef({
      commandId: "UiFramework.HideSelected",
      iconSpec: IconSpecUtilities.createWebComponentIconSpec(svgAssetClassificationHide),
      labelKey: "UiFramework:tools.hideSelected",
      isHidden: getIsHiddenIfSelectionNotActive(),
      execute: async () => UiFramework.hideIsolateEmphasizeActionHandler.processHideSelected(),
    });
  }

  public static get hideSectionToolGroup() {
    return new GroupItemDef({
      groupId: "UiFramework.HideSelectionGroup",
      labelKey: "UiFramework:tools.hide",
      iconSpec: IconSpecUtilities.createWebComponentIconSpec(svgVisibilityHide),
      isHidden: getIsHiddenIfSelectionNotActive(),
      items: [this.hideElementsItemDef, this.hideCategoriesInSelectionItemDef, this.hideModelsInSelectionItemDef],
      itemsInColumn: 3,
    });
  }

  public static get emphasizeElementsItemDef() {
    return new CommandItemDef({
      commandId: "UiFramework.EmphasizeSelected",
      iconSpec: IconSpecUtilities.createWebComponentIconSpec(svgVisibilitySemiTransparent),
      labelKey: "UiFramework:tools.emphasizeSelected",
      isHidden: getIsHiddenIfSelectionNotActive(),
      execute: async () => UiFramework.hideIsolateEmphasizeActionHandler.processEmphasizeSelected(),
    });
  }

  public static get clearHideIsolateEmphasizeElementsItemDef() {
    return new CommandItemDef({
      commandId: "UiFramework.ClearHideIsolateEmphasize",
      iconSpec: IconSpecUtilities.createWebComponentIconSpec(svgVisibility),
      labelKey: "UiFramework:tools.clearVisibility",
      isHidden: getIsHiddenIfFeatureOverridesActive(),
      execute: async () => {
        await UiFramework.hideIsolateEmphasizeActionHandler.processClearEmphasize();
        await UiFramework.hideIsolateEmphasizeActionHandler.processClearOverrideModels();
        await UiFramework.hideIsolateEmphasizeActionHandler.processClearOverrideCategories();
      },
    });
  }

}<|MERGE_RESOLUTION|>--- conflicted
+++ resolved
@@ -6,12 +6,7 @@
  * @module Tools
  */
 
-<<<<<<< HEAD
 import { ConditionalBooleanValue, IconSpecUtilities } from "@itwin/appui-abstract";
-import { ContentViewManager } from "../content/ContentViewManager";
-=======
-import { ConditionalBooleanValue } from "@itwin/appui-abstract";
->>>>>>> 29717d6c
 import { SessionStateActionId } from "../redux/SessionState";
 import { CommandItemDef } from "../shared/CommandItemDef";
 import { BaseItemState } from "../shared/ItemDefBase";
