/*---------------------------------------------------------------------------------------------
 * Copyright (c) Bentley Systems, Incorporated. All rights reserved.
 * See LICENSE.md in the project root for license terms and full copyright notice.
 *--------------------------------------------------------------------------------------------*/
/** @packageDocumentation
 * @module Tools
 */

import { ConditionalBooleanValue } from "@itwin/appui-abstract";
import { SessionStateActionId } from "../redux/SessionState";
import { CommandItemDef } from "../shared/CommandItemDef";
import type { BaseItemState } from "../shared/ItemDefBase";
import { SyncUiEventId } from "../syncui/SyncUiEventDispatcher";
import { GroupItemDef } from "../toolbar/GroupItem";
import { UiFramework } from "../UiFramework";
import svgModelIsolate from "@bentley/icons-generic/icons/model-isolate.svg";
import svgLayersIsolate from "@bentley/icons-generic/icons/layers-isolate.svg";
import svgAssetIsolate from "@bentley/icons-generic/icons/asset-isolate.svg";
import svgIsolate from "@bentley/icons-generic/icons/isolate.svg";
import svgModelHide from "@bentley/icons-generic/icons/model-hide.svg";
import svgLayersHide from "@bentley/icons-generic/icons/layers-hide.svg";
import svgAssetClassificationHide from "@bentley/icons-generic/icons/asset-classification-hide.svg";
import svgVisibilitySemiTransparent from "@bentley/icons-generic/icons/visibility-semi-transparent.svg";
import svgVisibilityHide from "@bentley/icons-generic/icons/visibility-hide_2.svg";
import svgVisibility from "@bentley/icons-generic/icons/visibility.svg";

/** return SyncEventIds that trigger selection state function refresh.
 * @beta
 */
export function getFeatureOverrideSyncEventIds(): string[] {
  return [
    SyncUiEventId.ActiveContentChanged,
    SyncUiEventId.ActiveViewportChanged,
    SyncUiEventId.FeatureOverridesChanged,
    SyncUiEventId.ViewedModelsChanged,
  ];
}

/** return SyncEventIds that trigger selection state function refresh.
 * @beta
 */
export function getSelectionContextSyncEventIds(): string[] {
  return [
    SyncUiEventId.SelectionSetChanged,
    SyncUiEventId.ActiveContentChanged,
    SyncUiEventId.ActiveViewportChanged,
    SessionStateActionId.SetNumItemsSelected,
    SyncUiEventId.FeatureOverridesChanged,
    SyncUiEventId.ViewedModelsChanged,
  ];
}

/** return SyncEventIds that trigger selection state function refresh.
 * @beta
 */
export function isNoSelectionActive(): boolean {
  const activeContentControl = UiFramework.content.getActiveContentControl();
<<<<<<< HEAD
  const selectionCount = UiFramework.getNumItemsSelected();
=======
  let selectionCount = 0;
  if (!UiFramework.frameworkStateKey)
    selectionCount =
      UiFramework.store.getState()[UiFramework.frameworkStateKey].frameworkState
        .sessionState.numItemsSelected;
>>>>>>> 49757c64

  if (activeContentControl?.viewport) {
    const hiddenElementsSet = activeContentControl.viewport.neverDrawn;
    const selectedElementsSet =
      activeContentControl.viewport.view.iModel.selectionSet.elements;
    // TODO: add check for categories, subcategories and models
    if (
      selectionCount > 0 ||
      ![...selectedElementsSet].every((value) => hiddenElementsSet?.has(value))
    )
      return false;
  }
  return true;
}

/** return ConditionalBooleanValue object used to show items if selection set is active.
 * @beta
 */
export function areNoFeatureOverridesActive(): boolean {
  const activeContentControl = UiFramework.content.getActiveContentControl();
  if (activeContentControl && activeContentControl.viewport)
    return !UiFramework.hideIsolateEmphasizeActionHandler.areFeatureOverridesActive(
      activeContentControl.viewport
    );

  return true;
}

/** return ConditionalBooleanValue object used to show item if feature overrides are active.
 * @beta
 */
export function getIsHiddenIfFeatureOverridesActive(): ConditionalBooleanValue {
  return new ConditionalBooleanValue(
    areNoFeatureOverridesActive,
    getFeatureOverrideSyncEventIds()
  );
}

/** return ConditionalBooleanValue object used to show items if selection set is active.
 * @beta
 */
export function getIsHiddenIfSelectionNotActive(): ConditionalBooleanValue {
  return new ConditionalBooleanValue(
    isNoSelectionActive,
    getSelectionContextSyncEventIds()
  );
}

/** return state with isVisible set to true is SectionSet is active.
 * @beta
 */
export function featureOverridesActiveStateFunc(
  state: Readonly<BaseItemState>
): BaseItemState {
  const activeContentControl = UiFramework.content.getActiveContentControl();
  let isVisible = false;

  if (activeContentControl && activeContentControl.viewport)
    isVisible =
      UiFramework.hideIsolateEmphasizeActionHandler.areFeatureOverridesActive(
        activeContentControl.viewport
      );

  return { ...state, isVisible };
}

/** return state with isVisible set to true is SectionSet is active.
 * @beta
 */
export function selectionContextStateFunc(
  state: Readonly<BaseItemState>
): BaseItemState {
  const activeContentControl = UiFramework.content.getActiveContentControl();
  let isVisible = false;

  const selectionCount = UiFramework.getNumItemsSelected();
  if (
    activeContentControl &&
    activeContentControl.viewport &&
    (activeContentControl.viewport.view.iModel.selectionSet.size > 0 ||
      selectionCount > 0)
  )
    isVisible = true;
  return { ...state, isVisible };
}

/** Utility Class that provides definitions for tools dependent on current selection. These definitions can be used to populate toolbars.
 * @public
 */
export class SelectionContextToolDefinitions {
  public static get isolateModelsInSelectionItemDef() {
    return new CommandItemDef({
      commandId: "UiFramework.IsolateModel",
      iconSpec: svgModelIsolate,
      labelKey: "UiFramework:tools.isolateModels",
      execute: async () =>
        UiFramework.hideIsolateEmphasizeActionHandler.processIsolateSelectedElementsModel(),
    });
  }

  public static get isolateCategoriesInSelectionItemDef() {
    return new CommandItemDef({
      commandId: "UiFramework.IsolateCategory",
      iconSpec: svgLayersIsolate,
      labelKey: "UiFramework:tools.isolateCategories",
      execute: async () =>
        UiFramework.hideIsolateEmphasizeActionHandler.processIsolateSelectedElementsCategory(),
    });
  }

  public static get isolateElementsItemDef() {
    return new CommandItemDef({
      commandId: "UiFramework.IsolateSelected",
      iconSpec: svgAssetIsolate,
      labelKey: "UiFramework:tools.isolateSelected",
      isHidden: getIsHiddenIfSelectionNotActive(),
      execute: async () =>
        UiFramework.hideIsolateEmphasizeActionHandler.processIsolateSelected(),
    });
  }

  public static get isolateSelectionToolGroup() {
    return new GroupItemDef({
      groupId: "UiFramework.IsolateSelectionGroup",
      labelKey: "UiFramework:tools.isolate",
      iconSpec: svgIsolate,
      isHidden: getIsHiddenIfSelectionNotActive(),
      items: [
        this.isolateElementsItemDef,
        this.isolateCategoriesInSelectionItemDef,
        this.isolateModelsInSelectionItemDef,
      ],
      itemsInColumn: 3,
    });
  }

  public static get hideModelsInSelectionItemDef() {
    return new CommandItemDef({
      commandId: "UiFramework.HideModel",
      iconSpec: svgModelHide,
      labelKey: "UiFramework:tools.hideModels",
      execute: async () =>
        UiFramework.hideIsolateEmphasizeActionHandler.processHideSelectedElementsModel(),
    });
  }

  public static get hideCategoriesInSelectionItemDef() {
    return new CommandItemDef({
      commandId: "UiFramework.HideCategory",
      iconSpec: svgLayersHide,
      labelKey: "UiFramework:tools.hideCategories",
      execute: async () =>
        UiFramework.hideIsolateEmphasizeActionHandler.processHideSelectedElementsCategory(),
    });
  }

  public static get hideElementsItemDef() {
    return new CommandItemDef({
      commandId: "UiFramework.HideSelected",
      iconSpec: svgAssetClassificationHide,
      labelKey: "UiFramework:tools.hideSelected",
      isHidden: getIsHiddenIfSelectionNotActive(),
      execute: async () =>
        UiFramework.hideIsolateEmphasizeActionHandler.processHideSelected(),
    });
  }

  public static get hideSectionToolGroup() {
    return new GroupItemDef({
      groupId: "UiFramework.HideSelectionGroup",
      labelKey: "UiFramework:tools.hide",
      iconSpec: svgVisibilityHide,
      isHidden: getIsHiddenIfSelectionNotActive(),
      items: [
        this.hideElementsItemDef,
        this.hideCategoriesInSelectionItemDef,
        this.hideModelsInSelectionItemDef,
      ],
      itemsInColumn: 3,
    });
  }

  public static get emphasizeElementsItemDef() {
    return new CommandItemDef({
      commandId: "UiFramework.EmphasizeSelected",
      iconSpec: svgVisibilitySemiTransparent,
      labelKey: "UiFramework:tools.emphasizeSelected",
      isHidden: getIsHiddenIfSelectionNotActive(),
      execute: async () =>
        UiFramework.hideIsolateEmphasizeActionHandler.processEmphasizeSelected(),
    });
  }

  public static get clearHideIsolateEmphasizeElementsItemDef() {
    return new CommandItemDef({
      commandId: "UiFramework.ClearHideIsolateEmphasize",
      iconSpec: svgVisibility,
      labelKey: "UiFramework:tools.clearVisibility",
      isHidden: getIsHiddenIfFeatureOverridesActive(),
      execute: async () => {
        await UiFramework.hideIsolateEmphasizeActionHandler.processClearEmphasize();
        await UiFramework.hideIsolateEmphasizeActionHandler.processClearOverrideModels();
        await UiFramework.hideIsolateEmphasizeActionHandler.processClearOverrideCategories();
      },
    });
  }
}<|MERGE_RESOLUTION|>--- conflicted
+++ resolved
@@ -55,15 +55,7 @@
  */
 export function isNoSelectionActive(): boolean {
   const activeContentControl = UiFramework.content.getActiveContentControl();
-<<<<<<< HEAD
   const selectionCount = UiFramework.getNumItemsSelected();
-=======
-  let selectionCount = 0;
-  if (!UiFramework.frameworkStateKey)
-    selectionCount =
-      UiFramework.store.getState()[UiFramework.frameworkStateKey].frameworkState
-        .sessionState.numItemsSelected;
->>>>>>> 49757c64
 
   if (activeContentControl?.viewport) {
     const hiddenElementsSet = activeContentControl.viewport.neverDrawn;
