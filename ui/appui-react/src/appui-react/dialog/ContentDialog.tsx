/*---------------------------------------------------------------------------------------------
 * Copyright (c) Bentley Systems, Incorporated. All rights reserved.
 * See LICENSE.md in the project root for license terms and full copyright notice.
 *--------------------------------------------------------------------------------------------*/
/** @packageDocumentation
 * @module Dialog
 */

import * as React from "react";
import type { DialogProps } from "@itwin/core-react";
import { Dialog } from "@itwin/core-react";
<<<<<<< HEAD
import {
  SyncUiEventDispatcher,
  SyncUiEventId,
} from "../syncui/SyncUiEventDispatcher";
=======
>>>>>>> 301706c0
import { UiFramework } from "../UiFramework";

<<<<<<< HEAD
/** @internal */
export function useActiveContentControlId(): string | undefined {
  const [activeContentId, setActiveContentId] = React.useState(
    // eslint-disable-next-line deprecation/deprecation
    UiFramework.content.getActiveContentControl()?.uniqueId
  );

  React.useEffect(() => {
    // IModelApp.viewManager.onSelectedViewportChanged will often fire before UI components have mounted
    // so use UiFramework.content.onActiveContentChangedEvent which will always trigger once all stage components
    // are loaded and when the IModelApp.viewManager.selectedView changes.
    return UiFramework.content.onActiveContentChangedEvent.addListener(
      (_args) => {
        setActiveContentId(
          // eslint-disable-next-line deprecation/deprecation
          UiFramework.content.getActiveContentControl()?.uniqueId
        );
      }
    );
  }, []);

  React.useEffect(() => {
    const syncIdsOfInterest = [
      SyncUiEventId.ActiveContentChanged,
      // eslint-disable-next-line deprecation/deprecation
      SyncUiEventId.ContentControlActivated,
      SyncUiEventId.FrontstageReady,
    ];
    // eslint-disable-next-line deprecation/deprecation
    const handleSyncUiEvent = (args: UiSyncEventArgs): void => {
      if (
        syncIdsOfInterest.some((value: string): boolean =>
          args.eventIds.has(value)
        )
      ) {
        setActiveContentId(
          // eslint-disable-next-line deprecation/deprecation
          UiFramework.content.getActiveContentControl()?.uniqueId
        );
      }
    };

    return SyncUiEventDispatcher.onSyncUiEvent.addListener(handleSyncUiEvent);
  }, []);

  return activeContentId;
}
=======
/* eslint-disable deprecation/deprecation */
>>>>>>> 301706c0

/** Properties for the [[ContentDialog]] component
 * @public
 * @deprecated in 4.15.0. Props of deprecated {@link ContentDialog} component.
 */
export interface ContentDialogProps extends DialogProps {
  dialogId: string;
  movable?: boolean;
  children: React.ReactNode;
}

/** Content Dialog React component uses the Dialog component with a modal={false} prop.
 * It controls the z-index to keep the focused dialog above content but below widgets.
 * @public
 * @deprecated in 4.15.0. Use {@link https://itwinui.bentley.com/docs/dialog iTwinUI Dialog} instead.
 */
export function ContentDialog(props: ContentDialogProps) {
  const {
    className,
    children,
    dialogId,
    style,
    modal,
    modelessId,
    onModelessPointerDown,
    ...otherProps
  } = props;

  const [zIndex, setZIndex] = React.useState(
    UiFramework.content.dialogs.getZIndex(dialogId)
  );
  const updateZIndex = React.useCallback(() => {
    const newZ = UiFramework.content.dialogs.getZIndex(dialogId);
    if (newZ !== zIndex) {
      setZIndex(newZ);
    }
  }, [dialogId, zIndex]);

  return (
    <Dialog
      className={className}
      data-item-type="content-dialog"
      data-item-id={dialogId}
      resizable={true}
      movable={true}
      trapFocus={false}
      modal={false}
      {...otherProps}
      modelessId={dialogId}
      onModelessPointerDown={(event) =>
        UiFramework.content.dialogs.handlePointerDownEvent(
          event,
          dialogId,
          updateZIndex
        )
      }
      style={{ zIndex, ...style }}
    >
      {children}
    </Dialog>
  );
}<|MERGE_RESOLUTION|>--- conflicted
+++ resolved
@@ -9,66 +9,9 @@
 import * as React from "react";
 import type { DialogProps } from "@itwin/core-react";
 import { Dialog } from "@itwin/core-react";
-<<<<<<< HEAD
-import {
-  SyncUiEventDispatcher,
-  SyncUiEventId,
-} from "../syncui/SyncUiEventDispatcher";
-=======
->>>>>>> 301706c0
 import { UiFramework } from "../UiFramework";
 
-<<<<<<< HEAD
-/** @internal */
-export function useActiveContentControlId(): string | undefined {
-  const [activeContentId, setActiveContentId] = React.useState(
-    // eslint-disable-next-line deprecation/deprecation
-    UiFramework.content.getActiveContentControl()?.uniqueId
-  );
-
-  React.useEffect(() => {
-    // IModelApp.viewManager.onSelectedViewportChanged will often fire before UI components have mounted
-    // so use UiFramework.content.onActiveContentChangedEvent which will always trigger once all stage components
-    // are loaded and when the IModelApp.viewManager.selectedView changes.
-    return UiFramework.content.onActiveContentChangedEvent.addListener(
-      (_args) => {
-        setActiveContentId(
-          // eslint-disable-next-line deprecation/deprecation
-          UiFramework.content.getActiveContentControl()?.uniqueId
-        );
-      }
-    );
-  }, []);
-
-  React.useEffect(() => {
-    const syncIdsOfInterest = [
-      SyncUiEventId.ActiveContentChanged,
-      // eslint-disable-next-line deprecation/deprecation
-      SyncUiEventId.ContentControlActivated,
-      SyncUiEventId.FrontstageReady,
-    ];
-    // eslint-disable-next-line deprecation/deprecation
-    const handleSyncUiEvent = (args: UiSyncEventArgs): void => {
-      if (
-        syncIdsOfInterest.some((value: string): boolean =>
-          args.eventIds.has(value)
-        )
-      ) {
-        setActiveContentId(
-          // eslint-disable-next-line deprecation/deprecation
-          UiFramework.content.getActiveContentControl()?.uniqueId
-        );
-      }
-    };
-
-    return SyncUiEventDispatcher.onSyncUiEvent.addListener(handleSyncUiEvent);
-  }, []);
-
-  return activeContentId;
-}
-=======
 /* eslint-disable deprecation/deprecation */
->>>>>>> 301706c0
 
 /** Properties for the [[ContentDialog]] component
  * @public
