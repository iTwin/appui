--- conflicted
+++ resolved
@@ -28,10 +28,6 @@
     super(props);
   }
 
-<<<<<<< HEAD
-  public override render(): React.JSX.Element {
-    const { dialogId, style, modal, modelessId, onModelessPointerDown, ...props } = this.props; // eslint-disable-line @typescript-eslint/no-unused-vars
-=======
   public override render(): JSX.Element {
     const {
       dialogId,
@@ -44,7 +40,6 @@
       onModelessPointerDown,
       ...props
     } = this.props;
->>>>>>> 0fb31c4b
 
     return (
       <Dialog
