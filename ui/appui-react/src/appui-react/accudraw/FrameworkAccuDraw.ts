/*---------------------------------------------------------------------------------------------
* Copyright (c) Bentley Systems, Incorporated. All rights reserved.
* See LICENSE.md in the project root for license terms and full copyright notice.
*--------------------------------------------------------------------------------------------*/
/** @packageDocumentation
 * @module AccuDraw
 */

import { BeUiEvent } from "@itwin/core-bentley";
import {
  AccuDraw, BeButtonEvent, CompassMode, IModelApp, ItemField,
  NotifyMessageDetails, OutputMessagePriority, QuantityType, RotationMode,
} from "@itwin/core-frontend";
import { ConditionalBooleanValue } from "@itwin/appui-abstract";
import { UiStateStorage, UiStateStorageStatus } from "@itwin/core-react";
import { UiFramework, UserSettingsProvider } from "../UiFramework";
import { SyncUiEventDispatcher, SyncUiEventId } from "../syncui/SyncUiEventDispatcher";
import { AccuDrawUiSettings } from "./AccuDrawUiSettings";

// cspell:ignore dont

const compassModeToKeyMap = new Map<CompassMode, string>([
  [CompassMode.Polar, "polar"],
  [CompassMode.Rectangular, "rectangular"],
]);

const rotationModeToKeyMap = new Map<RotationMode, string>([
  [RotationMode.Top, "top"],
  [RotationMode.Front, "front"],
  [RotationMode.Side, "side"],
  [RotationMode.View, "view"],
  [RotationMode.ACS, "ACS"],
  [RotationMode.Context, "context"],
]);

/** Arguments for [[AccuDrawSetFieldFocusEvent]]
 * @beta */
export interface AccuDrawSetFieldFocusEventArgs {
  field: ItemField;
}

/** AccuDraw Set Field Focus event
 * @beta */
export class AccuDrawSetFieldFocusEvent extends BeUiEvent<AccuDrawSetFieldFocusEventArgs> { }

/** Arguments for [[AccuDrawSetFieldValueToUiEvent]]
 * @beta */
export interface AccuDrawSetFieldValueToUiEventArgs {
  field: ItemField;
  value: number;
  formattedValue: string;
}

/** AccuDraw Set Field Value to Ui event
 * @beta */
export class AccuDrawSetFieldValueToUiEvent extends BeUiEvent<AccuDrawSetFieldValueToUiEventArgs> { }

/** Arguments for [[AccuDrawSetFieldValueFromUiEvent]]
 * @beta */
export interface AccuDrawSetFieldValueFromUiEventArgs {
  field: ItemField;
  stringValue: string;
}

/** AccuDraw Set Field Value from Ui event
 * @beta */
export class AccuDrawSetFieldValueFromUiEvent extends BeUiEvent<AccuDrawSetFieldValueFromUiEventArgs> { }

/** Arguments for [[AccuDrawSetFieldLockEvent]]
 * @beta */
export interface AccuDrawSetFieldLockEventArgs {
  field: ItemField;
  lock: boolean;
}

/** AccuDraw Set Field Lock event
 * @beta */
export class AccuDrawSetFieldLockEvent extends BeUiEvent<AccuDrawSetFieldLockEventArgs> { }

/** Arguments for [[AccuDrawSetCompassModeEvent]]
 * @beta */
export interface AccuDrawSetCompassModeEventArgs {
  mode: CompassMode;
}

/** AccuDraw Set Compass Mode event
 * @beta */
export class AccuDrawSetCompassModeEvent extends BeUiEvent<AccuDrawSetCompassModeEventArgs> { }

/** AccuDraw Grab Input Focus event
 * @beta */
export class AccuDrawGrabInputFocusEvent extends BeUiEvent<{}> { }

/** AccuDraw Ui Settings Changed event
 * @beta */
export class AccuDrawUiSettingsChangedEvent extends BeUiEvent<{}> { }

/** Implementation of AccuDraw that sends events for UI and status changes
 * @beta
 */
export class FrameworkAccuDraw extends AccuDraw implements UserSettingsProvider {
  private static _displayNotifications = false;
  private static _uiSettings: AccuDrawUiSettings | undefined;
  private static _settingsNamespace = "AppUiSettings";
  private static _notificationsKey = "AccuDrawNotifications";
  public readonly providerId = "FrameworkAccuDraw";

  /** AccuDraw Set Field Focus event. */
  public static readonly onAccuDrawSetFieldFocusEvent = new AccuDrawSetFieldFocusEvent();
  /** AccuDraw Set Field Value to Ui event. */
  public static readonly onAccuDrawSetFieldValueToUiEvent = new AccuDrawSetFieldValueToUiEvent();
  /** AccuDraw Set Field Value from Ui event. */
  public static readonly onAccuDrawSetFieldValueFromUiEvent = new AccuDrawSetFieldValueFromUiEvent();
  /** AccuDraw Set Field Lock event. */
  public static readonly onAccuDrawSetFieldLockEvent = new AccuDrawSetFieldLockEvent();
  /** AccuDraw Set Mode event. */
  public static readonly onAccuDrawSetCompassModeEvent = new AccuDrawSetCompassModeEvent();
  /** AccuDraw Grab Input Focus event. */
  public static readonly onAccuDrawGrabInputFocusEvent = new AccuDrawGrabInputFocusEvent();

  /** Determines if AccuDraw.rotationMode === RotationMode.Top */
  public static readonly isTopRotationConditional = new ConditionalBooleanValue(() => IModelApp.accuDraw.rotationMode === RotationMode.Top, [SyncUiEventId.AccuDrawRotationChanged]);
  /** Determines if AccuDraw.rotationMode === RotationMode.Front */
  public static readonly isFrontRotationConditional = new ConditionalBooleanValue(() => IModelApp.accuDraw.rotationMode === RotationMode.Front, [SyncUiEventId.AccuDrawRotationChanged]);
  /** Determines if AccuDraw.rotationMode === RotationMode.Side */
  public static readonly isSideRotationConditional = new ConditionalBooleanValue(() => IModelApp.accuDraw.rotationMode === RotationMode.Side, [SyncUiEventId.AccuDrawRotationChanged]);
  /** Determines if AccuDraw.rotationMode === RotationMode.View */
  public static readonly isViewRotationConditional = new ConditionalBooleanValue(() => IModelApp.accuDraw.rotationMode === RotationMode.View, [SyncUiEventId.AccuDrawRotationChanged]);
  /** Determines if AccuDraw.rotationMode === RotationMode.ACS */
  public static readonly isACSRotationConditional = new ConditionalBooleanValue(() => IModelApp.accuDraw.rotationMode === RotationMode.ACS, [SyncUiEventId.AccuDrawRotationChanged]);
  /** Determines if AccuDraw.rotationMode === RotationMode.Context */
  public static readonly isContextRotationConditional = new ConditionalBooleanValue(() => IModelApp.accuDraw.rotationMode === RotationMode.Context, [SyncUiEventId.AccuDrawRotationChanged]);
  /** Determines if AccuDraw.compassMode === CompassMode.Polar */
  public static readonly isPolarModeConditional = new ConditionalBooleanValue(() => IModelApp.accuDraw.compassMode === CompassMode.Polar, [SyncUiEventId.AccuDrawCompassModeChanged]);
  /** Determines if AccuDraw.compassMode === CompassMode.Rectangular */
  public static readonly isRectangularModeConditional = new ConditionalBooleanValue(() => IModelApp.accuDraw.compassMode === CompassMode.Rectangular, [SyncUiEventId.AccuDrawCompassModeChanged]);

  /** AccuDraw Grab Input Focus event. */
  public static readonly onAccuDrawUiSettingsChangedEvent = new AccuDrawUiSettingsChangedEvent();

  /** Determines if notifications should be displayed for AccuDraw changes */
  public static get displayNotifications(): boolean { return FrameworkAccuDraw._displayNotifications; }
  public static set displayNotifications(v: boolean) {
    FrameworkAccuDraw._displayNotifications = v;
    UiFramework.getUiStateStorage().saveSetting(this._settingsNamespace, this._notificationsKey, v); // eslint-disable-line @typescript-eslint/no-floating-promises
  }

  /* @internal */
  public async loadUserSettings(storage: UiStateStorage): Promise<void> {
    const result = await storage.getSetting(FrameworkAccuDraw._settingsNamespace, FrameworkAccuDraw._notificationsKey);
    if (result.status === UiStateStorageStatus.Success)
      FrameworkAccuDraw._displayNotifications = result.setting;
  }

  /** AccuDraw User Interface settings */
  public static get uiStateStorage(): AccuDrawUiSettings | undefined { return FrameworkAccuDraw._uiSettings; }
  public static set uiStateStorage(v: AccuDrawUiSettings | undefined) {
    FrameworkAccuDraw._uiSettings = v;
    FrameworkAccuDraw.onAccuDrawUiSettingsChangedEvent.emit({});
  }

  constructor() {
    super();
    FrameworkAccuDraw.onAccuDrawSetFieldValueFromUiEvent.addListener(this.handleSetFieldValueFromUiEvent);
    UiFramework.registerUserSettingsProvider(this);
  }

  private handleSetFieldValueFromUiEvent = async (args: AccuDrawSetFieldValueFromUiEventArgs) => {
    return this.processFieldInput(args.field, args.stringValue, false);
  };

  /** @internal */
  public override onCompassModeChange(): void {
    FrameworkAccuDraw.onAccuDrawSetCompassModeEvent.emit({ mode: this.compassMode });
    SyncUiEventDispatcher.dispatchSyncUiEvent(SyncUiEventId.AccuDrawCompassModeChanged);

    this.outputCompassModeMessage();
  }

  /** @internal */
  public override onRotationModeChange(): void {
    SyncUiEventDispatcher.dispatchSyncUiEvent(SyncUiEventId.AccuDrawRotationChanged);

    this.outputRotationMessage();
  }

  /** @internal */
  public override onFieldLockChange(index: ItemField): void {
    FrameworkAccuDraw.onAccuDrawSetFieldLockEvent.emit({ field: index, lock: this.getFieldLock(index) });
  }

  /** @internal */
  public override onFieldValueChange(index: ItemField): void {
    const value = this.getValueByIndex(index);
    const formattedValue = FrameworkAccuDraw.getFieldDisplayValue(index);
    FrameworkAccuDraw.onAccuDrawSetFieldValueToUiEvent.emit({ field: index, value, formattedValue });
  }

  private fieldValuesChanged(): void {
    this.onFieldValueChange(ItemField.X_Item);
    this.onFieldValueChange(ItemField.Y_Item);
    this.onFieldValueChange(ItemField.Z_Item);
    this.onFieldValueChange(ItemField.ANGLE_Item);
    this.onFieldValueChange(ItemField.DIST_Item);
  }

  /** @internal */
  public override setFocusItem(index: ItemField): void {
    FrameworkAccuDraw.onAccuDrawSetFieldFocusEvent.emit({ field: index });
  }

  /** Implemented by sub-classes to update ui fields to show current deltas or coordinates when inactive.
   * Should also choose active x or y input field in rectangular mode based on cursor position when
   * axis isn't locked to support "smart lock".
   * @internal
   */
  public override onMotion(_ev: BeButtonEvent): void {
    if (!this.isEnabled || this.isDeactivated || UiFramework.isContextMenuOpen)
      return;

    this.fieldValuesChanged();

    if (!this.dontMoveFocus)
      this.setFocusItem(this.newFocus);
  }

  /** Determine if the AccuDraw UI has focus
   * @internal
   */
  public override get hasInputFocus(): boolean {
    let hasFocus = false;
    const el = document.querySelector("div.uifw-accudraw-field-container");
    if (el)
      hasFocus = el.contains(document.activeElement);
    return hasFocus;
  }

  /** Implement this method to set focus to the AccuDraw UI.
   * @internal
   */
  public override grabInputFocus(): void {
    FrameworkAccuDraw.onAccuDrawGrabInputFocusEvent.emit({});
  }

  /** Gets the display value for an AccuDraw field */
  public static getFieldDisplayValue(index: ItemField): string {
    const value = IModelApp.accuDraw.getValueByIndex(index);
    let formattedValue = value.toString();

    const formatterSpec = IModelApp.quantityFormatter.findFormatterSpecByQuantityType(ItemField.ANGLE_Item === index ? QuantityType.Angle : QuantityType.Length);
    // istanbul ignore else
    if (formatterSpec)
      formattedValue = IModelApp.quantityFormatter.formatQuantity(value, formatterSpec);

    return formattedValue;
  }

  /** AccuDraw Set Field Value from Ui. */
  public static setFieldValueFromUi(field: ItemField, stringValue: string): void {
    FrameworkAccuDraw.onAccuDrawSetFieldValueFromUiEvent.emit({ field, stringValue });
  }

  private outputInfoMessage(message: string): void {
    // istanbul ignore else
    if (FrameworkAccuDraw.displayNotifications)
      IModelApp.notifications.outputMessage(new NotifyMessageDetails(OutputMessagePriority.Info, message));
  }

  private outputCompassModeMessage(): void {
    if (FrameworkAccuDraw.displayNotifications) {
      let modeKey = compassModeToKeyMap.get(this.compassMode);
      // istanbul ignore if
      if (modeKey === undefined)
        modeKey = "polar";
      const modeString = UiFramework.translate(`accuDraw.compassMode.${modeKey}`);
<<<<<<< HEAD
      const modeMessage = UiFramework.localization.getLocalizedString("accuDraw.compassModeSet", { ns: UiFramework.localizationNamespace, modeString });
=======
      const modeMessage = UiFramework.localization.getLocalizedString("accuDraw.compassModeSet", { modeString, ns: UiFramework.localizationNamespace });
>>>>>>> 24ccb8b7
      this.outputInfoMessage(modeMessage);
    }
  }

  private outputRotationMessage(): void {
    if (FrameworkAccuDraw.displayNotifications) {
      let rotationKey = rotationModeToKeyMap.get(this.rotationMode);
      // istanbul ignore if
      if (rotationKey === undefined)
        rotationKey = "top";
      const rotationString = UiFramework.translate(`accuDraw.rotation.${rotationKey}`);
<<<<<<< HEAD
      const rotationMessage = UiFramework.localization.getLocalizedString("accuDraw.rotationSet", { ns: UiFramework.localizationNamespace, rotationString });
=======
      const rotationMessage = UiFramework.localization.getLocalizedString("accuDraw.rotationSet", { rotationString, ns: UiFramework.localizationNamespace });
>>>>>>> 24ccb8b7
      this.outputInfoMessage(rotationMessage);
    }
  }
}<|MERGE_RESOLUTION|>--- conflicted
+++ resolved
@@ -273,11 +273,7 @@
       if (modeKey === undefined)
         modeKey = "polar";
       const modeString = UiFramework.translate(`accuDraw.compassMode.${modeKey}`);
-<<<<<<< HEAD
-      const modeMessage = UiFramework.localization.getLocalizedString("accuDraw.compassModeSet", { ns: UiFramework.localizationNamespace, modeString });
-=======
       const modeMessage = UiFramework.localization.getLocalizedString("accuDraw.compassModeSet", { modeString, ns: UiFramework.localizationNamespace });
->>>>>>> 24ccb8b7
       this.outputInfoMessage(modeMessage);
     }
   }
@@ -289,11 +285,7 @@
       if (rotationKey === undefined)
         rotationKey = "top";
       const rotationString = UiFramework.translate(`accuDraw.rotation.${rotationKey}`);
-<<<<<<< HEAD
-      const rotationMessage = UiFramework.localization.getLocalizedString("accuDraw.rotationSet", { ns: UiFramework.localizationNamespace, rotationString });
-=======
       const rotationMessage = UiFramework.localization.getLocalizedString("accuDraw.rotationSet", { rotationString, ns: UiFramework.localizationNamespace });
->>>>>>> 24ccb8b7
       this.outputInfoMessage(rotationMessage);
     }
   }
