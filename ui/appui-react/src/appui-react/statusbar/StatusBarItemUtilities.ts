/*---------------------------------------------------------------------------------------------
* Copyright (c) Bentley Systems, Incorporated. All rights reserved.
* See LICENSE.md in the project root for license terms and full copyright notice.
*--------------------------------------------------------------------------------------------*/
/** @packageDocumentation
 * @module StatusBar
 */

import * as React from "react";
import { ConditionalStringValue } from "@itwin/appui-abstract";
import { StatusBarActionItem, StatusBarCustomItem, StatusBarLabelItem, StatusBarLabelSide, StatusBarSection } from "./StatusBarItem";

<<<<<<< HEAD
/** Utility methods for creating and maintaining StatusBar items.
 * @public
 */
export class StatusBarItemUtilities {
  /** Creates a StatusBar item
   * @deprecated in 3.6 Use [[StatusBarItemUtilities.createCustomItem]] instead.
   */
  public static createStatusBarItem = (id: string, section: UIA_StatusBarSection, itemPriority: number, reactNode: React.ReactNode, itemProps?: Partial<StatusBarItem>): StatusBarItem => ({ // eslint-disable-line deprecation/deprecation
    id, section, itemPriority, reactNode,
    isCustom: true,
    ...itemProps ? itemProps : {},
  });
}

/** Helper class to create Abstract StatusBar Item definitions.
=======
/** Utility functions for creating and maintaining StatusBar items.
>>>>>>> 2975fce3
 * @public
 */
export namespace StatusBarItemUtilities {
  /** Creates a StatusBar item to perform an action.
   * @beta
   */
  export function createActionItem(id: string, section: StatusBarSection, itemPriority: number, icon: string | ConditionalStringValue, tooltip: string | ConditionalStringValue, execute: () => void, overrides?: Partial<StatusBarActionItem>): StatusBarActionItem {
    return {
      id,
      section,
      itemPriority,
      icon,
      tooltip,
      execute,
      ...overrides,
    };
  }

  /** Creates a StatusBar item to display a label.
   * @beta
   */
  export function createLabelItem(id: string, section: StatusBarSection, itemPriority: number, icon: string | ConditionalStringValue, label: string | ConditionalStringValue, labelSide = StatusBarLabelSide.Right, overrides?: Partial<StatusBarLabelItem>): StatusBarLabelItem {
    return {
      id,
      section,
      itemPriority,
      icon,
      label,
      labelSide,
      ...overrides,
    };
  }

  /** Creates a StatusBar item to display a custom content.
   * @beta
   */
  export function createCustomItem(id: string, section: StatusBarSection, itemPriority: number, content: React.ReactNode, overrides?: Partial<StatusBarCustomItem>): StatusBarCustomItem {
    return {
      id,
      section,
      itemPriority,
      content,
      ...overrides,
    };
  }
}<|MERGE_RESOLUTION|>--- conflicted
+++ resolved
@@ -10,7 +10,6 @@
 import { ConditionalStringValue } from "@itwin/appui-abstract";
 import { StatusBarActionItem, StatusBarCustomItem, StatusBarLabelItem, StatusBarLabelSide, StatusBarSection } from "./StatusBarItem";
 
-<<<<<<< HEAD
 /** Utility methods for creating and maintaining StatusBar items.
  * @public
  */
@@ -26,9 +25,6 @@
 }
 
 /** Helper class to create Abstract StatusBar Item definitions.
-=======
-/** Utility functions for creating and maintaining StatusBar items.
->>>>>>> 2975fce3
  * @public
  */
 export namespace StatusBarItemUtilities {
