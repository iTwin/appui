/*---------------------------------------------------------------------------------------------
* Copyright (c) Bentley Systems, Incorporated. All rights reserved.
* See LICENSE.md in the project root for license terms and full copyright notice.
*--------------------------------------------------------------------------------------------*/
/** @packageDocumentation
 * @module StatusBar
 */

import * as React from "react";
<<<<<<< HEAD
import { useActiveStageId } from "../hooks/useActiveStageId";
import { useAvailableUiItemsProviders } from "../hooks/useAvailableUiItemsProviders";
import { FrontstageManager } from "../frontstage/FrontstageManager";
import { UiItemsManager } from "../ui-items-provider/UiItemsManager";
import { StatusBarItem } from "./StatusBarItem";
import { StatusBarItemsManager } from "./StatusBarItemsManager";
=======
import { StatusBarItemsManager } from "@itwin/appui-abstract";
import { useActiveStageId } from "../hooks/useActiveStageId";
import { useAvailableUiItemsProviders } from "../hooks/useAvailableUiItemsProviders";
import { UiFramework } from "../UiFramework";
import { AnyStatusBarItem } from "./StatusBarItem";
import { UiItemsManager } from "../ui-items-provider/UiItemsManager";
>>>>>>> 1da793cb

/** Hook that returns items from [[StatusBarItemsManager]].
 * @public
 */
<<<<<<< HEAD
export const useUiItemsProviderStatusBarItems = (manager: StatusBarItemsManager): readonly StatusBarItem[] => {
=======
export const useUiItemsProviderStatusBarItems = (manager: StatusBarItemsManager): readonly AnyStatusBarItem[] => {
>>>>>>> 1da793cb
  const uiItemProviderIds = useAvailableUiItemsProviders();
  const stageId = useActiveStageId();
  const [items, setItems] = React.useState(manager.items);
  const providersRef = React.useRef("");
  const currentStageRef = React.useRef("");
  // gathers items from registered extensions - dependent on when a UiItemsProvider is register or unregistered and if the
  // current stage's composer allows entries from extensions.
  React.useEffect(() => {
    const uiProviders = uiItemProviderIds.join("-");
    // istanbul ignore else
    if (providersRef.current !== uiProviders || currentStageRef.current !== stageId) {
      currentStageRef.current = stageId;
      const frontstageDef = UiFramework.frontstages.activeFrontstageDef;
      // istanbul ignore else
      if (frontstageDef) {
        providersRef.current = uiProviders;
        const statusBarItems = UiItemsManager.getStatusBarItems(stageId, frontstageDef.usage);
        manager.loadItems(statusBarItems);
        setItems(manager.items);
      }
    }

  }, [manager, uiItemProviderIds, stageId]);
  // handle item changes caused by setter calls to UiFramework.addonStatusBarItemsManager
  React.useEffect(() => {
    return manager.onItemsChanged.addListener((args) => {
      setItems(args.items);
    });
  }, [manager]);
  return items;
};<|MERGE_RESOLUTION|>--- conflicted
+++ resolved
@@ -7,30 +7,17 @@
  */
 
 import * as React from "react";
-<<<<<<< HEAD
 import { useActiveStageId } from "../hooks/useActiveStageId";
 import { useAvailableUiItemsProviders } from "../hooks/useAvailableUiItemsProviders";
-import { FrontstageManager } from "../frontstage/FrontstageManager";
+import { UiFramework } from "../UiFramework";
 import { UiItemsManager } from "../ui-items-provider/UiItemsManager";
 import { StatusBarItem } from "./StatusBarItem";
 import { StatusBarItemsManager } from "./StatusBarItemsManager";
-=======
-import { StatusBarItemsManager } from "@itwin/appui-abstract";
-import { useActiveStageId } from "../hooks/useActiveStageId";
-import { useAvailableUiItemsProviders } from "../hooks/useAvailableUiItemsProviders";
-import { UiFramework } from "../UiFramework";
-import { AnyStatusBarItem } from "./StatusBarItem";
-import { UiItemsManager } from "../ui-items-provider/UiItemsManager";
->>>>>>> 1da793cb
 
 /** Hook that returns items from [[StatusBarItemsManager]].
  * @public
  */
-<<<<<<< HEAD
 export const useUiItemsProviderStatusBarItems = (manager: StatusBarItemsManager): readonly StatusBarItem[] => {
-=======
-export const useUiItemsProviderStatusBarItems = (manager: StatusBarItemsManager): readonly AnyStatusBarItem[] => {
->>>>>>> 1da793cb
   const uiItemProviderIds = useAvailableUiItemsProviders();
   const stageId = useActiveStageId();
   const [items, setItems] = React.useState(manager.items);
