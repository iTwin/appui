--- conflicted
+++ resolved
@@ -53,13 +53,8 @@
 /** Properties of [[DockedStatusBarItem]] component.
  * @internal
  */
-<<<<<<< HEAD
 // eslint-disable-next-line @typescript-eslint/no-deprecated
-export interface StatusBarItemProps extends CommonProps {
-=======
-// eslint-disable-next-line deprecation/deprecation
 export interface DockedStatusBarItemProps extends CommonProps {
->>>>>>> 091ea172
   /** Tool setting content. */
   children?: React.ReactNode;
   itemPriority?: number;
