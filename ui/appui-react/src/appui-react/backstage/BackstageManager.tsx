/*---------------------------------------------------------------------------------------------
* Copyright (c) Bentley Systems, Incorporated. All rights reserved.
* See LICENSE.md in the project root for license terms and full copyright notice.
*--------------------------------------------------------------------------------------------*/
/** @packageDocumentation
 * @module Backstage
 */

import * as React from "react";
import { IconSpec } from "@itwin/core-react";
import { UiFramework } from "../UiFramework";
<<<<<<< HEAD
import { SvgHome } from "@itwin/itwinui-icons-react";

/** Arguments of [[BackstageManager.onToggled]].
 * @public
 */
export interface BackstageToggledArgs {
  readonly isOpen: boolean;
}
=======
import { BackstageToggledArgs, FrameworkBackstage } from "../framework/FrameworkBackstage";
import { InternalBackstageManager } from "./InternalBackstageManager";
>>>>>>> 29717d6c

/** Controls backstage.
 * @public
 */
export class BackstageManager {
  private internal = new InternalBackstageManager();

  /**
   * Override internal implementation for a mock
   * @internal For tests only.
   */
  public mockInternal(internal: InternalBackstageManager) {
    this.internal = internal;
  }

  /** Event raised when backstage is opened or closed. */
  public get onToggled() { return this.internal.onToggled; }

  public get isOpen() {
    return this.internal.isOpen;
  }

  public open() {
    return this.internal.open();
  }

  public close() {
    return this.internal.close();
  }

  public toggle() {
    return this.internal.toggle();
  }

  public getBackstageToggleCommand(overrideIconSpec?: IconSpec) {
    return this.internal.getBackstageToggleCommand(overrideIconSpec);
  }

  /** Get CommandItemDef that will toggle display of Backstage and allow iconSpec to be overridden
  */
  public static getBackstageToggleCommand(overrideIconSpec?: IconSpec) {
<<<<<<< HEAD
    return new CommandItemDef({
      commandId: "UiFramework.openBackstage",
      iconSpec: overrideIconSpec ? overrideIconSpec : <SvgHome />,
      labelKey: "UiFramework:commands.openBackstage",
      execute: () => {
        UiFramework.backstageManager.toggle();
      },
    });
=======
    return UiFramework.backstage.getBackstageToggleCommand(overrideIconSpec);
>>>>>>> 29717d6c
  }
}

/** Hook that returns isOpen flag of the backstage.
 * @public
 */
export const useIsBackstageOpen = (manager: FrameworkBackstage) => {
  const [isOpen, setIsOpen] = React.useState(manager.isOpen);
  React.useEffect(() => {
    const handleToggled = (args: BackstageToggledArgs) => {
      setIsOpen(args.isOpen);
    };
    setIsOpen(manager.isOpen);
    manager.onToggled.addListener(handleToggled);
    return () => {
      manager.onToggled.removeListener(handleToggled);
    };
  }, [manager]);
  return isOpen;
};

/** Hook that returns backstage manager.
 * @public
 */
export const useBackstageManager = () => {
  const [manager] = React.useState(UiFramework.backstage);
  return manager;
};<|MERGE_RESOLUTION|>--- conflicted
+++ resolved
@@ -9,19 +9,9 @@
 import * as React from "react";
 import { IconSpec } from "@itwin/core-react";
 import { UiFramework } from "../UiFramework";
-<<<<<<< HEAD
-import { SvgHome } from "@itwin/itwinui-icons-react";
-
-/** Arguments of [[BackstageManager.onToggled]].
- * @public
- */
-export interface BackstageToggledArgs {
-  readonly isOpen: boolean;
-}
-=======
 import { BackstageToggledArgs, FrameworkBackstage } from "../framework/FrameworkBackstage";
 import { InternalBackstageManager } from "./InternalBackstageManager";
->>>>>>> 29717d6c
+import { SvgHome } from "@itwin/itwinui-icons-react";
 
 /** Controls backstage.
  * @public
@@ -63,18 +53,7 @@
   /** Get CommandItemDef that will toggle display of Backstage and allow iconSpec to be overridden
   */
   public static getBackstageToggleCommand(overrideIconSpec?: IconSpec) {
-<<<<<<< HEAD
-    return new CommandItemDef({
-      commandId: "UiFramework.openBackstage",
-      iconSpec: overrideIconSpec ? overrideIconSpec : <SvgHome />,
-      labelKey: "UiFramework:commands.openBackstage",
-      execute: () => {
-        UiFramework.backstageManager.toggle();
-      },
-    });
-=======
     return UiFramework.backstage.getBackstageToggleCommand(overrideIconSpec);
->>>>>>> 29717d6c
   }
 }
 
