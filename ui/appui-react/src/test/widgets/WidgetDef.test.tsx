/*---------------------------------------------------------------------------------------------
* Copyright (c) Bentley Systems, Incorporated. All rights reserved.
* See LICENSE.md in the project root for license terms and full copyright notice.
*--------------------------------------------------------------------------------------------*/
import { expect } from "chai";
import * as React from "react";
import * as sinon from "sinon";
import { BadgeType, WidgetState } from "@itwin/appui-abstract";
<<<<<<< HEAD
import { SvgList } from "@itwin/itwinui-icons-react";
import { FrontstageManager, WidgetChangedEventArgs, WidgetDef } from "../../appui-react";
import TestUtils from "../TestUtils";
=======
import {
  ConfigurableCreateInfo, ConfigurableUiControlType, UiFramework, WidgetChangedEventArgs, WidgetControl, WidgetDef,
} from "../../appui-react";
import TestUtils from "../TestUtils";
import { SvgList } from "@itwin/itwinui-icons-react";
import { InternalFrontstageManager } from "../../appui-react/frontstage/InternalFrontstageManager";
>>>>>>> 1da793cb

describe("WidgetDef", () => {
  before(async () => {
    await TestUtils.initializeUiFramework();
<<<<<<< HEAD
=======
    UiFramework.controls.register("WidgetDefTest", TestWidget);
>>>>>>> 1da793cb
  });

  after(() => {
    TestUtils.terminateUiFramework();
  });

  it("optional properties", () => {
    const widgetDef = WidgetDef.create({
      id: "w1",
      defaultState: WidgetState.Open,
      priority: 100,
      icon: "icon-home",
      label: "label",
      tooltip: "tooltip",
      canFloat: {
        isResizable: false,
      },
      badge: BadgeType.TechnicalPreview,
      content: <div />,
    });

    expect(widgetDef.isVisible).to.eq(true);
    expect(widgetDef.isActive).to.eq(true);
    expect(widgetDef.isFloating).to.eq(false);
    expect(widgetDef.priority).to.eq(100);
    expect(widgetDef.isFloatingStateSupported).to.eq(true);
    expect(widgetDef.isFloatingStateWindowResizable).to.eq(false);
    expect(widgetDef.isToolSettings).to.eq(false);
    expect(widgetDef.isStatusBar).to.eq(false);

    expect(widgetDef.label).to.eq("label");
    expect(widgetDef.tooltip).to.eq("tooltip");
    expect(widgetDef.iconSpec).to.eq("icon-home");
    expect(widgetDef.badgeType).to.eq(BadgeType.TechnicalPreview);

    widgetDef.iconSpec = "icon-lightbulb";
    expect(widgetDef.iconSpec).to.eq("icon-lightbulb");
    expect(React.isValidElement(widgetDef.iconSpec)).to.be.false;
  });

  it("should work with react icon", () => {
    const widgetDef = WidgetDef.create({
      id: "w1",
      defaultState: WidgetState.Open,
      priority: 200,
      icon: <SvgList />,
      label: "label",
      tooltip: "tooltip",
      canFloat: {
        isResizable: true,
      },
    });
    expect(React.isValidElement(widgetDef.iconSpec)).to.be.true;
  });

  it("should properly handle iconSpec set/get", () => {
    const widgetDef = WidgetDef.create({
      id: "w1",
      defaultState: WidgetState.Open,
      priority: 200,
      icon: "icon-lightbulb",
      label: "label",
      tooltip: "tooltip",
      canFloat: {
        isResizable: true,
      },
    });
    expect(widgetDef.iconSpec).to.eq("icon-lightbulb");
    expect(React.isValidElement(widgetDef.iconSpec)).to.be.false;

    widgetDef.iconSpec = <SvgList />;
    expect(React.isValidElement(widgetDef.iconSpec)).to.be.true;

    widgetDef.iconSpec = "icon-home";
    expect(widgetDef.iconSpec).to.eq("icon-home");
    expect(React.isValidElement(widgetDef.iconSpec)).to.be.false;

  });

  it("labelKey and tooltipKey should return translated string", () => {
    const widgetDef = WidgetDef.create({
      id: "w1",
      labelKey: "App:label",
      tooltipKey: "App:tooltip",
    });

    expect(widgetDef.label).to.eq("label");
    expect(widgetDef.tooltip).to.eq("tooltip");
  });

  it("reactNode supports set and get", () => {
    const widgetDef = WidgetDef.create({
      id: "w1",
    });

    widgetDef.reactNode = <div />;
    expect(widgetDef.reactNode).to.not.be.undefined;
  });

  describe("setWidgetState", () => {
    it("should update widget state", () => {
      const widgetDef = WidgetDef.create({
        id: "w1",
        badge: BadgeType.None,
      });
      widgetDef.setWidgetState(WidgetState.Open);

      expect(widgetDef.stateChanged).to.eq(true);
      expect(widgetDef.isVisible).to.eq(true);
    });

    it("should emit UiFramework.frontstages.onWidgetStateChangedEvent", () => {
      const widgetDef = WidgetDef.create({
        id: "t1",
        defaultState: WidgetState.Closed,
      });
      const spy = sinon.spy();
      UiFramework.frontstages.onWidgetStateChangedEvent.addListener(spy);

      widgetDef.setWidgetState(WidgetState.Hidden);

      sinon.assert.calledOnce(spy);
    });
  });

  describe("show", () => {
    it("should emit onWidgetShowEvent", () => {
      const spy = sinon.spy(InternalFrontstageManager.onWidgetShowEvent, "emit");
      const widgetDef = new WidgetDef();
      widgetDef.show();
      spy.calledOnceWithExactly(sinon.match({
        widgetDef,
      })).should.true;
    });
  });

  describe("expand", () => {
    it("should emit onWidgetExpandEvent", () => {
      const spy = sinon.spy(InternalFrontstageManager.onWidgetExpandEvent, "emit");
      const widgetDef = new WidgetDef();
      widgetDef.expand();
      spy.calledOnceWithExactly(sinon.match({
        widgetDef,
      })).should.true;
    });
  });

  describe("label", () => {
    it("should set label", () => {
      const sut = new WidgetDef();
      sut.setLabel("test");

      sut.label.should.eq("test");
    });

    it("should emit onWidgetLabelChangedEvent", () => {
      const spy = sinon.stub<(args: WidgetChangedEventArgs) => void>();
      InternalFrontstageManager.onWidgetLabelChangedEvent.addListener(spy);
      const sut = new WidgetDef();
      sut.setLabel("test");

      spy.calledOnceWithExactly(sinon.match({ widgetDef: sut })).should.true;
    });

    it("should not emit onWidgetLabelChangedEvent for same label", () => {
      const spy = sinon.stub<(args: WidgetChangedEventArgs) => void>();
      const sut = new WidgetDef();
      sut.setLabel("test");

      InternalFrontstageManager.onWidgetLabelChangedEvent.addListener(spy);
      sut.setLabel("test");

      spy.notCalled.should.true;
    });
  });

  describe("tabLocation", () => {
    it("should set tabLocation", () => {
      const sut = new WidgetDef();
      sut.tabLocation = {
        side: "bottom",
        tabIndex: 8,
        widgetId: "abc",
        widgetIndex: 5,
      };
      sut.tabLocation.should.eql({
        side: "bottom",
        tabIndex: 8,
        widgetId: "abc",
        widgetIndex: 5,
      });
    });
  });
});<|MERGE_RESOLUTION|>--- conflicted
+++ resolved
@@ -6,26 +6,14 @@
 import * as React from "react";
 import * as sinon from "sinon";
 import { BadgeType, WidgetState } from "@itwin/appui-abstract";
-<<<<<<< HEAD
 import { SvgList } from "@itwin/itwinui-icons-react";
-import { FrontstageManager, WidgetChangedEventArgs, WidgetDef } from "../../appui-react";
+import { UiFramework, WidgetChangedEventArgs, WidgetDef } from "../../appui-react";
+import { InternalFrontstageManager } from "../../appui-react/frontstage/InternalFrontstageManager";
 import TestUtils from "../TestUtils";
-=======
-import {
-  ConfigurableCreateInfo, ConfigurableUiControlType, UiFramework, WidgetChangedEventArgs, WidgetControl, WidgetDef,
-} from "../../appui-react";
-import TestUtils from "../TestUtils";
-import { SvgList } from "@itwin/itwinui-icons-react";
-import { InternalFrontstageManager } from "../../appui-react/frontstage/InternalFrontstageManager";
->>>>>>> 1da793cb
 
 describe("WidgetDef", () => {
   before(async () => {
     await TestUtils.initializeUiFramework();
-<<<<<<< HEAD
-=======
-    UiFramework.controls.register("WidgetDefTest", TestWidget);
->>>>>>> 1da793cb
   });
 
   after(() => {
