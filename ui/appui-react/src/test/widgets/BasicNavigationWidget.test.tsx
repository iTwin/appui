--- conflicted
+++ resolved
@@ -6,16 +6,11 @@
 import * as sinon from "sinon";
 import * as moq from "typemoq";
 import { Matrix3d } from "@itwin/core-geometry";
-<<<<<<< HEAD
-import type { OrthographicViewState, ScreenViewport } from "@itwin/core-frontend";
-import { IModelApp, NoRenderApp } from "@itwin/core-frontend";
-=======
 import type {
   OrthographicViewState,
   ScreenViewport,
 } from "@itwin/core-frontend";
-import { MockRender } from "@itwin/core-frontend";
->>>>>>> 0fb31c4b
+import { IModelApp, NoRenderApp } from "@itwin/core-frontend";
 import type { ViewportContentControl } from "../../appui-react";
 import {
   BasicNavigationWidget,
