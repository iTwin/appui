--- conflicted
+++ resolved
@@ -3,12 +3,8 @@
 * See LICENSE.md in the project root for license terms and full copyright notice.
 *--------------------------------------------------------------------------------------------*/
 import { expect } from "chai";
-<<<<<<< HEAD
-import { IModelApp, NoRenderApp, ScreenViewport, Viewport } from "@itwin/core-frontend";
-=======
 import type { ScreenViewport, Viewport } from "@itwin/core-frontend";
-import { MockRender } from "@itwin/core-frontend";
->>>>>>> a8f29ecf
+import { NoRenderApp } from "@itwin/core-frontend";
 import * as moq from "typemoq";
 import { HideIsolateEmphasizeActionHandler } from "../../appui-react/selection/HideIsolateEmphasizeManager";
 import TestUtils from "../TestUtils";
