--- conflicted
+++ resolved
@@ -8,16 +8,7 @@
 import { render } from "@testing-library/react";
 import { WidgetDef, WidgetState } from "../../appui-react";
 import { PopoutWidget } from "../../appui-react/childwindow/PopoutWidget";
-<<<<<<< HEAD
-import TestUtils, { addFloatingWidget, addTab } from "../TestUtils";
-import {
-  createLayoutStore,
-  createNineZoneState,
-  NineZone,
-} from "@itwin/appui-layout-react";
-=======
 import TestUtils from "../TestUtils";
->>>>>>> 6d1e885b
 
 describe("PopoutWidget", () => {
   const sandbox = sinon.createSandbox();
