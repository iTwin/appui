--- conflicted
+++ resolved
@@ -88,9 +88,8 @@
     TestUtils.terminateUiFramework();
   });
 
-<<<<<<< HEAD
   it("SingleContent renders correctly", () => {
-    render(<ContentLayout contentGroup={singleContentGroup} contentLayout={singleContentLayout} isInFooterMode={true} />);
+    render(<ContentLayout contentGroup={singleContentGroup} contentLayout={singleContentLayout} />);
 
     expect(screen.getAllByText("Test")).to.have.lengthOf(1).and.satisfy((elements: HTMLElement[]) =>
       expect(elements[0].parentElement?.style).to.include({height: "100%"})
@@ -98,28 +97,12 @@
   });
 
   it("TwoHalvesVertical renders correctly", () => {
-    render(<ContentLayout contentGroup={fourContentGroup} contentLayout={verticalSplitLayout} isInFooterMode={true} />);
+    render(<ContentLayout contentGroup={fourContentGroup} contentLayout={verticalSplitLayout} />);
     expect(screen.getAllByText("Test")).to.have.lengthOf(2).and.satisfy((elements: HTMLElement[]) => [
       expect(elements[0]).to.satisfy(selectorMatches(".SplitPane.vertical .Pane.vertical.Pane1 > .uifw-contentlayout-wrapper > div")),
       expect(elements[0].parentElement?.parentElement?.style).to.include({width: "50%"}),
       expect(elements[1]).to.satisfy(selectorMatches(".SplitPane.vertical .Pane.vertical.Pane2 > .uifw-contentlayout-wrapper > div")),
     ]);
-=======
-  it("SingleContent should render", () => {
-    mount(<ContentLayout contentGroup={myContentGroup} contentLayout={myContentLayout} />);
-  });
-
-  it("SingleContent renders correctly", () => {
-    shallow(<ContentLayout contentGroup={myContentGroup} contentLayout={myContentLayout} />).should.matchSnapshot();
-  });
-
-  it("TwoHalvesVertical should render", () => {
-    mount(<ContentLayout contentGroup={contentGroup2} contentLayout={contentLayout2} />);
-  });
-
-  it("TwoHalvesVertical renders correctly", () => {
-    shallow(<ContentLayout contentGroup={contentGroup2} contentLayout={contentLayout2} />).should.matchSnapshot();
->>>>>>> 09777f2a
   });
 
   const horizontalSplitLayout: ContentLayoutDef = new ContentLayoutDef({
@@ -128,23 +111,14 @@
     horizontalSplit: { id: "TwoHalvesHorizontal.HorizontalSplit", percentage: 0.50, top: 0, bottom: 1 },
   });
 
-<<<<<<< HEAD
   it("TwoHalvesHorizontal renders correctly", () => {
-    render(<ContentLayout contentGroup={fourContentGroup} contentLayout={horizontalSplitLayout} isInFooterMode={false} />);
+    render(<ContentLayout contentGroup={fourContentGroup} contentLayout={horizontalSplitLayout} />);
 
     expect(screen.getAllByText("Test")).to.have.lengthOf(2).and.satisfy((elements: HTMLElement[]) => [
       expect(elements[0]).to.satisfy(selectorMatches(".SplitPane.horizontal .Pane.horizontal.Pane1 > .uifw-contentlayout-wrapper > div")),
       expect(elements[0].parentElement?.parentElement?.style).to.include({height: "50%"}),
       expect(elements[1]).to.satisfy(selectorMatches(".SplitPane.horizontal .Pane.horizontal.Pane2 > .uifw-contentlayout-wrapper > div")),
     ]);
-=======
-  it("TwoHalvesHorizontal should render", () => {
-    mount(<ContentLayout contentGroup={contentGroup2} contentLayout={contentLayout3} />);
-  });
-
-  it("TwoHalvesHorizontal renders correctly", () => {
-    shallow(<ContentLayout contentGroup={contentGroup2} contentLayout={contentLayout3} />).should.matchSnapshot();
->>>>>>> 09777f2a
   });
 
   const fourQuadrantsVerticalLayout: ContentLayoutDef = new ContentLayoutDef(
@@ -162,9 +136,8 @@
     },
   );
 
-<<<<<<< HEAD
   it("FourQuadrantsVertical renders correctly", () => {
-    render(<ContentLayout contentGroup={fourContentGroup} contentLayout={fourQuadrantsVerticalLayout} isInFooterMode={false} />);
+    render(<ContentLayout contentGroup={fourContentGroup} contentLayout={fourQuadrantsVerticalLayout} />);
 
     expect(screen.getAllByText("Test")).to.have.lengthOf(4).and.satisfy((elements: HTMLElement[]) => [
       expect(elements[0]).to.satisfy(selectorMatches(".SplitPane.vertical .Pane.vertical.Pane1 > .uifw-contentlayout-full-size > .SplitPane.horizontal > .Pane.horizontal.Pane1 > .uifw-contentlayout-wrapper > div")),
@@ -175,14 +148,6 @@
       expect(elements[2].parentElement?.parentElement?.style).to.include({height: "50%"}),
       expect(elements[3]).to.satisfy(selectorMatches(".SplitPane.vertical .vertical.Resizer.disabled+.Pane.vertical.Pane2 > .uifw-contentlayout-full-size > .SplitPane.horizontal > .horizontal.Resizer.disabled+.Pane.horizontal.Pane2 > .uifw-contentlayout-wrapper > div")),
     ]);
-=======
-  it("FourQuadrantsVertical should render", () => {
-    mount(<ContentLayout contentGroup={contentGroup2} contentLayout={fourQuadrantsVerticalLayoutDef} />);
-  });
-
-  it("FourQuadrantsVertical renders correctly", () => {
-    shallow(<ContentLayout contentGroup={contentGroup2} contentLayout={fourQuadrantsVerticalLayoutDef} />).should.matchSnapshot();
->>>>>>> 09777f2a
   });
 
   const fourQuadrantsHorizontalLayoutDef: ContentLayoutDef = new ContentLayoutDef(
@@ -200,9 +165,8 @@
     },
   );
 
-<<<<<<< HEAD
   it("FourQuadrantsHorizontal renders correctly", () => {
-    render(<ContentLayout contentGroup={fourContentGroup} contentLayout={fourQuadrantsHorizontalLayoutDef} isInFooterMode={false} />);
+    render(<ContentLayout contentGroup={fourContentGroup} contentLayout={fourQuadrantsHorizontalLayoutDef} />);
 
     expect(screen.getAllByText("Test")).to.have.lengthOf(4).and.satisfy((elements: HTMLElement[]) => [
       expect(elements[0]).to.satisfy(selectorMatches(".SplitPane.horizontal .Pane.horizontal.Pane1 > .uifw-contentlayout-full-size > .SplitPane.vertical > .Pane.vertical.Pane1 > .uifw-contentlayout-wrapper > div")),
@@ -216,40 +180,21 @@
   });
 
   it("ContentLayoutDiv mouse down and up", async () => {
-    render(<ContentLayout contentGroup={singleContentGroup} contentLayout={singleContentLayout} isInFooterMode={true} />);
+    render(<ContentLayout contentGroup={singleContentGroup} contentLayout={singleContentLayout} />);
 
     await theUserTo.pointer({target: screen.getByText("Test"), keys: "[MouseLeft>]"});
-=======
-  it("FourQuadrantsHorizontal should render", () => {
-    mount(<ContentLayout contentGroup={contentGroup2} contentLayout={fourQuadrantsHorizontalLayoutDef} />);
-  });
-
-  it("FourQuadrantsVertical renders correctly", () => {
-    shallow(<ContentLayout contentGroup={contentGroup2} contentLayout={fourQuadrantsHorizontalLayoutDef} />).should.matchSnapshot();
-  });
-
-  it("ContentLayoutDiv mouse down and up", () => {
-    const wrapper = mount(<ContentLayout contentGroup={myContentGroup} contentLayout={myContentLayout} />);
-    const layoutDiv = wrapper.find("#uifw-contentlayout-div");
-    layoutDiv.simulate("mouseDown");
->>>>>>> 09777f2a
     expect(ContentViewManager.isMouseDown).to.be.true;
     await theUserTo.pointer("[/MouseLeft]");
     expect(ContentViewManager.isMouseDown).to.be.false;
   });
 
-<<<<<<< HEAD
   it("ContentWrapper mouse down", async () => {
-    render(<ContentLayout contentGroup={fourContentGroup} contentLayout={verticalSplitLayout} isInFooterMode={true} />);
+    render(<ContentLayout contentGroup={fourContentGroup} contentLayout={verticalSplitLayout} />);
     const allTests = screen.getAllByText("Test");
     expect(allTests).to.have.lengthOf(2).and.to.satisfy((elements: HTMLElement[])=> [
       expect(elements[0].parentElement).to.satisfy(childStructure("div+.uifw-contentlayout-overlay-inactive")),
       expect(elements[1].parentElement).to.satisfy(childStructure("div+.uifw-contentlayout-overlay-inactive")),
     ]);
-=======
-  it("ContentWrapper mouse down", () => {
-    const wrapper = mount(<ContentLayout contentGroup={contentGroup2} contentLayout={contentLayout2} />);
->>>>>>> 09777f2a
 
     await theUserTo.click(allTests[1]);
 
@@ -262,11 +207,7 @@
   it("Vertical SplitPane onChanged", async () => {
     const {container} = render(
       <div>
-<<<<<<< HEAD
-        <ContentLayout contentGroup={fourContentGroup} contentLayout={verticalSplitLayout} isInFooterMode={true} />
-=======
-        <ContentLayout contentGroup={contentGroup2} contentLayout={contentLayout2} />
->>>>>>> 09777f2a
+        <ContentLayout contentGroup={fourContentGroup} contentLayout={verticalSplitLayout} />
       </div>);
 
     const rect = sinon.stub(Element.prototype, "getBoundingClientRect");
@@ -290,11 +231,7 @@
   it("Horizontal SplitPane onChanged", async () => {
     const {container} = render(
       <div>
-<<<<<<< HEAD
-        <ContentLayout contentGroup={fourContentGroup} contentLayout={horizontalSplitLayout} isInFooterMode={true} />
-=======
-        <ContentLayout contentGroup={contentGroup2} contentLayout={contentLayout3} />
->>>>>>> 09777f2a
+        <ContentLayout contentGroup={fourContentGroup} contentLayout={horizontalSplitLayout} />
       </div>);
 
     const rect = sinon.stub(Element.prototype, "getBoundingClientRect");
@@ -420,30 +357,12 @@
     const floatingControl = new TestFloatingContentControl();
     ContentViewManager.addFloatingContentControl(floatingControl);
 
-<<<<<<< HEAD
-    render(<ContentLayout contentGroup={myContentGroup} contentLayout={myContentLayout} isInFooterMode={true} />);
+    render(<ContentLayout contentGroup={myContentGroup} contentLayout={myContentLayout} />);
     expect(screen.getByText("Test").parentElement).to.satisfy(childStructure("div+.uifw-contentlayout-overlay-active"));
 
     ContentViewManager.setActiveContent(floatingControl.reactNode, true);
 
     expect(screen.getByText("Test").parentElement).to.satisfy(childStructure("div+.uifw-contentlayout-overlay-inactive"));
-=======
-    const wrapper = mount(<ContentLayout contentGroup={myContentGroup} contentLayout={myContentLayout} />);
-    const layoutWrappers = wrapper.find("div.uifw-contentlayout-wrapper");
-    expect(layoutWrappers.length).to.eq(1);
-    layoutWrappers.at(0).simulate("mouseDown");
-    wrapper.update();
-    // eslint-disable-next-line no-console
-    // console.log(wrapper.debug());
-
-    expect(wrapper.find("div.uifw-contentlayout-overlay-active").length).to.eq(1);
-
-    ContentViewManager.setActiveContent(floatingControl.reactNode);
-    wrapper.update();
-    // eslint-disable-next-line no-console
-    // console.log(wrapper.debug());
-    expect(wrapper.find("div.uifw-contentlayout-overlay-active").length).to.eq(0);
->>>>>>> 09777f2a
 
     ContentViewManager.dropFloatingContentControl(floatingControl);
   });
