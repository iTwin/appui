--- conflicted
+++ resolved
@@ -19,19 +19,15 @@
 } from "@itwin/core-common";
 import { EcefLocation, IModelReadRpcInterface } from "@itwin/core-common";
 import type { ScreenViewport, ViewState } from "@itwin/core-frontend";
-<<<<<<< HEAD
-import { DrawingViewState, EmphasizeElements, IModelApp, IModelConnection, NoRenderApp, SheetViewState, SpatialViewState, SubCategoriesCache } from "@itwin/core-frontend";
-=======
 import {
   DrawingViewState,
   EmphasizeElements,
-  IModelConnection,
-  MockRender,
+  IModelApp, IModelConnection,
+  NoRenderApp,
   SheetViewState,
   SpatialViewState,
   SubCategoriesCache,
 } from "@itwin/core-frontend";
->>>>>>> 0fb31c4b
 import { StandardContentLayouts } from "@itwin/appui-abstract";
 import { expect } from "chai";
 import * as React from "react";
