/*---------------------------------------------------------------------------------------------
 * Copyright (c) Bentley Systems, Incorporated. All rights reserved.
 * See LICENSE.md in the project root for license terms and full copyright notice.
 *--------------------------------------------------------------------------------------------*/
import { expect } from "chai";
import * as React from "react";
import * as sinon from "sinon";
import * as moq from "typemoq";
import type { ScreenViewport, ViewState3d } from "@itwin/core-frontend";
import { IModelApp, NoRenderApp } from "@itwin/core-frontend";
import type {
<<<<<<< HEAD
  ConfigurableCreateInfo, FrontstageConfig, SupportsViewSelectorChange,
} from "../../appui-react";
import {
  ConfigurableUiControlType, ContentGroup,
  FloatingContentControl, FloatingViewportContentControl, FrontstageProvider,
=======
  ConfigurableCreateInfo,
  FrontstageConfig,
  SupportsViewSelectorChange,
} from "../../appui-react";
import {
  ConfigurableUiControlType,
  ContentGroup,
  FloatingContentControl,
  FloatingViewportContentControl,
  FrontstageProvider,
>>>>>>> 0fb31c4b
  UiFramework,
  ViewportContentControl,
} from "../../appui-react";
import TestUtils, { storageMock } from "../TestUtils";
import { StandardContentLayouts } from "@itwin/appui-abstract";
import { InternalFrontstageManager } from "../../appui-react/frontstage/InternalFrontstageManager";

const mySessionStorage = storageMock();

const propertyDescriptorToRestore = Object.getOwnPropertyDescriptor(
  window,
  "sessionStorage"
)!;

describe("ViewportContentControl", () => {
  const viewportMock = moq.Mock.ofType<ScreenViewport>();
  const viewMock = moq.Mock.ofType<ViewState3d>();

  before(async () => {
    Object.defineProperty(window, "sessionStorage", {
      get: () => mySessionStorage,
    });

    await TestUtils.initializeUiFramework();
    await NoRenderApp.startup();

    InternalFrontstageManager.isInitialized = false;
    InternalFrontstageManager.initialize();
  });

  after(async () => {
    await IModelApp.shutdown();
    TestUtils.terminateUiFramework();

    // restore the overriden property getter
    Object.defineProperty(
      window,
      "sessionStorage",
      propertyDescriptorToRestore
    );
  });

  class TestViewportContentControl extends ViewportContentControl {
    constructor(info: ConfigurableCreateInfo, options: any) {
      super(info, options);

      this.reactNode = <div />;

      this.setIsReady();
    }

    public override get viewport(): ScreenViewport | undefined {
      return viewportMock.object;
    }
  }

  class Frontstage1 extends FrontstageProvider {
    public static stageId = "Test1";
    public override get id(): string {
      return Frontstage1.stageId;
    }

    public override frontstageConfig(): FrontstageConfig {
      const contentGroup = new ContentGroup({
        id: "test-group",
        layout: StandardContentLayouts.singleView,
        contents: [
          {
            id: "test",
            classId: TestViewportContentControl,
            applicationData: { label: "Content 1a", bgColor: "black" },
          },
        ],
      });
      return {
        id: this.id,
        version: 1,
        contentGroup,
        viewNavigation: {
          id: "viewNavigation",
          content: <>NavigationWidget</>,
        },
      };
    }
  }

  beforeEach(async () => {
    viewMock.reset();
    viewMock
      .setup((view) => view.classFullName)
      .returns(() => "SheetViewDefinition");
    viewportMock.reset();
    viewportMock
      .setup((viewport) => viewport.view)
      .returns(() => viewMock.object);

    UiFramework.frontstages.clearFrontstageProviders();
    await UiFramework.frontstages.setActiveFrontstageDef(undefined);
  });

  it("Frontstage should support ViewportContentControl", async () => {
    const frontstageProvider = new Frontstage1();
    UiFramework.frontstages.addFrontstageProvider(frontstageProvider);
    const frontstageDef = await UiFramework.frontstages.getFrontstageDef(
      frontstageProvider.id
    );
    await UiFramework.frontstages.setActiveFrontstageDef(frontstageDef);

    if (frontstageDef) {
      expect(UiFramework.content.layouts.activeLayout?.id).to.eq(
        "uia:singleView"
      );

      const contentControl = UiFramework.content.getActiveContentControl();
      expect(contentControl).to.not.be.undefined;

      if (contentControl) {
        expect(contentControl.isViewport).to.be.true;
        expect(contentControl.viewport).to.not.be.undefined;
        expect(contentControl.getType()).to.eq(
          ConfigurableUiControlType.Viewport
        );

        const supportsContentControl =
          contentControl as unknown as SupportsViewSelectorChange;
        expect(supportsContentControl.supportsViewSelectorChange).to.be.true;
      }
    }
  });

  it("ViewportContentControl should return proper navigation aid for class name", async () => {
    const frontstageProvider = new Frontstage1();
    UiFramework.frontstages.addFrontstageProvider(frontstageProvider);
    const frontstageDef = await UiFramework.frontstages.getFrontstageDef(
      frontstageProvider.id
    );
    await UiFramework.frontstages.setActiveFrontstageDef(frontstageDef);

    if (frontstageDef) {
      expect(UiFramework.content.layouts.activeLayout?.id).to.eq(
        "uia:singleView"
      );

      const contentControl = UiFramework.content.getActiveContentControl();
      expect(contentControl).to.not.be.undefined;

      if (contentControl) {
        expect(contentControl.navigationAidControl).to.eq("SheetNavigationAid");

        viewMock.reset();
        viewMock
          .setup((view) => view.classFullName)
          .returns(() => "DrawingViewDefinition");
        expect(contentControl.navigationAidControl).to.eq(
          "DrawingNavigationAid"
        );

        viewMock.reset();
        viewMock
          .setup((view) => view.classFullName)
          .returns(() => "SpatialViewDefinition");
        expect(contentControl.navigationAidControl).to.eq("CubeNavigationAid");

        viewMock.reset();
        viewMock
          .setup((view) => view.classFullName)
          .returns(() => "OrthographicViewDefinition");
        expect(contentControl.navigationAidControl).to.eq("CubeNavigationAid");
      }
    }
  });

  it("UiFramework.frontstages.setActiveFrontstageDef should cause onActiveContentChangedEvent", async () => {
    const spyMethod = sinon.spy();
    const remove =
      UiFramework.content.onActiveContentChangedEvent.addListener(spyMethod);

    const frontstageProvider = new Frontstage1();
    UiFramework.frontstages.addFrontstageProvider(frontstageProvider);
    const frontstageDef = await UiFramework.frontstages.getFrontstageDef(
      Frontstage1.stageId
    );
    await UiFramework.frontstages.setActiveFrontstageDef(frontstageDef);

    await TestUtils.flushAsyncOperations();
    expect(spyMethod.called).to.be.true;

    remove();
  });

  it("Can add and locate floating Content", async () => {
    const floatingNode = <div />;
    class TestFloatingContentControl extends FloatingContentControl {
      constructor() {
        super(
          "TestFloatingContentControl",
          "TestFloatingContentControl",
          floatingNode
        );
      }
      // public override get viewport(): ScreenViewport | undefined { return viewportMock.object; }
    }
    const floatingViewportNode = <div />;

    class TestFloatingViewportContentControl extends FloatingViewportContentControl {
      constructor() {
        super(
          "TestFloatingViewportContentControl",
          "TestFloatingViewportContentControl",
          null
        );
      }
      public override get viewport(): ScreenViewport | undefined {
        return viewportMock.object;
      }
    }

    const frontstageProvider = new Frontstage1();
    UiFramework.frontstages.addFrontstageProvider(frontstageProvider);
    const frontstageDef = await UiFramework.frontstages.getFrontstageDef(
      frontstageProvider.id
    );
    await UiFramework.frontstages.setActiveFrontstageDef(frontstageDef);

    if (frontstageDef) {
      expect(UiFramework.content.layouts.activeLayout?.id).to.eq(
        "uia:singleView"
      );
      const contentControl = UiFramework.content.getActiveContentControl();
      expect(contentControl).to.not.be.undefined;

      const floatingControl = new TestFloatingContentControl();

      UiFramework.content.addFloatingContentControl(floatingControl);
      UiFramework.content.setActive(floatingControl.reactNode);

      let activeControl = UiFramework.content.getActiveContentControl();
      expect(activeControl).to.be.eql(floatingControl);

      UiFramework.content.dropFloatingContentControl(floatingControl);

      const floatingViewportControl = new TestFloatingViewportContentControl();
      UiFramework.content.addFloatingContentControl(floatingViewportControl);
      floatingViewportControl.reactNode = floatingViewportNode;

      UiFramework.content.setActive(floatingViewportControl.reactNode);

      activeControl = UiFramework.content.getActiveContentControl();
      expect(activeControl).to.be.eql(floatingViewportControl);

      UiFramework.content.dropFloatingContentControl(floatingViewportControl);
    }
  });
});<|MERGE_RESOLUTION|>--- conflicted
+++ resolved
@@ -9,24 +9,17 @@
 import type { ScreenViewport, ViewState3d } from "@itwin/core-frontend";
 import { IModelApp, NoRenderApp } from "@itwin/core-frontend";
 import type {
-<<<<<<< HEAD
-  ConfigurableCreateInfo, FrontstageConfig, SupportsViewSelectorChange,
-} from "../../appui-react";
-import {
-  ConfigurableUiControlType, ContentGroup,
-  FloatingContentControl, FloatingViewportContentControl, FrontstageProvider,
-=======
   ConfigurableCreateInfo,
   FrontstageConfig,
   SupportsViewSelectorChange,
 } from "../../appui-react";
 import {
+
   ConfigurableUiControlType,
   ContentGroup,
   FloatingContentControl,
   FloatingViewportContentControl,
   FrontstageProvider,
->>>>>>> 0fb31c4b
   UiFramework,
   ViewportContentControl,
 } from "../../appui-react";
