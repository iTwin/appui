--- conflicted
+++ resolved
@@ -13,21 +13,7 @@
   FrontstageProvider, IModelViewportControl, UiFramework,
 } from "../../appui-react";
 import type {
-<<<<<<< HEAD
   ConfigurableCreateInfo, FrontstageConfig, IModelViewportControlOptions, SupportsViewSelectorChange,
-=======
-  ConfigurableCreateInfo,
-  FrontstageConfig,
-  IModelViewportControlOptions,
-  SupportsViewSelectorChange,
-} from "../../appui-react";
-import {
-  ConfigurableUiControlType,
-  ContentGroup,
-  FrontstageProvider,
-  IModelViewportControl,
-  UiFramework,
->>>>>>> 0fb31c4b
 } from "../../appui-react";
 import TestUtils, { storageMock } from "../TestUtils";
 import { StandardContentLayouts } from "@itwin/appui-abstract";
