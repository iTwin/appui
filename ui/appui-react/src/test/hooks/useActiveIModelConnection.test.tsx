--- conflicted
+++ resolved
@@ -8,12 +8,8 @@
 import * as moq from "typemoq";
 import * as sinon from "sinon";
 
-<<<<<<< HEAD
-import { IModelApp, IModelConnection, NoRenderApp, SelectionSet } from "@itwin/core-frontend";
-=======
-import type { IModelConnection} from "@itwin/core-frontend";
-import { MockRender, SelectionSet } from "@itwin/core-frontend";
->>>>>>> a8f29ecf
+import type { IModelApp, IModelConnection} from "@itwin/core-frontend";
+import { NoRenderApp, SelectionSet } from "@itwin/core-frontend";
 import { render } from "@testing-library/react";
 import type { IModelRpcProps } from "@itwin/core-common";
 import { SyncUiEventDispatcher, UiFramework, useActiveIModelConnection } from "../../appui-react";
