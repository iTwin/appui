/*---------------------------------------------------------------------------------------------
 * Copyright (c) Bentley Systems, Incorporated. All rights reserved.
 * See LICENSE.md in the project root for license terms and full copyright notice.
 *--------------------------------------------------------------------------------------------*/
import { expect } from "chai";
import * as React from "react";
import { Provider } from "react-redux";
import * as moq from "typemoq";
import * as sinon from "sinon";

<<<<<<< HEAD
import type { IModelConnection} from "@itwin/core-frontend";
import { IModelApp, NoRenderApp, SelectionSet } from "@itwin/core-frontend";
=======
import type { IModelConnection } from "@itwin/core-frontend";
import { MockRender, SelectionSet } from "@itwin/core-frontend";
>>>>>>> 0fb31c4b
import { render } from "@testing-library/react";
import type { IModelRpcProps } from "@itwin/core-common";
import {
  SyncUiEventDispatcher,
  UiFramework,
  useActiveIModelConnection,
} from "../../appui-react";
import TestUtils from "../TestUtils";

describe("useActiveIModelConnection", () => {
  before(async () => {
    await TestUtils.initializeUiFramework();

    // use mock renderer so standards tools are registered.
    await NoRenderApp.startup();
  });

  after(async () => {
    await IModelApp.shutdown();
    TestUtils.terminateUiFramework();
  });

  afterEach(() => {
    sinon.restore();
  });

  describe("useActiveIModelConnection Hook", () => {
    const imodelMock = moq.Mock.ofType<IModelConnection>();
    const imodelToken: IModelRpcProps = { key: "" };
    imodelMock.setup((x) => x.name).returns(() => "Fake");
    imodelMock.setup((x) => x.getRpcProps()).returns(() => imodelToken);
    const ss = new SelectionSet(imodelMock.object);
    imodelMock.setup((x) => x.selectionSet).returns(() => ss);

    const HookTester = () => {
      const activeIModelConnection = useActiveIModelConnection();
      // I expected the following to work
      // const connectionLabel = activeIModelConnection ? activeIModelConnection.name : "NoConnection";

      // But it did not so I tried this way .... and it still did not update when I call UiFramework.setIModelConnection below
      const [connectionLabel, setConnectionLabel] =
        React.useState("NoConnection");
      React.useEffect(() => {
        const label = activeIModelConnection
          ? activeIModelConnection.name
          : "NoConnection";
        setConnectionLabel(label);
      }, [activeIModelConnection]);
      return <div data-testid="mylabel">{connectionLabel}</div>;
    };

    it("should render", async () => {
      // make sure redux store is set up via Provider
      const result = render(
        <Provider store={TestUtils.store}>
          <div>
            <HookTester />
          </div>
        </Provider>
      );

      const initialLabel = result.getByTestId("mylabel");
      expect(initialLabel.innerHTML).to.be.eq("NoConnection");

      const initEventStub = sinon.stub(
        SyncUiEventDispatcher,
        "initializeConnectionEvents"
      );
      const clearEventStub = sinon.stub(
        SyncUiEventDispatcher,
        "clearConnectionEvents"
      );

      // should trigger dispatch action
      UiFramework.setIModelConnection(imodelMock.object, true);
      expect(initEventStub).to.be.called;
      expect(clearEventStub).not.to.be.called;
      initEventStub.resetHistory();

      // already set, so should not trigger dispatch action
      UiFramework.setIModelConnection(imodelMock.object, true);
      expect(initEventStub).not.to.be.called;
      expect(clearEventStub).not.to.be.called;

      // should trigger clearing action
      UiFramework.setIModelConnection(undefined, true);
      expect(clearEventStub).to.be.called;
      expect(initEventStub).not.to.be.called;

      // --- the following does not work yet
      // const updatedLabel = result.getByTestId("mylabel");
      // expect(updatedLabel.innerHTML).to.be.eq("Fake");
    });
  });
});<|MERGE_RESOLUTION|>--- conflicted
+++ resolved
@@ -8,13 +8,8 @@
 import * as moq from "typemoq";
 import * as sinon from "sinon";
 
-<<<<<<< HEAD
 import type { IModelConnection} from "@itwin/core-frontend";
 import { IModelApp, NoRenderApp, SelectionSet } from "@itwin/core-frontend";
-=======
-import type { IModelConnection } from "@itwin/core-frontend";
-import { MockRender, SelectionSet } from "@itwin/core-frontend";
->>>>>>> 0fb31c4b
 import { render } from "@testing-library/react";
 import type { IModelRpcProps } from "@itwin/core-common";
 import {
