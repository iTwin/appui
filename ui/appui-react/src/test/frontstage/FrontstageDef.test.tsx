--- conflicted
+++ resolved
@@ -13,12 +13,7 @@
   createNineZoneState,
 } from "@itwin/appui-layout-react";
 import { IModelApp, NoRenderApp } from "@itwin/core-frontend";
-<<<<<<< HEAD
-import { renderHook } from "@testing-library/react-hooks";
-=======
-import { ProcessDetector } from "@itwin/core-bentley";
 import { act, renderHook } from "@testing-library/react-hooks";
->>>>>>> aec20141
 import type {
   FrontstageConfig,
   UiItemsProvider,
