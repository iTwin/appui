/*---------------------------------------------------------------------------------------------
* Copyright (c) Bentley Systems, Incorporated. All rights reserved.
* See LICENSE.md in the project root for license terms and full copyright notice.
*--------------------------------------------------------------------------------------------*/
import * as React from "react";
import { StandardContentLayouts } from "@itwin/appui-abstract";
import {
  ConfigurableCreateInfo, ContentControl, ContentGroup, FrontstageConfig, FrontstageProvider,
  MessageCenterField, StatusBarWidgetControl, WidgetState,
} from "../../appui-react";
import { SvgPlaceholder } from "@itwin/itwinui-icons-react";

/** @internal */
export class TestContentControl extends ContentControl {
  constructor(info: ConfigurableCreateInfo, options: any) {
    super(info, options);

    this.reactNode = <div />;
  }
}

/** @internal */
export class TestWidgetElement extends React.Component {
  public override componentDidMount() {
  }

  public override componentWillUnmount() {
  }

  public override render() {
    return <div />;
  }
}

/** @internal */
export class AppStatusBarWidgetControl extends StatusBarWidgetControl {
  constructor(info: ConfigurableCreateInfo, options: any) {
    super(info, options);
  }

  public getReactNode(): React.ReactNode {
    return (
      <>
        <MessageCenterField />
      </>
    );
  }
}

/** @internal */
export class TestFrontstage extends FrontstageProvider {
  public static stageId = "TestFrontstage";
  public get id(): string {
    return TestFrontstage.stageId;
  }

  public override frontstageConfig(): FrontstageConfig {
    const contentGroup = new ContentGroup(
      {
        id: "test-group",
        layout: StandardContentLayouts.singleView,
        contents: [
          {
            id: "main",
            classId: TestContentControl,
            applicationData: { label: "Content 1a", bgColor: "black" },
          },
        ],
      },
    );

    return {
      id: this.id,
      version: 1,
      contentGroup,
      usage: "MyUsage",
      contentManipulation: {
        id: "contentManipulation",
        content: <div />,
      },
      toolSettings: {
        id: "toolSettings",
      },
      leftPanel: {
        sections: {
          start: [{
            id: "widget3",
            defaultState: WidgetState.Open,
          }],
          end: [{
            id: "widget4",
            defaultState: WidgetState.Open,
          }],
        },
      },
      rightPanel: {
        sections: {
          start: [
            {
              id: "widget1",
              defaultState: WidgetState.Open,
              content: <div />,
            },
            {
              id: "widget6_2",
              content: < div />,
            },
          ],
          end: [
            {
              id: "widget1",
              defaultState: WidgetState.Open,
              content: <div />,
            },
            {
              id: "widget2",
              defaultState: WidgetState.Hidden,
              content: < div />,
            },
          ],
        },
      },
      statusBar: {
        id: "statusBar",
<<<<<<< HEAD
        iconSpec: <SvgPlaceholder />,
=======
        icon: "icon-placeholder",
>>>>>>> 627a9db4
        labelKey: "App:widgets.StatusBar",
      },
    };
  }
}

/** @internal */
export class TestFrontstage2 extends FrontstageProvider {
  public static stageId = "TestFrontstage2";
  public override get id(): string {
    return TestFrontstage2.stageId;
  }

  public override frontstageConfig(): FrontstageConfig {
    const contentGroup = new ContentGroup(
      {
        id: "test-group",
        layout: StandardContentLayouts.singleView,
        contents: [
          {
            id: "main",
            classId: TestContentControl,
            applicationData: { label: "Content 1a", bgColor: "black" },
          },
        ],
      },
    );

    return {
      id: this.id,
      version: 1,
      contentGroup,
      usage: "MyUsage",
      contentManipulation: {
        id: "contentManipulation",
        content: <div />,
      },
      toolSettings: {
        id: "toolSettings",
      },
      leftPanel: {
        sections: {
          start: [{
            id: "widget3",
            defaultState: WidgetState.Open,
          }],
          end: [{
            id: "widget4",
            defaultState: WidgetState.Open,
          }],
        },
      },
      rightPanel: {
        sections: {
          start: [
            {
              id: "widget1",
              defaultState: WidgetState.Open,
              content: <div />,
            },
            {
              id: "widget6_2",
              content: <div />,
            },
          ],
          end: [
            {
              id: "widget1",
              defaultState: WidgetState.Open,
              content: <div />,
            },
            {
              id: "widget2",
              defaultState: WidgetState.Hidden,
              content: <div />,
            },
          ],
        },
      },
      statusBar: {
        id: "statusBar",
<<<<<<< HEAD
        iconSpec: <SvgPlaceholder />,
=======
        icon: "icon-placeholder",
>>>>>>> 627a9db4
        labelKey: "App:widgets.StatusBar",
      },
    };
  }
}

/** @internal */
export class TestFrontstage3 extends FrontstageProvider {
  public static stageId = "TestFrontstage3";
  public override get id(): string {
    return TestFrontstage3.stageId;
  }

  public override frontstageConfig(): FrontstageConfig {
    const contentGroup = new ContentGroup(
      {
        id: "test-group",
        layout: StandardContentLayouts.singleView,
        contents: [
          {
            id: "main", classId: TestContentControl,
          },
        ],
      },
    );

    return {
      id: this.id,
      version: 1,
      contentGroup,
    };
  }
}<|MERGE_RESOLUTION|>--- conflicted
+++ resolved
@@ -122,11 +122,7 @@
       },
       statusBar: {
         id: "statusBar",
-<<<<<<< HEAD
-        iconSpec: <SvgPlaceholder />,
-=======
-        icon: "icon-placeholder",
->>>>>>> 627a9db4
+        icon: <SvgPlaceholder />,
         labelKey: "App:widgets.StatusBar",
       },
     };
@@ -208,11 +204,7 @@
       },
       statusBar: {
         id: "statusBar",
-<<<<<<< HEAD
-        iconSpec: <SvgPlaceholder />,
-=======
-        icon: "icon-placeholder",
->>>>>>> 627a9db4
+        icon: <SvgPlaceholder />,
         labelKey: "App:widgets.StatusBar",
       },
     };
