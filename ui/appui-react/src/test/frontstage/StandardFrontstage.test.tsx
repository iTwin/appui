/*---------------------------------------------------------------------------------------------
* Copyright (c) Bentley Systems, Incorporated. All rights reserved.
* See LICENSE.md in the project root for license terms and full copyright notice.
*--------------------------------------------------------------------------------------------*/
import { expect } from "chai";
import * as React from "react";
import * as sinon from "sinon";
import { IModelApp, NoRenderApp } from "@itwin/core-frontend";
import { StandardContentLayouts } from "@itwin/appui-abstract";
import {
  BackstageAppButton, ContentGroup, ContentGroupProps, ContentGroupProvider, ContentProps, StageUsage, UiFramework,
} from "../../appui-react";
import TestUtils from "../TestUtils";
import { StandardFrontstageProps, StandardFrontstageProvider } from "../../appui-react/frontstage/StandardFrontstageProvider";
import { InternalFrontstageManager } from "../../appui-react/frontstage/InternalFrontstageManager";

async function getSavedViewLayoutProps() {
  return Promise.resolve({
    contentGroupProps: {
      id: "main-content-group",
      layout: StandardContentLayouts.singleView,
      contents: [
        {
          id: "savedContent",
          classId: "saved_class",
        },
      ],
    },
  });
}

class BasicContentGroupProvider extends ContentGroupProvider {
  private initialContentGroupProps: ContentGroupProps = {
    id: "main-content-group",
    layout: StandardContentLayouts.singleView,
    contents: [
      {
        id: "primaryContent",
        classId: "test_class",
        applicationData: {
          isInitialContentTestData: true,
        },
      },
    ],
  };

  public override async contentGroup(): Promise<ContentGroup> {
    return new ContentGroup(this.initialContentGroupProps);
  }
}

class TestContentGroupProvider extends ContentGroupProvider {
  private hasSavedData = false;
  private initialContentGroupProps: ContentGroupProps = {
    id: "main-content-group",
    layout: StandardContentLayouts.singleView,
    contents: [
      {
        id: "primaryContent",
        classId: "test_class",
        applicationData: {
          isInitialContentTestData: true,
        },
      },
    ],
  };

  public override prepareToSaveProps(contentGroupProps: ContentGroupProps) {
    this.hasSavedData = true;
    const newContentsArray = contentGroupProps.contents.map((content: ContentProps) => {
      const newContent = { ...content };
      if (newContent.applicationData)
        delete newContent.applicationData;
      return newContent;
    });
    return { ...contentGroupProps, contents: newContentsArray };
  }

  public override applyUpdatesToSavedProps(contentGroupProps: ContentGroupProps) {
    const newContentsArray = contentGroupProps.contents.map((content: ContentProps) => {
      const newAppData = {
        ...content.applicationData,
        supports: ["issueResolutionMarkers", "viewIdSelection", "3dModels", "2dModels"],
        isInitialContentTestData: false,
      };
      return { ...content, applicationData: newAppData };
    });
    return { ...contentGroupProps, contents: newContentsArray };
  }

  public override async contentGroup(): Promise<ContentGroup> {
    if (this.hasSavedData) {
      const savedViewLayoutProps = await getSavedViewLayoutProps();
      if (savedViewLayoutProps) {
        const contentGroupProps = this.applyUpdatesToSavedProps(savedViewLayoutProps.contentGroupProps);
        return new ContentGroup(contentGroupProps);
      }
    }

    return new ContentGroup(this.initialContentGroupProps);
  }
}

describe("ContentGroupProvider", () => {
  before(async () => {
    await NoRenderApp.startup();
    await TestUtils.initializeUiFramework();
    UiFramework.frontstages.clearFrontstageProviders();
  });

  after(async () => {
    TestUtils.terminateUiFramework();
    await IModelApp.shutdown();
  });

  beforeEach(() => {
<<<<<<< HEAD
    sinon.stub(InternalFrontstageManager, "activeToolSettingsProvider").get(() => undefined); // eslint-disable-line deprecation/deprecation
=======
    sinon.stub(InternalFrontstageManager, "activeToolSettingsProvider").get(() => undefined);
>>>>>>> b74e81fb
    UiFramework.frontstages.clearFrontstageProviders();
  });

  it("should exercise base Content Group Provider", async () => {
    const provider = new BasicContentGroupProvider();
    const contentGroup = await provider.contentGroup();
    const savedContentGroupProps = provider.prepareToSaveProps(contentGroup.toJSON());
    expect(savedContentGroupProps).to.exist;
    const retrievedContentGroupProps = provider.applyUpdatesToSavedProps(savedContentGroupProps);
    expect(retrievedContentGroupProps).to.exist;
  });

  it("Should provide Content Group", async () => {
    const provider = new TestContentGroupProvider();

    expect(provider).to.exist;
    const contentGroup = await provider.contentGroup();
    expect(contentGroup).to.exist;

    expect(contentGroup.groupId).to.contain("main-content-group-");
    expect(contentGroup.propsId).to.eql("main-content-group");
    expect(contentGroup.contentPropsList.length).to.eql(1);
    expect(contentGroup.contentPropsList[0].applicationData?.isInitialContentTestData).to.be.true;

    const savedContentGroupProps = provider.prepareToSaveProps(contentGroup.toJSON());
    expect(savedContentGroupProps).to.exist;
    expect(savedContentGroupProps.contents[0].applicationData).to.not.exist;

    const retrievedContentGroupProps = provider.applyUpdatesToSavedProps(savedContentGroupProps);
    expect(retrievedContentGroupProps.contents[0].applicationData).to.exist;
  });

  it("openStandardFrontstage with no corner items", async () => {
    const ui2StageProps: StandardFrontstageProps = {
      id: "Ui2",
      version: 1.1,
      contentGroupProps: new TestContentGroupProvider(),
      hideNavigationAid: true,
      cornerButton: undefined,
      usage: StageUsage.General,
    };

    const standardFrontstageProvider = new StandardFrontstageProvider(ui2StageProps);
    UiFramework.frontstages.addFrontstageProvider(standardFrontstageProvider);
    await UiFramework.frontstages.setActiveFrontstage(standardFrontstageProvider.id);
    setImmediate(async () => {
      await TestUtils.flushAsyncOperations();

      expect(UiFramework.frontstages.activeFrontstageId).to.eq(standardFrontstageProvider.id);
    });
  });

  it("openStandardFrontstage with corner items", async () => {
    const cornerButton = <BackstageAppButton key="ui2-backstage" icon={"icon-bentley-systems"} />;

    const ui2StageProps: StandardFrontstageProps = {
      id: "Ui2",
      version: 1.1,
      contentGroupProps: new TestContentGroupProvider(),
      hideNavigationAid: false,
      cornerButton,
      usage: StageUsage.General,
    };

    const standardFrontstageProvider = new StandardFrontstageProvider(ui2StageProps);
    UiFramework.frontstages.addFrontstageProvider(standardFrontstageProvider);
    await UiFramework.frontstages.setActiveFrontstage(standardFrontstageProvider.id);
    setImmediate(async () => {
      await TestUtils.flushAsyncOperations();

      expect(UiFramework.frontstages.activeFrontstageId).to.eq(standardFrontstageProvider.id);
    });
  });

  it("openStandardFrontstage with corner items", async () => {
    const testGroupProps: ContentGroupProps = {
      id: "main-content-group",
      layout: StandardContentLayouts.singleView,
      contents: [
        {
          id: "primaryContent",
          classId: "test_class",
          applicationData: {
            isInitialContentTestData: true,
          },
        },
      ],
    };

    const testStageProps: StandardFrontstageProps = {
      id: "test",
      contentGroupProps: testGroupProps,
      hideStatusBar: true,
      usage: StageUsage.Private,
    };

    const standardFrontstageProvider = new StandardFrontstageProvider(testStageProps);
    UiFramework.frontstages.addFrontstageProvider(standardFrontstageProvider);
    await UiFramework.frontstages.setActiveFrontstage(standardFrontstageProvider.id);
    setImmediate(async () => {
      await TestUtils.flushAsyncOperations();
      expect(UiFramework.frontstages.activeFrontstageId).to.eq(standardFrontstageProvider.id);
    });
  });

});<|MERGE_RESOLUTION|>--- conflicted
+++ resolved
@@ -114,11 +114,7 @@
   });
 
   beforeEach(() => {
-<<<<<<< HEAD
-    sinon.stub(InternalFrontstageManager, "activeToolSettingsProvider").get(() => undefined); // eslint-disable-line deprecation/deprecation
-=======
     sinon.stub(InternalFrontstageManager, "activeToolSettingsProvider").get(() => undefined);
->>>>>>> b74e81fb
     UiFramework.frontstages.clearFrontstageProviders();
   });
 
