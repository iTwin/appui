--- conflicted
+++ resolved
@@ -22,12 +22,7 @@
 
   after(async () => {
     TestUtils.terminateUiFramework();
-<<<<<<< HEAD
     await IModelApp.shutdown();
-
-=======
-    await MockRender.App.shutdown();
->>>>>>> 0fb31c4b
   });
 
   it("should show ActivityCenterField", async () => {
