<<<<<<< HEAD
/*---------------------------------------------------------------------------------------------
* Copyright (c) Bentley Systems, Incorporated. All rights reserved.
* See LICENSE.md in the project root for license terms and full copyright notice.
*--------------------------------------------------------------------------------------------*/
import { expect } from "chai";
import * as React from "react";
import * as sinon from "sinon";
import { Provider } from "react-redux";
import { IModelApp, NoRenderApp } from "@itwin/core-frontend";
import { render, screen } from "@testing-library/react";
import { StatusBar, ViewAttributesStatusField } from "../../appui-react";
import TestUtils, { userEvent } from "../TestUtils";

describe(`ViewAttributes`, () => {
  let theUserTo: ReturnType<typeof userEvent.setup>;
  beforeEach(() => {
    theUserTo = userEvent.setup();
  });

  before(async () => {
    await TestUtils.initializeUiFramework();
    await NoRenderApp.startup();
  });

  after(async () => {
    await IModelApp.shutdown();
    TestUtils.terminateUiFramework();
  });

  it("should open/close on click", async () => {
    render(<Provider store={TestUtils.store}>
      <StatusBar><ViewAttributesStatusField /></StatusBar>
    </Provider>);

    await theUserTo.click(screen.getByRole("button"));

    expect(screen.getByText("listTools.viewAttributes", { selector: ".nz-title" })).to.exist;

    await theUserTo.click(screen.getAllByRole("button")[0]);

    expect(screen.queryByText("listTools.viewAttributes")).to.be.null;
  });

  it("should process Checkbox clicks", async () => {
    render(<Provider store={TestUtils.store}>
      <StatusBar><ViewAttributesStatusField /></StatusBar>
    </Provider>);

    await theUserTo.click(screen.getByRole("button"));
    expect(screen.getByText("listTools.acs").previousElementSibling).to.have.property("checked", false);

    await theUserTo.click(screen.getByText("listTools.acs"));
    expect(screen.getByText("listTools.acs").previousElementSibling).to.have.property("checked", true);

    const spy = sinon.stub(IModelApp.tools, "run");
    await theUserTo.click(screen.getByText("listTools.camera"));
    expect(screen.getByText("listTools.camera").previousElementSibling).to.have.property("checked", true);
    expect(spy).to.have.been.calledWith("View.ToggleCamera", sinon.match.any);

    await theUserTo.click(screen.getAllByRole("button")[0]);
  });
});
=======
/*---------------------------------------------------------------------------------------------
 * Copyright (c) Bentley Systems, Incorporated. All rights reserved.
 * See LICENSE.md in the project root for license terms and full copyright notice.
 *--------------------------------------------------------------------------------------------*/
import { expect } from "chai";
import * as React from "react";
import * as sinon from "sinon";
import { Provider } from "react-redux";
import { IModelApp, MockRender } from "@itwin/core-frontend";
import { render, screen } from "@testing-library/react";
import { StatusBar, ViewAttributesStatusField } from "../../appui-react";
import TestUtils, { userEvent } from "../TestUtils";

describe(`ViewAttributes`, () => {
  let theUserTo: ReturnType<typeof userEvent.setup>;
  beforeEach(() => {
    theUserTo = userEvent.setup();
  });

  before(async () => {
    await TestUtils.initializeUiFramework();
    await MockRender.App.startup();
  });

  after(async () => {
    await MockRender.App.shutdown();
    TestUtils.terminateUiFramework();
  });

  it("should open/close on click", async () => {
    render(
      <Provider store={TestUtils.store}>
        <StatusBar>
          <ViewAttributesStatusField />
        </StatusBar>
      </Provider>
    );

    await theUserTo.click(screen.getByRole("button"));

    expect(
      screen.getByText("listTools.viewAttributes", { selector: ".nz-title" })
    ).to.exist;

    await theUserTo.click(screen.getAllByRole("button")[0]);

    expect(screen.queryByText("listTools.viewAttributes")).to.be.null;
  });

  it("should process Checkbox clicks", async () => {
    render(
      <Provider store={TestUtils.store}>
        <StatusBar>
          <ViewAttributesStatusField />
        </StatusBar>
      </Provider>
    );

    await theUserTo.click(screen.getByRole("button"));
    expect(
      screen.getByText("listTools.acs").previousElementSibling
    ).to.have.property("checked", false);

    await theUserTo.click(screen.getByText("listTools.acs"));
    expect(
      screen.getByText("listTools.acs").previousElementSibling
    ).to.have.property("checked", true);

    const spy = sinon.stub(IModelApp.tools, "run");
    await theUserTo.click(screen.getByText("listTools.camera"));
    expect(
      screen.getByText("listTools.camera").previousElementSibling
    ).to.have.property("checked", true);
    expect(spy).to.have.been.calledWith("View.ToggleCamera", sinon.match.any);

    await theUserTo.click(screen.getAllByRole("button")[0]);
  });
});
>>>>>>> 0fb31c4b
<|MERGE_RESOLUTION|>--- conflicted
+++ resolved
@@ -1,8 +1,7 @@
-<<<<<<< HEAD
 /*---------------------------------------------------------------------------------------------
-* Copyright (c) Bentley Systems, Incorporated. All rights reserved.
-* See LICENSE.md in the project root for license terms and full copyright notice.
-*--------------------------------------------------------------------------------------------*/
+ * Copyright (c) Bentley Systems, Incorporated. All rights reserved.
+ * See LICENSE.md in the project root for license terms and full copyright notice.
+ *--------------------------------------------------------------------------------------------*/
 import { expect } from "chai";
 import * as React from "react";
 import * as sinon from "sinon";
@@ -25,69 +24,6 @@
 
   after(async () => {
     await IModelApp.shutdown();
-    TestUtils.terminateUiFramework();
-  });
-
-  it("should open/close on click", async () => {
-    render(<Provider store={TestUtils.store}>
-      <StatusBar><ViewAttributesStatusField /></StatusBar>
-    </Provider>);
-
-    await theUserTo.click(screen.getByRole("button"));
-
-    expect(screen.getByText("listTools.viewAttributes", { selector: ".nz-title" })).to.exist;
-
-    await theUserTo.click(screen.getAllByRole("button")[0]);
-
-    expect(screen.queryByText("listTools.viewAttributes")).to.be.null;
-  });
-
-  it("should process Checkbox clicks", async () => {
-    render(<Provider store={TestUtils.store}>
-      <StatusBar><ViewAttributesStatusField /></StatusBar>
-    </Provider>);
-
-    await theUserTo.click(screen.getByRole("button"));
-    expect(screen.getByText("listTools.acs").previousElementSibling).to.have.property("checked", false);
-
-    await theUserTo.click(screen.getByText("listTools.acs"));
-    expect(screen.getByText("listTools.acs").previousElementSibling).to.have.property("checked", true);
-
-    const spy = sinon.stub(IModelApp.tools, "run");
-    await theUserTo.click(screen.getByText("listTools.camera"));
-    expect(screen.getByText("listTools.camera").previousElementSibling).to.have.property("checked", true);
-    expect(spy).to.have.been.calledWith("View.ToggleCamera", sinon.match.any);
-
-    await theUserTo.click(screen.getAllByRole("button")[0]);
-  });
-});
-=======
-/*---------------------------------------------------------------------------------------------
- * Copyright (c) Bentley Systems, Incorporated. All rights reserved.
- * See LICENSE.md in the project root for license terms and full copyright notice.
- *--------------------------------------------------------------------------------------------*/
-import { expect } from "chai";
-import * as React from "react";
-import * as sinon from "sinon";
-import { Provider } from "react-redux";
-import { IModelApp, MockRender } from "@itwin/core-frontend";
-import { render, screen } from "@testing-library/react";
-import { StatusBar, ViewAttributesStatusField } from "../../appui-react";
-import TestUtils, { userEvent } from "../TestUtils";
-
-describe(`ViewAttributes`, () => {
-  let theUserTo: ReturnType<typeof userEvent.setup>;
-  beforeEach(() => {
-    theUserTo = userEvent.setup();
-  });
-
-  before(async () => {
-    await TestUtils.initializeUiFramework();
-    await MockRender.App.startup();
-  });
-
-  after(async () => {
-    await MockRender.App.shutdown();
     TestUtils.terminateUiFramework();
   });
 
@@ -139,5 +75,4 @@
 
     await theUserTo.click(screen.getAllByRole("button")[0]);
   });
-});
->>>>>>> 0fb31c4b
+});