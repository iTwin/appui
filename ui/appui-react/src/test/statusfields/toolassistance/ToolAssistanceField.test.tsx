/*---------------------------------------------------------------------------------------------
 * Copyright (c) Bentley Systems, Incorporated. All rights reserved.
 * See LICENSE.md in the project root for license terms and full copyright notice.
 *--------------------------------------------------------------------------------------------*/
import { expect } from "chai";
import * as React from "react";
import * as sinon from "sinon";
import { Logger } from "@itwin/core-bentley";
<<<<<<< HEAD
import { IModelApp, NoRenderApp, ToolAssistance, ToolAssistanceImage, ToolAssistanceInputMethod } from "@itwin/core-frontend";
=======
import {
  MockRender,
  ToolAssistance,
  ToolAssistanceImage,
  ToolAssistanceInputMethod,
} from "@itwin/core-frontend";
>>>>>>> 0fb31c4b
import { LocalStateStorage } from "@itwin/core-react";
import { render, screen, waitFor } from "@testing-library/react";
import {
  AppNotificationManager,
  CursorPopupManager,
  StatusBar,
  ToolAssistanceField,
  UiFramework,
} from "../../../appui-react";
import TestUtils, {
  selectorMatches,
  storageMock,
  userEvent,
} from "../../TestUtils";

describe(`ToolAssistanceField`, () => {
  let theUserTo: ReturnType<typeof userEvent.setup>;
  beforeEach(async () => {
    theUserTo = userEvent.setup();
    CursorPopupManager.clearPopups();
    await uiSettingsStorage.saveSetting(
      "ToolAssistance",
      "showPromptAtCursor",
      true
    );
    await uiSettingsStorage.saveSetting(
      "ToolAssistance",
      "mouseTouchTabIndex",
      0
    );
  });
  const uiSettingsStorage = new LocalStateStorage({
    localStorage: storageMock(),
  } as Window);

  before(async () => {
    await TestUtils.initializeUiFramework();
    await NoRenderApp.startup();
  });

  after(async () => {
    TestUtils.terminateUiFramework();
    await IModelApp.shutdown();
  });

  // cSpell:Ignore TOOLPROMPT

  it("Status Bar with ToolAssistanceField should mount", async () => {
    render(
      <StatusBar>
        <ToolAssistanceField uiStateStorage={uiSettingsStorage} />
      </StatusBar>
    );

    const helloWorld = "Hello World!";
    const notifications = new AppNotificationManager();
    notifications.outputPrompt(helloWorld);
    await waitFor(() => {
      expect(screen.getByText("Hello World!")).to.satisfy(
        selectorMatches(".nz-indicator .nz-content")
      );
    });
  });

  it("Status Bar with ToolAssistanceField should display prompt", async () => {
    const wrapper = render(
      <ToolAssistanceField uiStateStorage={uiSettingsStorage} />
    );

    const helloWorld = "Hello World!";
    const notifications = new AppNotificationManager();
    notifications.outputPrompt(helloWorld);

    const prompt = await wrapper.findByText("Hello World!");
    expect(prompt).to.exist;
  });

  it("dialog should open and close on click", async () => {
    render(
      <StatusBar>
        <ToolAssistanceField uiStateStorage={uiSettingsStorage} />
      </StatusBar>
    );

    const helloWorld = "Hello World!";
    const notifications = new AppNotificationManager();
    notifications.outputPrompt(helloWorld);

    await theUserTo.click(screen.getByRole("button"));

    expect(screen.getByText("toolAssistance.promptAtCursor")).to.satisfy(
      selectorMatches(".nz-footer-toolAssistance-item .iui-toggle-switch-label")
    );

    await theUserTo.click(
      screen.getByTitle(/Hello World!.*toolAssistance\.moreInfo/)
    );

    expect(screen.queryByText("toolAssistance.promptAtCursor")).to.null;
  });

  it("passing isNew:true should use newDot", async () => {
    render(
      <StatusBar>
        <ToolAssistanceField uiStateStorage={uiSettingsStorage} />
      </StatusBar>
    );

    const notifications = new AppNotificationManager();
    const mainInstruction = ToolAssistance.createInstruction(
      ToolAssistanceImage.CursorClick,
      "Click on something",
      true
    );

    const instruction1 = ToolAssistance.createInstruction(
      ToolAssistanceImage.AcceptPoint,
      "xyz",
      true
    );
    const instruction2 = ToolAssistance.createKeyboardInstruction(
      ToolAssistance.createKeyboardInfo(["A"]),
      "Press a key",
      true
    );
    const section1 = ToolAssistance.createSection(
      [instruction1, instruction2],
      "Inputs"
    );

    const instructions = ToolAssistance.createInstructions(mainInstruction, [
      section1,
    ]);

    notifications.setToolAssistance(instructions);

    await theUserTo.click(screen.getByRole("button"));

    expect(
      screen
        .getByRole("dialog")
        .querySelectorAll(".nz-footer-toolAssistance-newDot,.nz-text-new")
    ).lengthOf(6);
  });

  it("ToolAssistanceImage.Keyboard with a single key should generate key image", async () => {
    render(
      <StatusBar>
        <ToolAssistanceField uiStateStorage={uiSettingsStorage} />
      </StatusBar>
    );

    const notifications = new AppNotificationManager();
    const mainInstruction = ToolAssistance.createInstruction(
      ToolAssistanceImage.AcceptPoint,
      "xyz"
    );
    const instruction1 = ToolAssistance.createKeyboardInstruction(
      ToolAssistance.createKeyboardInfo(["A"]),
      "Press a key"
    );
    const section1 = ToolAssistance.createSection([instruction1], "Inputs");
    const instructions = ToolAssistance.createInstructions(mainInstruction, [
      section1,
    ]);
    notifications.setToolAssistance(instructions);

    await theUserTo.click(screen.getByRole("button"));

    expect(
      screen.getByRole("dialog").querySelectorAll(".uifw-toolassistance-key")
    ).lengthOf(1);
  });

  it("should support known icons and multiple sections", async () => {
    render(
      <StatusBar>
        <ToolAssistanceField uiStateStorage={uiSettingsStorage} />
      </StatusBar>
    );

    const notifications = new AppNotificationManager();
    const mainInstruction = ToolAssistance.createInstruction(
      "icon-clock",
      "This is the prompt that is fairly long 1234567890"
    );

    const instruction1 = ToolAssistance.createInstruction(
      ToolAssistanceImage.AcceptPoint,
      "xyz"
    );
    const instruction2 = ToolAssistance.createInstruction(
      ToolAssistanceImage.MouseWheel,
      "xyz"
    );
    const section1 = ToolAssistance.createSection(
      [instruction1, instruction2],
      "Inputs"
    );

    const instruction21 = ToolAssistance.createInstruction(
      ToolAssistanceImage.LeftClick,
      "xyz"
    );
    const instruction22 = ToolAssistance.createInstruction(
      ToolAssistanceImage.RightClick,
      "xyz"
    );
    const instruction23 = ToolAssistance.createInstruction(
      ToolAssistanceImage.LeftClickDrag,
      "xyz"
    );
    const instruction24 = ToolAssistance.createInstruction(
      ToolAssistanceImage.RightClickDrag,
      "xyz"
    );
    const instruction25 = ToolAssistance.createInstruction(
      ToolAssistanceImage.MouseWheelClickDrag,
      "xyz"
    );
    const section2 = ToolAssistance.createSection(
      [
        instruction21,
        instruction22,
        instruction23,
        instruction24,
        instruction25,
      ],
      "More Inputs"
    );

    const instruction31 = ToolAssistance.createInstruction(
      ToolAssistanceImage.OneTouchTap,
      "xyz"
    );
    const instruction32 = ToolAssistance.createInstruction(
      ToolAssistanceImage.OneTouchDoubleTap,
      "xyz"
    );
    const instruction33 = ToolAssistance.createInstruction(
      ToolAssistanceImage.OneTouchDrag,
      "xyz"
    );
    const instruction34 = ToolAssistance.createInstruction(
      ToolAssistanceImage.TwoTouchTap,
      "xyz"
    );
    const instruction35 = ToolAssistance.createInstruction(
      ToolAssistanceImage.TwoTouchDrag,
      "xyz"
    );
    const instruction36 = ToolAssistance.createInstruction(
      ToolAssistanceImage.TwoTouchPinch,
      "xyz"
    );
    const instruction37 = ToolAssistance.createInstruction(
      ToolAssistanceImage.TouchCursorTap,
      "xyz"
    );
    const instruction38 = ToolAssistance.createInstruction(
      ToolAssistanceImage.TouchCursorDrag,
      "xyz"
    );
    const section3 = ToolAssistance.createSection(
      [
        instruction31,
        instruction32,
        instruction33,
        instruction34,
        instruction35,
        instruction36,
        instruction37,
        instruction38,
      ],
      "Touch Inputs"
    );

    const instructions = ToolAssistance.createInstructions(mainInstruction, [
      section1,
      section2,
      section3,
    ]);

    notifications.setToolAssistance(instructions);

    await theUserTo.click(screen.getByRole("button"));

    expect(
      screen
        .getByRole("dialog")
        .querySelectorAll(
          [
            "div.nz-footer-toolAssistance-dialog",
            "div.nz-footer-toolAssistance-separator",
            "div.nz-footer-toolAssistance-instruction",
          ].join(",")
        )
    ).lengthOf(21);
  });

  it("ToolAssistanceImage.Keyboard with a key containing multiple chars should use large key", async () => {
    render(
      <StatusBar>
        <ToolAssistanceField uiStateStorage={uiSettingsStorage} />
      </StatusBar>
    );

    const notifications = new AppNotificationManager();
    const mainInstruction = ToolAssistance.createInstruction(
      ToolAssistanceImage.AcceptPoint,
      "xyz"
    );
    const instruction1 = ToolAssistance.createKeyboardInstruction(
      ToolAssistance.shiftKeyboardInfo,
      "Press the Shift key"
    );
    const section1 = ToolAssistance.createSection([instruction1], "Inputs");
    const instructions = ToolAssistance.createInstructions(mainInstruction, [
      section1,
    ]);

    notifications.setToolAssistance(instructions);

    await theUserTo.click(screen.getByRole("button"));

    expect(
      screen
        .getByRole("dialog")
        .querySelectorAll(".uifw-toolassistance-key-large")
    ).lengthOf(1);
  });

  it("ToolAssistanceImage.Keyboard with 2 keys should use medium keys", async () => {
    render(
      <StatusBar>
        <ToolAssistanceField uiStateStorage={uiSettingsStorage} />
      </StatusBar>
    );

    const notifications = new AppNotificationManager();
    const mainInstruction = ToolAssistance.createInstruction(
      ToolAssistanceImage.AcceptPoint,
      "xyz"
    );
    const instruction1 = ToolAssistance.createKeyboardInstruction(
      ToolAssistance.createKeyboardInfo(["A", "B"]),
      "Press one of two keys"
    );
    const section1 = ToolAssistance.createSection([instruction1], "Inputs");
    const instructions = ToolAssistance.createInstructions(mainInstruction, [
      section1,
    ]);

    notifications.setToolAssistance(instructions);

    await theUserTo.click(screen.getByRole("button"));

    expect(
      screen
        .getByRole("dialog")
        .querySelectorAll(".uifw-toolassistance-key-medium")
    ).lengthOf(2);
  });

  it("ToolAssistanceImage.Keyboard with a modifier key should a medium modifier key & medium key", async () => {
    render(
      <StatusBar>
        <ToolAssistanceField uiStateStorage={uiSettingsStorage} />
      </StatusBar>
    );

    const notifications = new AppNotificationManager();
    const mainInstruction = ToolAssistance.createInstruction(
      ToolAssistanceImage.AcceptPoint,
      "xyz"
    );
    const instruction1 = ToolAssistance.createKeyboardInstruction(
      ToolAssistance.createKeyboardInfo([ToolAssistance.ctrlKey, "Z"]),
      "Press Ctrl+Z",
      true
    );
    const section1 = ToolAssistance.createSection([instruction1], "Inputs");
    const instructions = ToolAssistance.createInstructions(mainInstruction, [
      section1,
    ]);

    notifications.setToolAssistance(instructions);

    await theUserTo.click(screen.getByRole("button"));

    expect(
      screen
        .getByRole("dialog")
        .querySelectorAll(
          ".uifw-toolassistance-key-medium,.uifw-toolassistance-key-modifier"
        )
    ).lengthOf(2);
  });

  it("ToolAssistanceImage.Keyboard with bottomRow should use small keys", async () => {
    render(
      <StatusBar>
        <ToolAssistanceField uiStateStorage={uiSettingsStorage} />
      </StatusBar>
    );

    const notifications = new AppNotificationManager();
    const mainInstruction = ToolAssistance.createInstruction(
      ToolAssistanceImage.AcceptPoint,
      "xyz"
    );
    const instruction1 = ToolAssistance.createKeyboardInstruction(
      ToolAssistance.createKeyboardInfo(["W"], ["A", "S", "D"]),
      "Press one of four keys"
    );
    const section1 = ToolAssistance.createSection([instruction1], "Inputs");
    const instructions = ToolAssistance.createInstructions(mainInstruction, [
      section1,
    ]);

    notifications.setToolAssistance(instructions);

    await theUserTo.click(screen.getByRole("button"));

    expect(
      screen
        .getByRole("dialog")
        .querySelectorAll(".uifw-toolassistance-key-small")
    ).lengthOf(4);
  });

  it("ToolAssistanceImage.Keyboard but keyboardInfo should log error", async () => {
    const spyMethod = sinon.spy(Logger, "logError");
    render(
      <StatusBar>
        <ToolAssistanceField uiStateStorage={uiSettingsStorage} />
      </StatusBar>
    );

    const notifications = new AppNotificationManager();
    const mainInstruction = ToolAssistance.createInstruction(
      ToolAssistanceImage.Keyboard,
      "Press a key" /* No keyboardInfo */
    );
    const instructions = ToolAssistance.createInstructions(mainInstruction);

    notifications.setToolAssistance(instructions);

    await waitFor(() => {
      spyMethod.called.should.true;
    });
  });

  it("ToolAssistanceImage.Keyboard with invalid keyboardInfo should log error", async () => {
    const spyMethod = sinon.spy(Logger, "logError");
    render(
      <StatusBar>
        <ToolAssistanceField uiStateStorage={uiSettingsStorage} />
      </StatusBar>
    );

    const notifications = new AppNotificationManager();
    const mainInstruction = ToolAssistance.createKeyboardInstruction(
      ToolAssistance.createKeyboardInfo([]),
      "Press key"
    );
    const instructions = ToolAssistance.createInstructions(mainInstruction);

    notifications.setToolAssistance(instructions);

    await waitFor(() => {
      spyMethod.called.should.true;
    });
  });

  it("createModifierKeyInstruction should generate valid instruction", async () => {
    render(
      <StatusBar>
        <ToolAssistanceField uiStateStorage={uiSettingsStorage} />
      </StatusBar>
    );

    const notifications = new AppNotificationManager();
    const mainInstruction = ToolAssistance.createInstruction(
      ToolAssistanceImage.CursorClick,
      "Click on something",
      true,
      ToolAssistanceInputMethod.Both,
      ToolAssistance.createKeyboardInfo([])
    );

    const instruction1 = ToolAssistance.createModifierKeyInstruction(
      ToolAssistance.shiftKey,
      ToolAssistanceImage.LeftClick,
      "Shift + something else"
    );
    const instruction2 = ToolAssistance.createModifierKeyInstruction(
      ToolAssistance.ctrlKey,
      "icon-cursor-click",
      "Ctrl + something else"
    );
    const instruction3 = ToolAssistance.createModifierKeyInstruction(
      ToolAssistance.shiftKey,
      ToolAssistanceImage.LeftClickDrag,
      "shiftKey + drag something"
    );
    const instruction4 = ToolAssistance.createModifierKeyInstruction(
      ToolAssistance.shiftKey,
      ToolAssistanceImage.RightClickDrag,
      "shiftKey + drag something"
    );
    const instruction5 = ToolAssistance.createModifierKeyInstruction(
      ToolAssistance.shiftKey,
      ToolAssistanceImage.MouseWheelClickDrag,
      "shiftKey + drag something"
    );
    const section1 = ToolAssistance.createSection(
      [instruction1, instruction2, instruction3, instruction4, instruction5],
      "Inputs"
    );
    const instructions = ToolAssistance.createInstructions(mainInstruction, [
      section1,
    ]);
    notifications.setToolAssistance(instructions);

    await theUserTo.click(screen.getByRole("button"));

    expect(
      screen
        .getByRole("dialog")
        .querySelectorAll(
          [
            "div.uifw-toolassistance-key-modifier",
            "div.uifw-toolassistance-svg-medium",
            "div.uifw-toolassistance-icon-medium",
            "div.uifw-toolassistance-svg-medium-wide",
          ].join(",")
        )
    ).lengthOf(10);
  });

  it("should support svg icons in string-based instruction.image", async () => {
    render(
      <StatusBar>
        <ToolAssistanceField uiStateStorage={uiSettingsStorage} />
      </StatusBar>
    );

    const notifications = new AppNotificationManager();
    const mainInstruction = ToolAssistance.createInstruction(
      "webSvg:test",
      "This is the prompt"
    );

    const instructions = ToolAssistance.createInstructions(mainInstruction);

    notifications.setToolAssistance(instructions);

    await theUserTo.click(screen.getByRole("button"));

    expect(
      screen.getByRole("dialog").querySelectorAll("div.uifw-toolassistance-svg")
    ).lengthOf(1);
    expect(
      screen
        .getByRole("dialog")
        .querySelectorAll("div.uifw-toolassistance-icon-large")
    ).lengthOf(0);
  });

  it("should support webfont icons in string-based instruction.image", async () => {
    render(
      <StatusBar>
        <ToolAssistanceField uiStateStorage={uiSettingsStorage} />
      </StatusBar>
    );

    const notifications = new AppNotificationManager();
    const mainInstruction = ToolAssistance.createInstruction(
      "icon-my-test-icon",
      "This is the prompt"
    );

    const instructions = ToolAssistance.createInstructions(mainInstruction);

    notifications.setToolAssistance(instructions);

    await theUserTo.click(screen.getByRole("button"));

    expect(
      screen.getByRole("dialog").querySelectorAll("div.uifw-toolassistance-svg")
    ).lengthOf(0);
    expect(
      screen
        .getByRole("dialog")
        .querySelectorAll(
          "div.uifw-toolassistance-icon-large .icon-my-test-icon"
        )
    ).lengthOf(1);
  });

  it("invalid modifier key info along with image should log error", async () => {
    const spyMethod = sinon.spy(Logger, "logError");
    render(
      <StatusBar>
        <ToolAssistanceField uiStateStorage={uiSettingsStorage} />
      </StatusBar>
    );

    const notifications = new AppNotificationManager();
    const mainInstruction = ToolAssistance.createInstruction(
      ToolAssistanceImage.CursorClick,
      "Click on something",
      true,
      ToolAssistanceInputMethod.Both,
      ToolAssistance.createKeyboardInfo([])
    );
    const instructions = ToolAssistance.createInstructions(mainInstruction);
    notifications.setToolAssistance(instructions);

    await waitFor(() => {
      spyMethod.called.should.true;
    });
  });

  it("should close on outside click", async () => {
    render(
      <>
        <div data-testid={"outside"} />
        <StatusBar>
          <ToolAssistanceField uiStateStorage={uiSettingsStorage} />
        </StatusBar>
      </>
    );

    await theUserTo.click(screen.getByRole("button"));

    expect(screen.getByText("toolAssistance.title")).to.exist;

    await theUserTo.click(screen.getByTestId("outside"));

    expect(screen.queryByText("toolAssistance.title")).to.be.null;
  });

  it("should not close on outside click if pinned", async () => {
    render(
      <>
        <div data-testid={"outside"} />
        <StatusBar>
          <ToolAssistanceField uiStateStorage={uiSettingsStorage} />
        </StatusBar>
      </>
    );

    await theUserTo.click(screen.getByRole("button"));
    await theUserTo.click(screen.getByTitle("toolAssistance.pin"));
    await theUserTo.click(screen.getByTestId("outside"));

    expect(screen.getByText("toolAssistance.title")).to.exist;
  });

  it("dialog should open and close on click, even if pinned", async () => {
    render(
      <StatusBar>
        <ToolAssistanceField uiStateStorage={uiSettingsStorage} />
      </StatusBar>
    );

    const helloWorld = "Hello World!";
    const notifications = new AppNotificationManager();
    notifications.outputPrompt(helloWorld);
    await theUserTo.click(screen.getByRole("button"));
    await theUserTo.click(screen.getByTitle("toolAssistance.pin"));
    await theUserTo.click(
      screen.getByTitle(/Hello World!.*toolAssistance\.moreInfo/)
    );
    expect(screen.queryByText("toolAssistance.title")).to.be.null;
  });

  it("should set showPromptAtCursor on toggle click", async () => {
    render(
      <StatusBar>
        <ToolAssistanceField uiStateStorage={uiSettingsStorage} />
      </StatusBar>
    );
    await theUserTo.click(screen.getByRole("button"));

    const notifications = new AppNotificationManager();
    const mainInstruction = ToolAssistance.createInstruction(
      ToolAssistanceImage.CursorClick,
      "Click on something",
      true
    );
    const instructions = ToolAssistance.createInstructions(mainInstruction);
    notifications.setToolAssistance(instructions);

    await theUserTo.click(
      await screen.findByText("toolAssistance.promptAtCursor")
    );

    expect(screen.getByRole<HTMLInputElement>("switch").checked).to.be.false;
  });

  it("cursorPrompt should open when tool assistance set", async () => {
    render(
      <StatusBar>
        <ToolAssistanceField
          uiStateStorage={uiSettingsStorage}
          defaultPromptAtCursor={true}
        />
      </StatusBar>
    );

    const spyMethod = sinon.spy();
    CursorPopupManager.onCursorPopupUpdatePositionEvent.addListener(spyMethod);

    const notifications = new AppNotificationManager();
    const mainInstruction = ToolAssistance.createInstruction(
      ToolAssistanceImage.CursorClick,
      "Click on something",
      true
    );
    const instructions = ToolAssistance.createInstructions(mainInstruction);
    notifications.setToolAssistance(instructions);

    await waitFor(() => {
      spyMethod.called.should.true;
    });

    CursorPopupManager.onCursorPopupUpdatePositionEvent.removeListener(
      spyMethod
    );
  });

  it("cursorPrompt should open when tool icon changes", async () => {
    render(
      <StatusBar>
        <ToolAssistanceField
          uiStateStorage={uiSettingsStorage}
          defaultPromptAtCursor={true}
        />
      </StatusBar>
    );

    const spyMethod = sinon.spy();
    CursorPopupManager.onCursorPopupUpdatePositionEvent.addListener(spyMethod);

    // emit before instructions set
    UiFramework.frontstages.onToolIconChangedEvent.emit({
      iconSpec: "icon-placeholder",
    });

    spyMethod.called.should.false;

    const notifications = new AppNotificationManager();
    const mainInstruction = ToolAssistance.createInstruction(
      ToolAssistanceImage.CursorClick,
      "Click on something",
      true
    );
    const instructions = ToolAssistance.createInstructions(mainInstruction);
    notifications.setToolAssistance(instructions);

    spyMethod.resetHistory();

    // emit after instructions set
    UiFramework.frontstages.onToolIconChangedEvent.emit({
      iconSpec: "icon-placeholder",
    });

    await waitFor(() => {
      spyMethod.called.should.true;
    });

    CursorPopupManager.onCursorPopupUpdatePositionEvent.removeListener(
      spyMethod
    );
  });

  it("mouse & touch instructions should generate tabs", async () => {
    render(
      <StatusBar>
        <ToolAssistanceField uiStateStorage={uiSettingsStorage} />
      </StatusBar>
    );

    const notifications = new AppNotificationManager();
    const mainInstruction = ToolAssistance.createInstruction(
      ToolAssistanceImage.CursorClick,
      "Click on something",
      true
    );

    const instruction1 = ToolAssistance.createInstruction(
      ToolAssistanceImage.AcceptPoint,
      "mouseClick",
      true,
      ToolAssistanceInputMethod.Mouse
    );
    const instruction2 = ToolAssistance.createInstruction(
      ToolAssistanceImage.AcceptPoint,
      "fingerTouch",
      true,
      ToolAssistanceInputMethod.Touch
    );
    const section1 = ToolAssistance.createSection(
      [instruction1, instruction2],
      "Inputs"
    );

    const instructions = ToolAssistance.createInstructions(mainInstruction, [
      section1,
    ]);

    notifications.setToolAssistance(instructions);

    await theUserTo.click(screen.getByRole("button"));

    expect(screen.getByText("toolAssistance.mouse")).to.satisfy(
      selectorMatches(
        ".nz-content .iui-tabs-wrapper .iui-tab.iui-active .iui-tab-label div"
      )
    );
    expect(screen.getByText("mouseClick")).to.exist;
    expect(screen.queryByText("fingerTouch")).to.be.null;

    const touchTab = screen.getByText("toolAssistance.touch");
    expect(touchTab).to.satisfy(
      selectorMatches(
        ".nz-content .iui-tabs-wrapper .iui-tab:not(.iui-active) .iui-tab-label div"
      )
    );

    await theUserTo.click(touchTab);
    expect(screen.getByText("toolAssistance.touch")).to.satisfy(
      selectorMatches(
        ".nz-content .iui-tabs-wrapper .iui-tab.iui-active .iui-tab-label div"
      )
    );
    expect(screen.getByText("fingerTouch")).to.exist;
    expect(screen.queryByText("mouseClick")).to.be.null;
  });

  it("touch instructions should show", async () => {
    render(
      <StatusBar>
        <ToolAssistanceField uiStateStorage={uiSettingsStorage} />
      </StatusBar>
    );

    const notifications = new AppNotificationManager();
    const mainInstruction = ToolAssistance.createInstruction(
      ToolAssistanceImage.CursorClick,
      "Click on something",
      true
    );
    const instruction1 = ToolAssistance.createInstruction(
      ToolAssistanceImage.AcceptPoint,
      "xyz",
      true,
      ToolAssistanceInputMethod.Touch
    );
    const section1 = ToolAssistance.createSection([instruction1], "Inputs");
    const instructions = ToolAssistance.createInstructions(mainInstruction, [
      section1,
    ]);
    notifications.setToolAssistance(instructions);

    await theUserTo.click(screen.getByRole("button"));

    expect(screen.queryByRole("tablist")).to.be.null;
    expect(screen.getByText("xyz")).to.exist;
  });

  it("dialog should open, pin and close on click", async () => {
    render(
      <StatusBar>
        <ToolAssistanceField uiStateStorage={uiSettingsStorage} />
      </StatusBar>
    );

    const helloWorld = "Hello World!";
    const notifications = new AppNotificationManager();
    notifications.outputPrompt(helloWorld);
    await theUserTo.click(screen.getByRole("button"));
    await theUserTo.click(screen.getByTitle("toolAssistance.pin"));
    await theUserTo.click(screen.getByTitle("dialog.close"));
    expect(screen.queryByText("toolAssistance.title")).to.be.null;
  });
});<|MERGE_RESOLUTION|>--- conflicted
+++ resolved
@@ -6,16 +6,13 @@
 import * as React from "react";
 import * as sinon from "sinon";
 import { Logger } from "@itwin/core-bentley";
-<<<<<<< HEAD
-import { IModelApp, NoRenderApp, ToolAssistance, ToolAssistanceImage, ToolAssistanceInputMethod } from "@itwin/core-frontend";
-=======
 import {
-  MockRender,
+  IModelApp,
+  NoRenderApp,
   ToolAssistance,
   ToolAssistanceImage,
   ToolAssistanceInputMethod,
 } from "@itwin/core-frontend";
->>>>>>> 0fb31c4b
 import { LocalStateStorage } from "@itwin/core-react";
 import { render, screen, waitFor } from "@testing-library/react";
 import {
