--- conflicted
+++ resolved
@@ -6,17 +6,10 @@
 import * as React from "react";
 import * as sinon from "sinon";
 import { Provider } from "react-redux";
-<<<<<<< HEAD
-import { fireEvent, render } from "@testing-library/react";
+import { fireEvent, render, screen } from "@testing-library/react";
 import { IModelApp, NoRenderApp, SnapMode } from "@itwin/core-frontend";
-import { SnapModeField, StatusBar, UiFramework } from "../../appui-react";
-import TestUtils from "../TestUtils";
-=======
-import { fireEvent, render, screen } from "@testing-library/react";
-import { MockRender, SnapMode } from "@itwin/core-frontend";
 import { SnapModeField, StatusBar, SyncUiEventDispatcher, UiFramework } from "../../appui-react";
 import TestUtils, { userEvent } from "../TestUtils";
->>>>>>> a8f29ecf
 
 describe("SnapModeField", () => {
   let theUserTo: ReturnType<typeof userEvent.setup>;
