--- conflicted
+++ resolved
@@ -5,16 +5,10 @@
 import { expect } from "chai";
 import * as sinon from "sinon";
 import TestUtils from "../TestUtils";
-<<<<<<< HEAD
 import { IModelApp, NoRenderApp } from "@itwin/core-frontend";
-import {
-  DefaultContentTools, DefaultContentToolsAppData, StageUsage, StandardContentToolsProvider, ToolbarOrientation, ToolbarUsage, UiItemsManager,
-=======
-import { MockRender } from "@itwin/core-frontend";
 import type {
   DefaultContentTools, DefaultContentToolsAppData} from "../../appui-react";
 import { StageUsage, StandardContentToolsProvider, ToolbarOrientation, ToolbarUsage, UiItemsManager,
->>>>>>> a8f29ecf
 } from "../../appui-react";
 
 const testAppDataPropsArray: DefaultContentToolsAppData[] = [
