--- conflicted
+++ resolved
@@ -5,12 +5,7 @@
 import { expect } from "chai";
 import * as sinon from "sinon";
 import TestUtils from "../TestUtils";
-<<<<<<< HEAD
 import { IModelApp, NoRenderApp } from "@itwin/core-frontend";
-import type { DefaultNavigationTools} from "../../appui-react";
-import { StageUsage, StandardNavigationToolsUiItemsProvider, ToolbarOrientation, ToolbarUsage, UiItemsManager } from "../../appui-react";
-=======
-import { MockRender } from "@itwin/core-frontend";
 import type { DefaultNavigationTools } from "../../appui-react";
 import {
   StageUsage,
@@ -19,7 +14,6 @@
   ToolbarUsage,
   UiItemsManager,
 } from "../../appui-react";
->>>>>>> 0fb31c4b
 
 const testToolsArray: DefaultNavigationTools[] = [
   {},
