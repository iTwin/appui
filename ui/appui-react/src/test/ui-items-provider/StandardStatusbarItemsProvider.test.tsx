/*---------------------------------------------------------------------------------------------
* Copyright (c) Bentley Systems, Incorporated. All rights reserved.
* See LICENSE.md in the project root for license terms and full copyright notice.
*--------------------------------------------------------------------------------------------*/
import { expect } from "chai";
import * as sinon from "sinon";
import TestUtils from "../TestUtils";
<<<<<<< HEAD
import { IModelApp, NoRenderApp } from "@itwin/core-frontend";
import { DefaultStatusbarItems, StageUsage, StandardStatusbarItemsProvider, UiItemsManager } from "../../appui-react";
=======
import { MockRender } from "@itwin/core-frontend";
import type { DefaultStatusbarItems} from "../../appui-react";
import { StageUsage, StandardStatusbarItemsProvider, UiItemsManager } from "../../appui-react";
>>>>>>> a8f29ecf

const testArray: DefaultStatusbarItems[] = [
  {
  },

  {
    messageCenter: true,
    preToolAssistanceSeparator: true,
    toolAssistance: true,
    postToolAssistanceSeparator: true,
    activityCenter: true,
    accuSnapModePicker: true,
    tileLoadIndicator: true,
    selectionScope: true,
    selectionInfo: true,
  },

  {
    messageCenter: true,
  },

  {
    preToolAssistanceSeparator: true,
    toolAssistance: true,
    postToolAssistanceSeparator: true,
    activityCenter: true,
    accuSnapModePicker: true,
    tileLoadIndicator: true,
    selectionScope: true,
    selectionInfo: true,
  },

  {
    messageCenter: true,
    toolAssistance: true,
    activityCenter: true,
    accuSnapModePicker: true,
    tileLoadIndicator: true,
    selectionScope: true,
    selectionInfo: true,
  },

];

describe("StandardStatusbarItemsProvider", () => {
  const testProviderId = "testStatusItemsProvider";

  // avoid problems due to no real localization resources by return dummy values for englishKeyin and keyin properties.
  before(async () => {
    await TestUtils.initializeUiFramework();
    await NoRenderApp.startup();
  });

  after(async () => {
    await IModelApp.shutdown();
    TestUtils.terminateUiFramework();
    sinon.reset();
  });

  it("should register StandardStatusbarItemsProvider with defaults", () => {
    const provider = StandardStatusbarItemsProvider.register(testProviderId);
    expect(UiItemsManager.hasRegisteredProviders).to.be.true;
    // Activity Item is not included by default
    expect(UiItemsManager.getStatusBarItems("test", StageUsage.General)).length(8);
    provider.unregister();
    expect(UiItemsManager.hasRegisteredProviders).to.be.false;
  });

  it("should register StandardStatusbarItemsProvider with no separators", () => {
    const provider = StandardStatusbarItemsProvider.register(testProviderId, {
      messageCenter: true,
      toolAssistance: true,
      activityCenter: true,
      accuSnapModePicker: true,
      tileLoadIndicator: true,
      selectionScope: true,
      selectionInfo: true,
    });
    expect(UiItemsManager.hasRegisteredProviders).to.be.true;
    expect(UiItemsManager.getStatusBarItems("test", StageUsage.General).length).to.eq(7);
    provider.unregister();
    expect(UiItemsManager.hasRegisteredProviders).to.be.false;
  });

  it("should process all combinations of options", () => {
    const provider = StandardStatusbarItemsProvider.register(testProviderId, undefined, (_stageId: string, _stageUsage: string, _applicationData: any) => {
      return true;
    });
    expect(UiItemsManager.hasRegisteredProviders).to.be.true;
    // Activity Item is not included by default
    expect(UiItemsManager.getStatusBarItems("test", StageUsage.General).length).to.eq(8);
    provider.unregister();

    testArray.forEach((itemList: DefaultStatusbarItems) => {
      const local_provider = StandardStatusbarItemsProvider.register(testProviderId, itemList);
      expect(UiItemsManager.hasRegisteredProviders).to.be.true;
      UiItemsManager.getStatusBarItems("test", StageUsage.General);
      local_provider.unregister();
      expect(UiItemsManager.hasRegisteredProviders).to.be.false;
    });
  });
});<|MERGE_RESOLUTION|>--- conflicted
+++ resolved
@@ -5,14 +5,9 @@
 import { expect } from "chai";
 import * as sinon from "sinon";
 import TestUtils from "../TestUtils";
-<<<<<<< HEAD
 import { IModelApp, NoRenderApp } from "@itwin/core-frontend";
-import { DefaultStatusbarItems, StageUsage, StandardStatusbarItemsProvider, UiItemsManager } from "../../appui-react";
-=======
-import { MockRender } from "@itwin/core-frontend";
 import type { DefaultStatusbarItems} from "../../appui-react";
 import { StageUsage, StandardStatusbarItemsProvider, UiItemsManager } from "../../appui-react";
->>>>>>> a8f29ecf
 
 const testArray: DefaultStatusbarItems[] = [
   {
