/*---------------------------------------------------------------------------------------------
* Copyright (c) Bentley Systems, Incorporated. All rights reserved.
* See LICENSE.md in the project root for license terms and full copyright notice.
*--------------------------------------------------------------------------------------------*/
import { fireEvent, render, screen, waitFor } from "@testing-library/react";
import { expect } from "chai";
import * as sinon from "sinon";
import * as React from "react";
import { ColorByName, ColorDef } from "@itwin/core-common";
<<<<<<< HEAD
import { CompassMode, IModelApp, IModelAppOptions, ItemField, NoRenderApp } from "@itwin/core-frontend";
=======
import type { IModelAppOptions} from "@itwin/core-frontend";
import { CompassMode, IModelApp, ItemField, MockRender } from "@itwin/core-frontend";
>>>>>>> a8f29ecf
import { SpecialKey } from "@itwin/appui-abstract";
import { Orientation } from "@itwin/core-react";
import TestUtils, { selectAllBeforeType, userEvent } from "../TestUtils";
import { FrameworkAccuDraw } from "../../appui-react/accudraw/FrameworkAccuDraw";
import { AccuDrawFieldContainer } from "../../appui-react/accudraw/AccuDrawFieldContainer";
import { FrameworkUiAdmin } from "../../appui-react/uiadmin/FrameworkUiAdmin";
import type { AccuDrawUiSettings } from "../../appui-react/accudraw/AccuDrawUiSettings";
import { UiFramework } from "../../appui-react";

// cspell:ignore uiadmin

function requestNextAnimation() { }

describe("AccuDrawFieldContainer", () => {
  let theUserTo: ReturnType<typeof userEvent.setup>;
  beforeEach(()=>{
    theUserTo = userEvent.setup();
  });
  const rnaDescriptorToRestore = Object.getOwnPropertyDescriptor(IModelApp, "requestNextAnimation")!;

  before(async () => {
    // Avoid requestAnimationFrame exception during test by temporarily replacing function that calls it.
    // Tried replacing window.requestAnimationFrame first but that did not work.
    Object.defineProperty(IModelApp, "requestNextAnimation", {
      get: () => requestNextAnimation,
    });

    await TestUtils.initializeUiFramework();

    const opts: IModelAppOptions = {};
    opts.accuDraw = new FrameworkAccuDraw();
    opts.uiAdmin = new FrameworkUiAdmin();
    await NoRenderApp.startup(opts);
  });

  after(async () => {
    await IModelApp.shutdown();

    Object.defineProperty(IModelApp, "requestNextAnimation", rnaDescriptorToRestore);

    TestUtils.terminateUiFramework();
  });

  it("should render Vertical", () => {
    IModelApp.accuDraw.setCompassMode(CompassMode.Rectangular);
    render(<AccuDrawFieldContainer orientation={Orientation.Vertical} />);
  });

  it("should render Horizontal", () => {
    IModelApp.accuDraw.setCompassMode(CompassMode.Rectangular);
    render(<AccuDrawFieldContainer orientation={Orientation.Horizontal} />);
  });

  it("should emit onAccuDrawSetFieldValueToUiEvent", () => {
    const spy = sinon.spy();
    const remove = FrameworkAccuDraw.onAccuDrawSetFieldValueToUiEvent.addListener(spy);
    render(<AccuDrawFieldContainer orientation={Orientation.Vertical} />);
    IModelApp.accuDraw.setFocusItem(ItemField.X_Item);
    IModelApp.accuDraw.onFieldValueChange(ItemField.X_Item);
    spy.calledOnce.should.true;
    spy.resetHistory();
    IModelApp.accuDraw.onFieldValueChange(ItemField.Y_Item);
    spy.calledOnce.should.true;
    spy.resetHistory();
    IModelApp.accuDraw.onFieldValueChange(ItemField.Z_Item);
    spy.calledOnce.should.true;
    spy.resetHistory();
    IModelApp.accuDraw.onFieldValueChange(ItemField.ANGLE_Item);
    spy.calledOnce.should.true;
    spy.resetHistory();
    IModelApp.accuDraw.onFieldValueChange(ItemField.DIST_Item);
    spy.calledOnce.should.true;
    spy.resetHistory();
    remove();
  });

  it("should emit onAccuDrawSetFieldLockEvent", () => {
    const spy = sinon.spy();
    const remove = FrameworkAccuDraw.onAccuDrawSetFieldLockEvent.addListener(spy);
    render(<AccuDrawFieldContainer orientation={Orientation.Vertical} />);
    IModelApp.accuDraw.setFieldLock(ItemField.X_Item, true);
    spy.calledOnce.should.true;
    spy.resetHistory();
    IModelApp.accuDraw.setFieldLock(ItemField.Y_Item, true);
    spy.calledOnce.should.true;
    spy.resetHistory();
    IModelApp.accuDraw.setFieldLock(ItemField.Z_Item, true);
    spy.calledOnce.should.true;
    spy.resetHistory();
    IModelApp.accuDraw.setFieldLock(ItemField.ANGLE_Item, true);
    spy.calledOnce.should.true;
    spy.resetHistory();
    IModelApp.accuDraw.setFieldLock(ItemField.DIST_Item, true);
    spy.calledOnce.should.true;
    spy.resetHistory();
    remove();
  });

  it("should emit onAccuDrawSetFieldFocusEvent", async () => {
    const spy = sinon.spy();
    const remove = FrameworkAccuDraw.onAccuDrawSetFieldFocusEvent.addListener(spy);
    const wrapper = render(<AccuDrawFieldContainer orientation={Orientation.Vertical} />);
    expect(IModelApp.accuDraw.hasInputFocus).to.be.false;

    IModelApp.accuDraw.setCompassMode(CompassMode.Rectangular);
    await TestUtils.flushAsyncOperations();

    IModelApp.accuDraw.setFocusItem(ItemField.X_Item);
    spy.calledOnce.should.true;
    let input = wrapper.queryByTestId("uifw-accudraw-x");
    expect(input).not.to.be.null;
    expect(document.activeElement === input).to.be.true;
    spy.resetHistory();

    IModelApp.accuDraw.setFocusItem(ItemField.Y_Item);
    spy.calledOnce.should.true;
    input = wrapper.queryByTestId("uifw-accudraw-y");
    expect(input).not.to.be.null;
    expect(document.activeElement === input).to.be.true;
    spy.resetHistory();

    input = wrapper.queryByTestId("uifw-accudraw-z");
    expect(input).to.be.null;

    IModelApp.accuDraw.setCompassMode(CompassMode.Polar);
    await TestUtils.flushAsyncOperations();

    IModelApp.accuDraw.setFocusItem(ItemField.ANGLE_Item);
    spy.calledOnce.should.true;
    input = wrapper.queryByTestId("uifw-accudraw-angle");
    expect(input).not.to.be.null;
    expect(document.activeElement === input).to.be.true;
    spy.resetHistory();

    IModelApp.accuDraw.setFocusItem(ItemField.DIST_Item);
    spy.calledOnce.should.true;
    input = wrapper.queryByTestId("uifw-accudraw-distance");
    expect(input).not.to.be.null;
    expect(document.activeElement === input).to.be.true;
    spy.resetHistory();

    await TestUtils.flushAsyncOperations();
    expect(IModelApp.accuDraw.hasInputFocus).to.be.true;

    remove();
  });

  it("should emit onAccuDrawSetFieldFocusEvent and show Z field", async () => {
    const spy = sinon.spy();
    const remove = FrameworkAccuDraw.onAccuDrawSetFieldFocusEvent.addListener(spy);
    render(<AccuDrawFieldContainer orientation={Orientation.Vertical} showZOverride={true} />);
    expect(IModelApp.accuDraw.hasInputFocus).to.be.false;

    IModelApp.accuDraw.setCompassMode(CompassMode.Rectangular);

    await waitFor(() => {
      screen.getByTestId("uifw-accudraw-z");
    });

    IModelApp.accuDraw.setFocusItem(ItemField.Z_Item);
    spy.calledOnce.should.true;
    await TestUtils.flushAsyncOperations();
    expect(document.activeElement).to.eq(screen.getByTestId("uifw-accudraw-z"));
    spy.resetHistory();

    expect(IModelApp.accuDraw.hasInputFocus).to.be.true;

    remove();
  });

  it("should emit onAccuDrawGrabFieldFocusEvent", async () => {
    const spySet = sinon.spy();
    const removeSet = FrameworkAccuDraw.onAccuDrawSetFieldFocusEvent.addListener(spySet);
    const wrapper = render(<AccuDrawFieldContainer orientation={Orientation.Vertical} />);
    expect(IModelApp.accuDraw.hasInputFocus).to.be.false;

    IModelApp.accuDraw.setCompassMode(CompassMode.Rectangular);
    await TestUtils.flushAsyncOperations();

    IModelApp.accuDraw.setFocusItem(ItemField.X_Item);
    spySet.calledOnce.should.true;
    const input = wrapper.queryByTestId("uifw-accudraw-x");
    expect(input).not.to.be.null;
    expect(document.activeElement === input).to.be.true;

    UiFramework.keyboardShortcuts.setFocusToHome();
    expect(document.activeElement === input).to.be.false;

    const spyGrab = sinon.spy();
    const removeGrab = FrameworkAccuDraw.onAccuDrawGrabInputFocusEvent.addListener(spyGrab);
    IModelApp.accuDraw.grabInputFocus();
    spyGrab.calledOnce.should.true;
    expect(document.activeElement === input).to.be.true;

    removeSet();
    removeGrab();
  });

  it("should emit onAccuDrawSetModeEvent", () => {
    const spy = sinon.spy();
    const remove = FrameworkAccuDraw.onAccuDrawSetCompassModeEvent.addListener(spy);
    render(<AccuDrawFieldContainer orientation={Orientation.Vertical} />);
    IModelApp.accuDraw.setCompassMode(CompassMode.Polar);
    spy.calledOnce.should.true;
    IModelApp.accuDraw.setCompassMode(CompassMode.Rectangular);
    spy.calledTwice.should.true;
    remove();
  });

  it("should call onValueChanged & setFieldValueFromUi", async () => {
    const spy = sinon.spy();
    const remove = FrameworkAccuDraw.onAccuDrawSetFieldValueFromUiEvent.addListener(spy);
    render(<AccuDrawFieldContainer orientation={Orientation.Vertical} />);

    IModelApp.accuDraw.setCompassMode(CompassMode.Rectangular);

    await theUserTo.type(screen.getByTestId("uifw-accudraw-x"), "22.3", selectAllBeforeType());
    await waitFor(() => {
      spy.calledOnce.should.true;
    });
    spy.resetHistory();

    await theUserTo.type(screen.getByTestId("uifw-accudraw-y"), "22.3", selectAllBeforeType());
    await waitFor(() => {
      spy.calledOnce.should.true;
    });
    spy.resetHistory();

    expect(screen.queryByTestId("uifw-accudraw-z")).to.be.null;

    IModelApp.accuDraw.setCompassMode(CompassMode.Polar);

    await waitFor(async () => {
      await theUserTo.type(screen.getByTestId("uifw-accudraw-angle"), "22.3", selectAllBeforeType());
    });
    await waitFor(() => {
      spy.calledOnce.should.true;
    });
    spy.resetHistory();

    await theUserTo.type(screen.getByTestId("uifw-accudraw-distance"), "22.3", selectAllBeforeType());
    await waitFor(() => {
      spy.calledOnce.should.true;
    });
    spy.resetHistory();

    remove();
  });

  it("should call onValueChanged & setFieldValueFromUi & show the Z field", async () => {
    const spy = sinon.spy();
    const remove = FrameworkAccuDraw.onAccuDrawSetFieldValueFromUiEvent.addListener(spy);
    render(<AccuDrawFieldContainer orientation={Orientation.Vertical} showZOverride={true} />);

    IModelApp.accuDraw.setCompassMode(CompassMode.Rectangular);

    await waitFor(async () => {
      await theUserTo.type(screen.getByTestId("uifw-accudraw-z"), "22.3", selectAllBeforeType());
    });
    await waitFor(() => {
      spy.calledOnce.should.true;
    });

    remove();
  });

  it("should set focus to home on Esc", () => {
    const spy = sinon.spy(UiFramework.keyboardShortcuts, "setFocusToHome");
    const wrapper = render(<AccuDrawFieldContainer orientation={Orientation.Vertical} />);

    IModelApp.accuDraw.setCompassMode(CompassMode.Rectangular);

    const input = wrapper.queryByTestId("uifw-accudraw-x");
    expect(input).not.to.be.null;
    fireEvent.keyDown(input!, { key: SpecialKey.Escape });
    spy.calledOnce.should.true;

    (UiFramework.keyboardShortcuts.setFocusToHome as any).restore();
  });

  describe("FrameworkAccuDraw.uiStateStorage", () => {
    const bgColorTest = ColorByName.red;
    const fgColorTest = ColorByName.black;
    const labelTest = "label-test";
    const iconTest = "icon-test";

    const fullSettings: AccuDrawUiSettings = {
      xStyle: { display: "inline" },
      yStyle: { display: "inline" },
      zStyle: { display: "inline" },
      angleStyle: { display: "inline" },
      distanceStyle: { display: "inline" },
      xBackgroundColor: ColorDef.create(bgColorTest),
      yBackgroundColor: ColorDef.create(bgColorTest),
      zBackgroundColor: ColorDef.create(bgColorTest),
      angleBackgroundColor: ColorDef.create(bgColorTest),
      distanceBackgroundColor: ColorDef.create(bgColorTest),
      xForegroundColor: ColorDef.create(fgColorTest),
      yForegroundColor: ColorDef.create(fgColorTest),
      zForegroundColor: ColorDef.create(fgColorTest),
      angleForegroundColor: ColorDef.create(fgColorTest),
      distanceForegroundColor: ColorDef.create(fgColorTest),
      xLabel: labelTest,
      yLabel: labelTest,
      zLabel: labelTest,
      angleLabel: labelTest,
      distanceLabel: labelTest,
      xIcon: iconTest,
      yIcon: iconTest,
      zIcon: iconTest,
      angleIcon: iconTest,
      distanceIcon: iconTest,
    };

    it("should support FrameworkAccuDraw.uiStateStorage- set after render", async () => {
      const emptySettings: AccuDrawUiSettings = {};

      const spy = sinon.spy();
      FrameworkAccuDraw.uiStateStorage = undefined;
      const remove = FrameworkAccuDraw.onAccuDrawUiSettingsChangedEvent.addListener(spy);
      const wrapper = render(<AccuDrawFieldContainer orientation={Orientation.Vertical} showZOverride={true} />);

      const settingsTest = async (count: number) => {
        spy.calledOnce.should.true;

        let labelElements = wrapper.queryAllByLabelText(labelTest);
        await waitFor(() => {
          expect(labelElements.length).to.eq(count);
        });

        const inputElements = wrapper.container.querySelectorAll("input");
        expect(inputElements.length).to.eq(count);
        for (const inputElement of inputElements) {
          expect(inputElement.getAttribute("style")).to.eq("display: inline; background-color: rgb(255, 0, 0); color: rgb(0, 0, 0);");
        }

        const iElements = wrapper.container.querySelectorAll(`i.${iconTest}`);
        expect(iElements.length).to.eq(count);

        FrameworkAccuDraw.uiStateStorage = emptySettings;
        spy.calledTwice.should.true;
        await waitFor(() => {
          labelElements = wrapper.queryAllByLabelText(labelTest);
          expect(labelElements.length).to.eq(0);
        });

        FrameworkAccuDraw.uiStateStorage = undefined;
        spy.calledThrice.should.true;
        labelElements = wrapper.queryAllByLabelText(labelTest);
        expect(labelElements.length).to.eq(0);
      };

      IModelApp.accuDraw.setCompassMode(CompassMode.Rectangular);
      expect(wrapper.queryAllByLabelText(labelTest).length).to.eq(0);
      FrameworkAccuDraw.uiStateStorage = fullSettings;
      await TestUtils.flushAsyncOperations();
      await settingsTest(3);

      spy.resetHistory();

      IModelApp.accuDraw.setCompassMode(CompassMode.Polar);
      expect(wrapper.queryAllByLabelText(labelTest).length).to.eq(0);
      FrameworkAccuDraw.uiStateStorage = fullSettings;
      await TestUtils.flushAsyncOperations();
      await settingsTest(2);

      remove();
    });

    it("should support FrameworkAccuDraw.uiStateStorage - set before render", async () => {
      const spy = sinon.spy();
      FrameworkAccuDraw.uiStateStorage = fullSettings;
      const remove = FrameworkAccuDraw.onAccuDrawUiSettingsChangedEvent.addListener(spy);
      const wrapper = render(<AccuDrawFieldContainer orientation={Orientation.Vertical} showZOverride={true} />);

      const settingsTest = async (count: number) => {
        const labelElements = wrapper.queryAllByLabelText(labelTest);
        await waitFor(() => {
          expect(labelElements.length).to.eq(count);
        });

        const inputElements = wrapper.container.querySelectorAll("input");
        expect(inputElements.length).to.eq(count);
        for (const inputElement of inputElements) {
          expect(inputElement.getAttribute("style")).to.eq("display: inline; background-color: rgb(255, 0, 0); color: rgb(0, 0, 0);");
        }

        const iElements = wrapper.container.querySelectorAll(`i.${iconTest}`);
        expect(iElements.length).to.eq(count);
      };

      IModelApp.accuDraw.setCompassMode(CompassMode.Rectangular);
      await TestUtils.flushAsyncOperations();
      await settingsTest(3);

      IModelApp.accuDraw.setCompassMode(CompassMode.Polar);
      await TestUtils.flushAsyncOperations();
      await settingsTest(2);

      remove();
    });

    it("should support FrameworkAccuDraw.uiStateStorage with various color combinations", async () => {
      const backgroundSettings: AccuDrawUiSettings = {
        xBackgroundColor: ColorDef.create(bgColorTest),
      };

      const foregroundSettings: AccuDrawUiSettings = {
        xForegroundColor: ColorDef.create(fgColorTest),
      };

      const bgStringSettings: AccuDrawUiSettings = {
        xBackgroundColor: "rgba(255, 0, 0, 0.5)",
      };

      const fgStringSettings: AccuDrawUiSettings = {
        xForegroundColor: "rgba(0, 0, 255, 0.5)",
      };

      const wrapper = render(<AccuDrawFieldContainer orientation={Orientation.Vertical} showZOverride={true} />);
      IModelApp.accuDraw.setCompassMode(CompassMode.Rectangular);

      FrameworkAccuDraw.uiStateStorage = backgroundSettings;
      await TestUtils.flushAsyncOperations();
      let input = wrapper.queryByTestId("uifw-accudraw-x");
      expect(input).not.to.be.null;
      expect(input!.getAttribute("style")).to.eq("background-color: rgb(255, 0, 0);");

      FrameworkAccuDraw.uiStateStorage = foregroundSettings;
      await TestUtils.flushAsyncOperations();
      input = wrapper.queryByTestId("uifw-accudraw-x");
      expect(input).not.to.be.null;
      expect(input!.getAttribute("style")).to.eq("color: rgb(0, 0, 0);");

      FrameworkAccuDraw.uiStateStorage = bgStringSettings;
      await TestUtils.flushAsyncOperations();
      input = wrapper.queryByTestId("uifw-accudraw-x");
      expect(input).not.to.be.null;
      expect(input!.getAttribute("style")).to.eq("background-color: rgba(255, 0, 0, 0.5);");

      FrameworkAccuDraw.uiStateStorage = fgStringSettings;
      await TestUtils.flushAsyncOperations();
      input = wrapper.queryByTestId("uifw-accudraw-x");
      expect(input).not.to.be.null;
      expect(input!.getAttribute("style")).to.eq("color: rgba(0, 0, 255, 0.5);");
    });

  });

});<|MERGE_RESOLUTION|>--- conflicted
+++ resolved
@@ -7,12 +7,8 @@
 import * as sinon from "sinon";
 import * as React from "react";
 import { ColorByName, ColorDef } from "@itwin/core-common";
-<<<<<<< HEAD
-import { CompassMode, IModelApp, IModelAppOptions, ItemField, NoRenderApp } from "@itwin/core-frontend";
-=======
 import type { IModelAppOptions} from "@itwin/core-frontend";
-import { CompassMode, IModelApp, ItemField, MockRender } from "@itwin/core-frontend";
->>>>>>> a8f29ecf
+import { CompassMode, IModelApp, ItemField, NoRenderApp } from "@itwin/core-frontend";
 import { SpecialKey } from "@itwin/appui-abstract";
 import { Orientation } from "@itwin/core-react";
 import TestUtils, { selectAllBeforeType, userEvent } from "../TestUtils";
