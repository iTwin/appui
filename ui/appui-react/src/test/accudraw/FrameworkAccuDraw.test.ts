--- conflicted
+++ resolved
@@ -4,12 +4,16 @@
  *--------------------------------------------------------------------------------------------*/
 import * as sinon from "sinon";
 import { expect } from "chai";
+import type {
+  IModelAppOptions
+} from "@itwin/core-frontend";
 import {
   BeButtonEvent,
   CompassMode,
   CurrentState,
   IModelApp,
   ItemField,
+  NoRenderApp,
   RotationMode,
 } from "@itwin/core-frontend";
 import TestUtils, { storageMock } from "../TestUtils";
@@ -35,7 +39,6 @@
   });
 
   describe("FrameworkAccuDraw", () => {
-<<<<<<< HEAD
     before(async () => {
       await TestUtils.initializeUiFramework();
 
@@ -47,221 +50,218 @@
     after(async () => {
       await IModelApp.shutdown();
       TestUtils.terminateUiFramework();
-=======
-    beforeEach(async () => {
-      const accuDraw = new FrameworkAccuDraw();
-      const uiAdmin = new FrameworkUiAdmin();
-      sinon.stub(IModelApp, "accuDraw").get(() => accuDraw);
-      sinon.stub(IModelApp, "uiAdmin").get(() => uiAdmin);
->>>>>>> e5e8bdba
-    });
-
-    it("FrameworkAccuDraw.displayNotifications should set & return correctly", () => {
-      FrameworkAccuDraw.displayNotifications = false;
-      expect(FrameworkAccuDraw.displayNotifications).to.be.false;
-      FrameworkAccuDraw.displayNotifications = true;
-      expect(FrameworkAccuDraw.displayNotifications).to.be.true;
-    });
-
-    it("should call onCompassModeChange & emit onAccuDrawSetModeEvent & set conditionals", () => {
-      FrameworkAccuDraw.displayNotifications = true;
-      const spy = sinon.spy();
-      const spyMessage = sinon.spy(IModelApp.notifications, "outputMessage");
-      const remove =
-        FrameworkAccuDraw.onAccuDrawSetCompassModeEvent.addListener(spy);
-
-      IModelApp.accuDraw.setCompassMode(CompassMode.Polar);
-      FrameworkAccuDraw.isPolarModeConditional.refresh();
-      expect(
-        ConditionalBooleanValue.getValue(
-          FrameworkAccuDraw.isPolarModeConditional
-        )
-      ).to.be.true;
-      spy.calledOnce.should.true;
-      spyMessage.calledOnce.should.true;
-      spyMessage.resetHistory();
-
-      IModelApp.accuDraw.setCompassMode(CompassMode.Rectangular);
-      FrameworkAccuDraw.isRectangularModeConditional.refresh();
-      expect(
-        ConditionalBooleanValue.getValue(
-          FrameworkAccuDraw.isRectangularModeConditional
-        )
-      ).to.be.true;
-      spy.calledTwice.should.true;
-      spyMessage.calledOnce.should.true;
-      spyMessage.resetHistory();
-
-      FrameworkAccuDraw.displayNotifications = false;
-      IModelApp.accuDraw.setCompassMode(CompassMode.Polar);
-      spyMessage.called.should.false;
-      spyMessage.resetHistory();
-
-      remove();
-    });
-
-    it("should call onFieldLockChange & emit onAccuDrawSetFieldLockEvent", () => {
-      const spy = sinon.spy();
-      const remove =
-        FrameworkAccuDraw.onAccuDrawSetFieldLockEvent.addListener(spy);
-      IModelApp.accuDraw.setFieldLock(ItemField.X_Item, true);
-      spy.calledOnce.should.true;
-      spy.resetHistory();
-      IModelApp.accuDraw.setFieldLock(ItemField.Y_Item, true);
-      spy.calledOnce.should.true;
-      spy.resetHistory();
-      IModelApp.accuDraw.setFieldLock(ItemField.Z_Item, true);
-      spy.calledOnce.should.true;
-      spy.resetHistory();
-      IModelApp.accuDraw.setFieldLock(ItemField.ANGLE_Item, true);
-      spy.calledOnce.should.true;
-      spy.resetHistory();
-      IModelApp.accuDraw.setFieldLock(ItemField.DIST_Item, true);
-      spy.calledOnce.should.true;
-      spy.resetHistory();
-      remove();
-    });
-
-    it("should set rotation & conditionals correctly & notify", () => {
-      FrameworkAccuDraw.displayNotifications = true;
-      const spyMessage = sinon.spy(IModelApp.notifications, "outputMessage");
-
-      IModelApp.accuDraw.setRotationMode(RotationMode.Top);
-      FrameworkAccuDraw.isTopRotationConditional.refresh();
-      expect(
-        ConditionalBooleanValue.getValue(
-          FrameworkAccuDraw.isTopRotationConditional
-        )
-      ).to.be.true;
-      spyMessage.calledOnce.should.true;
-      spyMessage.resetHistory();
-      IModelApp.accuDraw.setRotationMode(RotationMode.Front);
-      FrameworkAccuDraw.isFrontRotationConditional.refresh();
-      expect(
-        ConditionalBooleanValue.getValue(
-          FrameworkAccuDraw.isFrontRotationConditional
-        )
-      ).to.be.true;
-      spyMessage.calledOnce.should.true;
-      spyMessage.resetHistory();
-      IModelApp.accuDraw.setRotationMode(RotationMode.Side);
-      FrameworkAccuDraw.isSideRotationConditional.refresh();
-      expect(
-        ConditionalBooleanValue.getValue(
-          FrameworkAccuDraw.isSideRotationConditional
-        )
-      ).to.be.true;
-      spyMessage.calledOnce.should.true;
-      spyMessage.resetHistory();
-      IModelApp.accuDraw.setRotationMode(RotationMode.View);
-      FrameworkAccuDraw.isViewRotationConditional.refresh();
-      expect(
-        ConditionalBooleanValue.getValue(
-          FrameworkAccuDraw.isViewRotationConditional
-        )
-      ).to.be.true;
-      spyMessage.calledOnce.should.true;
-      spyMessage.resetHistory();
-      IModelApp.accuDraw.setRotationMode(RotationMode.ACS);
-      FrameworkAccuDraw.isACSRotationConditional.refresh();
-      expect(
-        ConditionalBooleanValue.getValue(
-          FrameworkAccuDraw.isACSRotationConditional
-        )
-      ).to.be.true;
-      spyMessage.calledOnce.should.true;
-      spyMessage.resetHistory();
-      IModelApp.accuDraw.setRotationMode(RotationMode.Context);
-      FrameworkAccuDraw.isContextRotationConditional.refresh();
-      expect(
-        ConditionalBooleanValue.getValue(
-          FrameworkAccuDraw.isContextRotationConditional
-        )
-      ).to.be.true;
-      spyMessage.calledOnce.should.true;
-      spyMessage.resetHistory();
-
-      FrameworkAccuDraw.displayNotifications = false;
-      IModelApp.accuDraw.setRotationMode(RotationMode.Top);
-      spyMessage.calledOnce.should.false;
-      spyMessage.resetHistory();
-    });
-
-    it("should call onFieldValueChange & emit onAccuDrawSetFieldValueToUiEvent", () => {
-      const spy = sinon.spy();
-      const remove =
-        FrameworkAccuDraw.onAccuDrawSetFieldValueToUiEvent.addListener(spy);
-      IModelApp.accuDraw.setValueByIndex(ItemField.X_Item, 1.0);
-      IModelApp.accuDraw.onFieldValueChange(ItemField.X_Item);
-      spy.calledOnce.should.true;
-      remove();
-    });
-
-    it("should emit onAccuDrawSetFieldFocusEvent", () => {
-      const spy = sinon.spy();
-      const remove =
-        FrameworkAccuDraw.onAccuDrawSetFieldFocusEvent.addListener(spy);
-      IModelApp.accuDraw.setFocusItem(ItemField.X_Item);
-      spy.calledOnce.should.true;
-      remove();
-    });
-
-    it("should emit onAccuDrawGrabInputFocusEvent", () => {
-      const spy = sinon.spy();
-      const remove =
-        FrameworkAccuDraw.onAccuDrawGrabInputFocusEvent.addListener(spy);
-      IModelApp.accuDraw.grabInputFocus();
-      spy.calledOnce.should.true;
-      remove();
-    });
-
-    it("hasInputFocus should return false", () => {
-      expect(IModelApp.accuDraw.hasInputFocus).to.be.false;
-    });
-
-    it("should emit onAccuDrawSetFieldValueToUiEvent & onAccuDrawSetFieldFocusEvent", () => {
-      const spyValue = sinon.spy();
-      const remove =
-        FrameworkAccuDraw.onAccuDrawSetFieldValueToUiEvent.addListener(
-          spyValue
-        );
-      const spyFocus = sinon.spy();
-      const removeFocusSpy =
-        FrameworkAccuDraw.onAccuDrawSetFieldFocusEvent.addListener(spyFocus);
-
-      IModelApp.accuDraw.currentState = CurrentState.Deactivated;
-      IModelApp.accuDraw.onMotion(new BeButtonEvent());
-      spyValue.called.should.false;
-      spyValue.resetHistory();
-
-      IModelApp.accuDraw.currentState = CurrentState.Active;
-      IModelApp.accuDraw.onMotion(new BeButtonEvent());
-      spyValue.called.should.true;
-      spyFocus.called.should.true;
-      spyValue.resetHistory();
-      spyFocus.resetHistory();
-
-      IModelApp.accuDraw.dontMoveFocus = true;
-      IModelApp.accuDraw.onMotion(new BeButtonEvent());
-      spyValue.called.should.true;
-      spyFocus.called.should.false;
-
-      remove();
-      removeFocusSpy();
-    });
-
-    it("should save/retrieve displayNotifications to/from user storage", async () => {
-      FrameworkAccuDraw.displayNotifications = true;
-      await TestUtils.flushAsyncOperations();
-      expect(FrameworkAccuDraw.displayNotifications).to.be.true;
-      FrameworkAccuDraw.displayNotifications = false;
-      await TestUtils.flushAsyncOperations();
-      expect(FrameworkAccuDraw.displayNotifications).to.be.false;
-
-      const instance = new FrameworkAccuDraw();
-      await instance.loadUserSettings(UiFramework.getUiStateStorage());
-      await TestUtils.flushAsyncOperations();
-      expect(FrameworkAccuDraw.displayNotifications).to.be.false;
+      beforeEach(async () => {
+        const accuDraw = new FrameworkAccuDraw();
+        sinon.stub(IModelApp, "accuDraw").get(() => accuDraw);
+      });
+
+      it("FrameworkAccuDraw.displayNotifications should set & return correctly", () => {
+        FrameworkAccuDraw.displayNotifications = false;
+        expect(FrameworkAccuDraw.displayNotifications).to.be.false;
+        FrameworkAccuDraw.displayNotifications = true;
+        expect(FrameworkAccuDraw.displayNotifications).to.be.true;
+      });
+
+      it("should call onCompassModeChange & emit onAccuDrawSetModeEvent & set conditionals", () => {
+        FrameworkAccuDraw.displayNotifications = true;
+        const spy = sinon.spy();
+        const spyMessage = sinon.spy(IModelApp.notifications, "outputMessage");
+        const remove =
+          FrameworkAccuDraw.onAccuDrawSetCompassModeEvent.addListener(spy);
+
+        IModelApp.accuDraw.setCompassMode(CompassMode.Polar);
+        FrameworkAccuDraw.isPolarModeConditional.refresh();
+        expect(
+          ConditionalBooleanValue.getValue(
+            FrameworkAccuDraw.isPolarModeConditional
+          )
+        ).to.be.true;
+        spy.calledOnce.should.true;
+        spyMessage.calledOnce.should.true;
+        spyMessage.resetHistory();
+
+        IModelApp.accuDraw.setCompassMode(CompassMode.Rectangular);
+        FrameworkAccuDraw.isRectangularModeConditional.refresh();
+        expect(
+          ConditionalBooleanValue.getValue(
+            FrameworkAccuDraw.isRectangularModeConditional
+          )
+        ).to.be.true;
+        spy.calledTwice.should.true;
+        spyMessage.calledOnce.should.true;
+        spyMessage.resetHistory();
+
+        FrameworkAccuDraw.displayNotifications = false;
+        IModelApp.accuDraw.setCompassMode(CompassMode.Polar);
+        spyMessage.called.should.false;
+        spyMessage.resetHistory();
+
+        remove();
+      });
+
+      it("should call onFieldLockChange & emit onAccuDrawSetFieldLockEvent", () => {
+        const spy = sinon.spy();
+        const remove =
+          FrameworkAccuDraw.onAccuDrawSetFieldLockEvent.addListener(spy);
+        IModelApp.accuDraw.setFieldLock(ItemField.X_Item, true);
+        spy.calledOnce.should.true;
+        spy.resetHistory();
+        IModelApp.accuDraw.setFieldLock(ItemField.Y_Item, true);
+        spy.calledOnce.should.true;
+        spy.resetHistory();
+        IModelApp.accuDraw.setFieldLock(ItemField.Z_Item, true);
+        spy.calledOnce.should.true;
+        spy.resetHistory();
+        IModelApp.accuDraw.setFieldLock(ItemField.ANGLE_Item, true);
+        spy.calledOnce.should.true;
+        spy.resetHistory();
+        IModelApp.accuDraw.setFieldLock(ItemField.DIST_Item, true);
+        spy.calledOnce.should.true;
+        spy.resetHistory();
+        remove();
+      });
+
+      it("should set rotation & conditionals correctly & notify", () => {
+        FrameworkAccuDraw.displayNotifications = true;
+        const spyMessage = sinon.spy(IModelApp.notifications, "outputMessage");
+
+        IModelApp.accuDraw.setRotationMode(RotationMode.Top);
+        FrameworkAccuDraw.isTopRotationConditional.refresh();
+        expect(
+          ConditionalBooleanValue.getValue(
+            FrameworkAccuDraw.isTopRotationConditional
+          )
+        ).to.be.true;
+        spyMessage.calledOnce.should.true;
+        spyMessage.resetHistory();
+        IModelApp.accuDraw.setRotationMode(RotationMode.Front);
+        FrameworkAccuDraw.isFrontRotationConditional.refresh();
+        expect(
+          ConditionalBooleanValue.getValue(
+            FrameworkAccuDraw.isFrontRotationConditional
+          )
+        ).to.be.true;
+        spyMessage.calledOnce.should.true;
+        spyMessage.resetHistory();
+        IModelApp.accuDraw.setRotationMode(RotationMode.Side);
+        FrameworkAccuDraw.isSideRotationConditional.refresh();
+        expect(
+          ConditionalBooleanValue.getValue(
+            FrameworkAccuDraw.isSideRotationConditional
+          )
+        ).to.be.true;
+        spyMessage.calledOnce.should.true;
+        spyMessage.resetHistory();
+        IModelApp.accuDraw.setRotationMode(RotationMode.View);
+        FrameworkAccuDraw.isViewRotationConditional.refresh();
+        expect(
+          ConditionalBooleanValue.getValue(
+            FrameworkAccuDraw.isViewRotationConditional
+          )
+        ).to.be.true;
+        spyMessage.calledOnce.should.true;
+        spyMessage.resetHistory();
+        IModelApp.accuDraw.setRotationMode(RotationMode.ACS);
+        FrameworkAccuDraw.isACSRotationConditional.refresh();
+        expect(
+          ConditionalBooleanValue.getValue(
+            FrameworkAccuDraw.isACSRotationConditional
+          )
+        ).to.be.true;
+        spyMessage.calledOnce.should.true;
+        spyMessage.resetHistory();
+        IModelApp.accuDraw.setRotationMode(RotationMode.Context);
+        FrameworkAccuDraw.isContextRotationConditional.refresh();
+        expect(
+          ConditionalBooleanValue.getValue(
+            FrameworkAccuDraw.isContextRotationConditional
+          )
+        ).to.be.true;
+        spyMessage.calledOnce.should.true;
+        spyMessage.resetHistory();
+
+        FrameworkAccuDraw.displayNotifications = false;
+        IModelApp.accuDraw.setRotationMode(RotationMode.Top);
+        spyMessage.calledOnce.should.false;
+        spyMessage.resetHistory();
+      });
+
+      it("should call onFieldValueChange & emit onAccuDrawSetFieldValueToUiEvent", () => {
+        const spy = sinon.spy();
+        const remove =
+          FrameworkAccuDraw.onAccuDrawSetFieldValueToUiEvent.addListener(spy);
+        IModelApp.accuDraw.setValueByIndex(ItemField.X_Item, 1.0);
+        IModelApp.accuDraw.onFieldValueChange(ItemField.X_Item);
+        spy.calledOnce.should.true;
+        remove();
+      });
+
+      it("should emit onAccuDrawSetFieldFocusEvent", () => {
+        const spy = sinon.spy();
+        const remove =
+          FrameworkAccuDraw.onAccuDrawSetFieldFocusEvent.addListener(spy);
+        IModelApp.accuDraw.setFocusItem(ItemField.X_Item);
+        spy.calledOnce.should.true;
+        remove();
+      });
+
+      it("should emit onAccuDrawGrabInputFocusEvent", () => {
+        const spy = sinon.spy();
+        const remove =
+          FrameworkAccuDraw.onAccuDrawGrabInputFocusEvent.addListener(spy);
+        IModelApp.accuDraw.grabInputFocus();
+        spy.calledOnce.should.true;
+        remove();
+      });
+
+      it("hasInputFocus should return false", () => {
+        expect(IModelApp.accuDraw.hasInputFocus).to.be.false;
+      });
+
+      it("should emit onAccuDrawSetFieldValueToUiEvent & onAccuDrawSetFieldFocusEvent", () => {
+        const spyValue = sinon.spy();
+        const remove =
+          FrameworkAccuDraw.onAccuDrawSetFieldValueToUiEvent.addListener(
+            spyValue
+          );
+        const spyFocus = sinon.spy();
+        const removeFocusSpy =
+          FrameworkAccuDraw.onAccuDrawSetFieldFocusEvent.addListener(spyFocus);
+
+        IModelApp.accuDraw.currentState = CurrentState.Deactivated;
+        IModelApp.accuDraw.onMotion(new BeButtonEvent());
+        spyValue.called.should.false;
+        spyValue.resetHistory();
+
+        IModelApp.accuDraw.currentState = CurrentState.Active;
+        IModelApp.accuDraw.onMotion(new BeButtonEvent());
+        spyValue.called.should.true;
+        spyFocus.called.should.true;
+        spyValue.resetHistory();
+        spyFocus.resetHistory();
+
+        IModelApp.accuDraw.dontMoveFocus = true;
+        IModelApp.accuDraw.onMotion(new BeButtonEvent());
+        spyValue.called.should.true;
+        spyFocus.called.should.false;
+
+        remove();
+        removeFocusSpy();
+      });
+
+      it("should save/retrieve displayNotifications to/from user storage", async () => {
+        FrameworkAccuDraw.displayNotifications = true;
+        await TestUtils.flushAsyncOperations();
+        expect(FrameworkAccuDraw.displayNotifications).to.be.true;
+        FrameworkAccuDraw.displayNotifications = false;
+        await TestUtils.flushAsyncOperations();
+        expect(FrameworkAccuDraw.displayNotifications).to.be.false;
+
+        const instance = new FrameworkAccuDraw();
+        await instance.loadUserSettings(UiFramework.getUiStateStorage());
+        await TestUtils.flushAsyncOperations();
+        expect(FrameworkAccuDraw.displayNotifications).to.be.false;
+      });
     });
   });
 });