--- conflicted
+++ resolved
@@ -5,12 +5,8 @@
 import { fireEvent, render } from "@testing-library/react";
 import * as sinon from "sinon";
 import * as React from "react";
-<<<<<<< HEAD
-import { CompassMode, IModelApp, IModelAppOptions, NoRenderApp } from "@itwin/core-frontend";
-=======
 import type { IModelAppOptions} from "@itwin/core-frontend";
-import { CompassMode, IModelApp, MockRender } from "@itwin/core-frontend";
->>>>>>> a8f29ecf
+import { CompassMode, IModelApp, NoRenderApp } from "@itwin/core-frontend";
 import { SpecialKey } from "@itwin/appui-abstract";
 import { Orientation } from "@itwin/core-react";
 import { TestUtils } from "../TestUtils";
