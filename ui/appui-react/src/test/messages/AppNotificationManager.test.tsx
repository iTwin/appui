--- conflicted
+++ resolved
@@ -7,21 +7,17 @@
 import * as React from "react";
 import * as sinon from "sinon";
 import {
-<<<<<<< HEAD
-  ActivityMessageDetails, ActivityMessageEndReason, IModelApp, MessageBoxIconType, MessageBoxType, MessageBoxValue, NoRenderApp, NotifyMessageDetails, OutputMessageAlert,
-  OutputMessagePriority, OutputMessageType,
-=======
   ActivityMessageDetails,
   ActivityMessageEndReason,
+  IModelApp,
   MessageBoxIconType,
   MessageBoxType,
   MessageBoxValue,
-  MockRender,
+  NoRenderApp,
   NotifyMessageDetails,
   OutputMessageAlert,
   OutputMessagePriority,
   OutputMessageType,
->>>>>>> 0fb31c4b
 } from "@itwin/core-frontend";
 import {
   AppNotificationManager,
