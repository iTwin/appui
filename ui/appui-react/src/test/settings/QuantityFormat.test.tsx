/*---------------------------------------------------------------------------------------------
* Copyright (c) Bentley Systems, Incorporated. All rights reserved.
* See LICENSE.md in the project root for license terms and full copyright notice.
*--------------------------------------------------------------------------------------------*/
import { expect } from "chai";
import * as React from "react";
import * as sinon from "sinon";
<<<<<<< HEAD
import * as moq from "typemoq";
import { fireEvent, render, screen, waitFor } from "@testing-library/react";
=======
import { fireEvent, render } from "@testing-library/react";
>>>>>>> c4b0744d
import { IModelApp, MockRender, QuantityType, QuantityTypeKey } from "@itwin/core-frontend";
import TestUtils, { getButtonWithText, handleError, selectChangeValueByText, stubScrollIntoView } from "../TestUtils";
import { getQuantityFormatsSettingsManagerEntry } from "../../appui-react/settings/quantityformatting/QuantityFormat";
import { ModalDialogRenderer } from "../../appui-react/dialog/ModalDialogManager";
import { FormatProps, UnitSystemKey } from "@itwin/core-quantity";
import { UiFramework } from "../../appui-react/UiFramework";

describe("QuantityFormatSettingsPage", () => {
  const sandbox = sinon.createSandbox();

  before(async () => {
    await TestUtils.initializeUiFramework();
    await MockRender.App.startup();
  });

  after(async () => {
    TestUtils.terminateUiFramework();
    await MockRender.App.shutdown();
  });

  beforeEach(async () => {
    await IModelApp.quantityFormatter.reinitializeFormatAndParsingsMaps(new Map<UnitSystemKey, Map<QuantityTypeKey, FormatProps>>(), "imperial");
  });

  afterEach(() => {
    sandbox.restore();
  });

  stubScrollIntoView();

  it("will handle internal unit system change", async () => {
    const settingsEntry = getQuantityFormatsSettingsManagerEntry(10);
    expect(settingsEntry.itemPriority).to.eql(10);

    const unitSystemSpy = sandbox.spy(IModelApp.quantityFormatter, "setActiveUnitSystem");

    const wrapper = render(settingsEntry.page);

    const selectButton = wrapper.getByTestId("unitSystemSelector");

    // initial unit system value should be imperial so no change expected for initial change.
    selectChangeValueByText(selectButton, "presentationUnitSystem.BritishImperial", handleError);
    expect(unitSystemSpy).to.be.callCount(0);

    selectChangeValueByText(selectButton, "presentationUnitSystem.Metric", handleError);
    expect(unitSystemSpy).to.be.callCount(1);
    unitSystemSpy.resetHistory();
    await TestUtils.flushAsyncOperations();

    selectChangeValueByText(selectButton, "presentationUnitSystem.USCustomary", handleError);
    expect(unitSystemSpy).to.be.callCount(1);
    unitSystemSpy.resetHistory();
    await TestUtils.flushAsyncOperations();

    selectChangeValueByText(selectButton, "presentationUnitSystem.USSurvey", handleError);
    expect(unitSystemSpy).to.be.callCount(1);
    unitSystemSpy.resetHistory();
    await TestUtils.flushAsyncOperations();

    selectChangeValueByText(selectButton, "presentationUnitSystem.BritishImperial", handleError);
    expect(unitSystemSpy).to.be.callCount(1);
    await TestUtils.flushAsyncOperations();

    wrapper.unmount();
  });

  it("will listen for external unit system changes", async () => {
    const settingsEntry = getQuantityFormatsSettingsManagerEntry(10, { initialQuantityType: QuantityType.Length });
    expect(settingsEntry.itemPriority).to.eql(10);

    const wrapper = render(settingsEntry.page);
    await IModelApp.quantityFormatter.setActiveUnitSystem("metric", false);

    await waitFor(() => {
      const exampleFormat = wrapper.getByTestId("format-sample-formatted");
      expect(exampleFormat.textContent).to.eql("1234.56 m");
    });

    wrapper.unmount();
  });

  it("will render 3 units and process quantity type selection in list", async () => {
    await IModelApp.quantityFormatter.setActiveUnitSystem("imperial", false);

    const availableUnitSystems = new Set<UnitSystemKey>(["metric", "imperial", "usSurvey"]);
    const settingsEntry = getQuantityFormatsSettingsManagerEntry(10, { initialQuantityType: QuantityType.LengthEngineering, availableUnitSystems });
    expect(settingsEntry.itemPriority).to.eql(10);

    const wrapper = render(settingsEntry.page);
    await TestUtils.flushAsyncOperations();

    const listSelector = `ul.uifw-quantity-types`;
    const categoryList = wrapper.container.querySelector(listSelector);
    expect(categoryList!.getAttribute("data-value")).to.eql("QuantityTypeEnumValue-9");

    const dataValueSelector = `li[data-value='QuantityTypeEnumValue-7']`;
    const categoryEntry = wrapper.container.querySelector(dataValueSelector);
    expect(categoryEntry).not.to.be.null;
    fireEvent.click(categoryEntry!);
    await TestUtils.flushAsyncOperations();
    expect(categoryList!.getAttribute("data-value")).to.eql("QuantityTypeEnumValue-7");

    wrapper.unmount();
  });

  it("save prop changes", async () => {
    const availableUnitSystems = new Set<UnitSystemKey>(["metric", "imperial", "usSurvey"]);
    const settingsEntry = getQuantityFormatsSettingsManagerEntry(10, { initialQuantityType: QuantityType.LengthEngineering, availableUnitSystems });
    expect(settingsEntry.itemPriority).to.eql(10);

    const wrapper = render(<div>
      <ModalDialogRenderer />
      {settingsEntry.page}
    </div>);

    const setButton = getButtonWithText(wrapper.container, "settings.quantity-formatting.setButtonLabel", handleError);
    expect(setButton!.hasAttribute("disabled")).to.be.true;
    const clearButton = getButtonWithText(wrapper.container, "settings.quantity-formatting.clearButtonLabel", handleError);
    expect(clearButton!.hasAttribute("disabled")).to.be.true;

    const checkbox = wrapper.getByTestId("show-unit-label-checkbox");
    fireEvent.click(checkbox);

    await waitFor(() => {
      expect(setButton!.hasAttribute("disabled")).to.be.false;
    });
    fireEvent.click(setButton!);
    await waitFor(() => {
      expect(setButton!.hasAttribute("disabled")).to.be.true;
    });
    expect(clearButton!.hasAttribute("disabled")).to.be.false;
    fireEvent.click(clearButton!);
    await TestUtils.flushAsyncOperations();
    expect(clearButton!.hasAttribute("disabled")).to.be.true;

    wrapper.unmount();
  });

  it("will trigger modal and save prop changes", async () => {
    const availableUnitSystems = new Set<UnitSystemKey>(["metric", "imperial", "usSurvey"]);
    const settingsEntry = getQuantityFormatsSettingsManagerEntry(10, { initialQuantityType: QuantityType.LengthEngineering, availableUnitSystems });
    expect(settingsEntry.itemPriority).to.eql(10);

    const wrapper = render(<div>
      <ModalDialogRenderer />
      {settingsEntry.page}
    </div>);

    const setButton = getButtonWithText(wrapper.container, "settings.quantity-formatting.setButtonLabel", handleError);
    expect(setButton!.hasAttribute("disabled")).to.be.true;
    const clearButton = getButtonWithText(wrapper.container, "settings.quantity-formatting.clearButtonLabel", handleError);
    expect(clearButton!.hasAttribute("disabled")).to.be.true;

    const checkbox = wrapper.getByTestId("show-unit-label-checkbox");
    fireEvent.click(checkbox);
    await TestUtils.flushAsyncOperations();

    await waitFor(() => {
      expect(setButton!.hasAttribute("disabled")).to.be.false;
    });

    const dataValueSelector = `li[data-value='QuantityTypeEnumValue-7']`;
    const categoryEntry = wrapper.container.querySelector(dataValueSelector);
    expect(categoryEntry).not.to.be.null;
    fireEvent.click(categoryEntry!);
    await TestUtils.flushAsyncOperations();

    const yesButton = wrapper.container.querySelector("button.dialog-button-yes");
    fireEvent.click(yesButton!);
    await TestUtils.flushAsyncOperations();
    wrapper.unmount();
  });

  it("will trigger modal and don't save prop changes", async () => {
    const availableUnitSystems = new Set<UnitSystemKey>(["metric", "imperial", "usSurvey"]);
    const settingsEntry = getQuantityFormatsSettingsManagerEntry(10, { initialQuantityType: QuantityType.LengthEngineering, availableUnitSystems });
    expect(settingsEntry.itemPriority).to.eql(10);

    const wrapper = render(<div>
      <ModalDialogRenderer />
      {settingsEntry.page}
    </div>);

    const setButton = getButtonWithText(wrapper.container, "settings.quantity-formatting.setButtonLabel", handleError);
    expect(setButton!.hasAttribute("disabled")).to.be.true;
    const clearButton = getButtonWithText(wrapper.container, "settings.quantity-formatting.clearButtonLabel", handleError);
    expect(clearButton!.hasAttribute("disabled")).to.be.true;
    await TestUtils.flushAsyncOperations();

    const checkbox = wrapper.getByTestId("show-unit-label-checkbox");
    fireEvent.click(checkbox);
    await TestUtils.flushAsyncOperations();

    expect(setButton!.hasAttribute("disabled")).to.be.false;

    const dataValueSelector = `li[data-value='QuantityTypeEnumValue-7']`;
    const categoryEntry = wrapper.container.querySelector(dataValueSelector);
    expect(categoryEntry).not.to.be.null;
    fireEvent.click(categoryEntry!);
    await TestUtils.flushAsyncOperations();

    const noButton = wrapper.container.querySelector("button.dialog-button-no");
    fireEvent.click(noButton!);
    await TestUtils.flushAsyncOperations();

    wrapper.unmount();
  });

  it("will trigger modal by event from settings manager and don't save prop changes", async () => {
    const availableUnitSystems = new Set<UnitSystemKey>(["metric", "imperial", "usSurvey"]);
    const settingsEntry = getQuantityFormatsSettingsManagerEntry(10, { initialQuantityType: QuantityType.LengthEngineering, availableUnitSystems });
    expect(settingsEntry.itemPriority).to.eql(10);

    const wrapper = render(<div>
      <ModalDialogRenderer />
      {settingsEntry.page}
    </div>);

    const setButton = getButtonWithText(wrapper.container, "settings.quantity-formatting.setButtonLabel", handleError);
    expect(setButton!.hasAttribute("disabled")).to.be.true;
    const clearButton = getButtonWithText(wrapper.container, "settings.quantity-formatting.clearButtonLabel", handleError);
    expect(clearButton!.hasAttribute("disabled")).to.be.true;
    await TestUtils.flushAsyncOperations();

    const checkbox = wrapper.getByTestId("show-unit-label-checkbox");
    const addListenerSpy = sinon.spy(UiFramework.settingsManager.onProcessSettingsTabActivation, "addListener");
    fireEvent.click(checkbox);
    await TestUtils.flushAsyncOperations();

    expect(setButton!.hasAttribute("disabled")).to.be.false;

    // Wait that the handler have been updated, otherwise it compares with the previous version...
    // Visual change already have been processed but scope didnt upddate.
    await waitFor(() => {
      expect(addListenerSpy).to.have.been.called;
    });

    UiFramework.settingsManager.onProcessSettingsTabActivation.emit({ requestedSettingsTabId: "unknown", tabSelectionFunc: () => { } });

    await screen.findByText(/dialog\.no/);
    const noButton = wrapper.container.querySelector("button.dialog-button-no");
    fireEvent.click(noButton!);

    wrapper.unmount();
  });

});<|MERGE_RESOLUTION|>--- conflicted
+++ resolved
@@ -5,12 +5,7 @@
 import { expect } from "chai";
 import * as React from "react";
 import * as sinon from "sinon";
-<<<<<<< HEAD
-import * as moq from "typemoq";
 import { fireEvent, render, screen, waitFor } from "@testing-library/react";
-=======
-import { fireEvent, render } from "@testing-library/react";
->>>>>>> c4b0744d
 import { IModelApp, MockRender, QuantityType, QuantityTypeKey } from "@itwin/core-frontend";
 import TestUtils, { getButtonWithText, handleError, selectChangeValueByText, stubScrollIntoView } from "../TestUtils";
 import { getQuantityFormatsSettingsManagerEntry } from "../../appui-react/settings/quantityformatting/QuantityFormat";
