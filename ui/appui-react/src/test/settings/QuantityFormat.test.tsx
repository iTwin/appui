--- conflicted
+++ resolved
@@ -7,18 +7,13 @@
 import * as sinon from "sinon";
 import { fireEvent, render, screen, waitFor } from "@testing-library/react";
 import type { QuantityTypeKey } from "@itwin/core-frontend";
-<<<<<<< HEAD
 import { IModelApp, NoRenderApp, QuantityType } from "@itwin/core-frontend";
-import TestUtils, { getButtonWithText, handleError, selectChangeValueByText, stubScrollIntoView } from "../TestUtils";
-=======
-import { IModelApp, MockRender, QuantityType } from "@itwin/core-frontend";
 import TestUtils, {
   getButtonWithText,
   handleError,
   selectChangeValueByText,
   stubScrollIntoView,
 } from "../TestUtils";
->>>>>>> 0fb31c4b
 import { getQuantityFormatsSettingsManagerEntry } from "../../appui-react/settings/quantityformatting/QuantityFormat";
 import { ModalDialogRenderer } from "../../appui-react/dialog/ModalDialogManager";
 import type { FormatProps, UnitSystemKey } from "@itwin/core-quantity";
