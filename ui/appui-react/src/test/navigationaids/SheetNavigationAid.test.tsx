--- conflicted
+++ resolved
@@ -5,12 +5,8 @@
 import { expect } from "chai";
 import * as React from "react";
 import * as moq from "typemoq";
-<<<<<<< HEAD
-import { IModelApp, IModelConnection, NoRenderApp } from "@itwin/core-frontend";
-=======
-import type { IModelConnection} from "@itwin/core-frontend";
-import { MockRender } from "@itwin/core-frontend";
->>>>>>> a8f29ecf
+import type { IModelApp, IModelConnection} from "@itwin/core-frontend";
+import { NoRenderApp } from "@itwin/core-frontend";
 import { render } from "@testing-library/react";
 import { CardContainer, SheetNavigationAid } from "../../appui-react";
 import TestUtils, { childStructure } from "../TestUtils";
