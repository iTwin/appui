/*---------------------------------------------------------------------------------------------
* Copyright (c) Bentley Systems, Incorporated. All rights reserved.
* See LICENSE.md in the project root for license terms and full copyright notice.
*--------------------------------------------------------------------------------------------*/
import { expect } from "chai";
import * as React from "react";
import * as moq from "typemoq";
import { IModelConnection, MockRender } from "@itwin/core-frontend";
<<<<<<< HEAD
=======
import { CardContainer, ConfigurableUiControlType, SheetNavigationAid, SheetNavigationAidControl, UiFramework, WidgetDef } from "../../appui-react";
>>>>>>> 1da793cb
import TestUtils, { childStructure } from "../TestUtils";
import { render } from "@testing-library/react";
import { CardContainer, ConfigurableUiManager, SheetNavigationAid, SheetNavigationAidControl } from "../../appui-react";

describe("SheetNavigationAid", () => {

  before(async () => {
    await TestUtils.initializeUiFramework();

    if (!UiFramework.controls.isRegistered("SheetNavigationAid"))
      UiFramework.controls.register("SheetNavigationAid", SheetNavigationAidControl);

    await MockRender.App.startup();
  });

  after(async () => {
    await MockRender.App.shutdown();
    TestUtils.terminateUiFramework();
  });

  const connection = moq.Mock.ofType<IModelConnection>();
  afterEach(() => {
    connection.reset();
  });

  describe("<SheetNavigationAid />", () => {
    it("renders in progress correctly", () => {
      const { container } = render(<SheetNavigationAid iModelConnection={connection.object} />);

      expect(container).to.satisfy(childStructure(".uifw-sheet-navigation .iui-progress-indicator-radial"));
    });

    it("listen on CardContainer.cardSelectedEvent", () => {
      const { container } = render(<SheetNavigationAid iModelConnection={connection.object} />);
      CardContainer.onCardSelectedEvent.emit({ id: 5, index: 5 });
      expect(container).to.satisfy(childStructure(".uifw-sheet-navigation .iui-progress-indicator-radial"));
    });

    it("handles slow iModel Connection", () => {
      // Take control of an async operation that mounting the component triggers...
      let resolver: (value: IModelConnection.ViewSpec[] | PromiseLike<IModelConnection.ViewSpec[]>) => void = () => { };
      const promise = new Promise<IModelConnection.ViewSpec[]>((resolve) => {
        resolver = resolve;
      });
      connection.setup((x) => x.views).returns(() => ({ getViewList: async () => promise } as any));

      // Mount and unmount the component
      const { unmount } = render(<SheetNavigationAid iModelConnection={connection.object} />);
      unmount();
      // ... resolve the async operation after component is unmounted.
      expect(() => resolver([])).to.not.throw();
    });
  });
<<<<<<< HEAD
=======

  describe("SheetNavigationAidControl", () => {
    it("SheetNavigationAidControl creates SheetNavigationAid", () => {
      const widgetDef = WidgetDef.create({
        id: "w1",
        classId: "SheetNavigationAid",
        applicationData: {
          imodel: UiFramework.getIModelConnection(),
          viewport: UiFramework.content.getActiveContentControl()?.viewport,
        },
      });

      const reactNode = widgetDef.getWidgetControl(ConfigurableUiControlType.NavigationAid);
      expect(reactNode).to.not.be.undefined;
    });

  });
>>>>>>> 1da793cb
});<|MERGE_RESOLUTION|>--- conflicted
+++ resolved
@@ -6,22 +6,13 @@
 import * as React from "react";
 import * as moq from "typemoq";
 import { IModelConnection, MockRender } from "@itwin/core-frontend";
-<<<<<<< HEAD
-=======
-import { CardContainer, ConfigurableUiControlType, SheetNavigationAid, SheetNavigationAidControl, UiFramework, WidgetDef } from "../../appui-react";
->>>>>>> 1da793cb
+import { render } from "@testing-library/react";
+import { CardContainer, SheetNavigationAid } from "../../appui-react";
 import TestUtils, { childStructure } from "../TestUtils";
-import { render } from "@testing-library/react";
-import { CardContainer, ConfigurableUiManager, SheetNavigationAid, SheetNavigationAidControl } from "../../appui-react";
 
 describe("SheetNavigationAid", () => {
-
   before(async () => {
     await TestUtils.initializeUiFramework();
-
-    if (!UiFramework.controls.isRegistered("SheetNavigationAid"))
-      UiFramework.controls.register("SheetNavigationAid", SheetNavigationAidControl);
-
     await MockRender.App.startup();
   });
 
@@ -63,24 +54,4 @@
       expect(() => resolver([])).to.not.throw();
     });
   });
-<<<<<<< HEAD
-=======
-
-  describe("SheetNavigationAidControl", () => {
-    it("SheetNavigationAidControl creates SheetNavigationAid", () => {
-      const widgetDef = WidgetDef.create({
-        id: "w1",
-        classId: "SheetNavigationAid",
-        applicationData: {
-          imodel: UiFramework.getIModelConnection(),
-          viewport: UiFramework.content.getActiveContentControl()?.viewport,
-        },
-      });
-
-      const reactNode = widgetDef.getWidgetControl(ConfigurableUiControlType.NavigationAid);
-      expect(reactNode).to.not.be.undefined;
-    });
-
-  });
->>>>>>> 1da793cb
 });