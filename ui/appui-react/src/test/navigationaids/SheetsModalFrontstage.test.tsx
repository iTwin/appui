/*---------------------------------------------------------------------------------------------
 * Copyright (c) Bentley Systems, Incorporated. All rights reserved.
 * See LICENSE.md in the project root for license terms and full copyright notice.
 *--------------------------------------------------------------------------------------------*/
import { expect } from "chai";
import * as React from "react";
import * as sinon from "sinon";
import * as moq from "typemoq";
import { fireEvent, render, screen } from "@testing-library/react";
<<<<<<< HEAD
import type { IModelConnection} from "@itwin/core-frontend";
import { IModelApp, NoRenderApp } from "@itwin/core-frontend";
import type { CardInfo, SheetData} from "../../appui-react";
import { CardContainer, SheetCard, SheetsModalFrontstage, UiFramework } from "../../appui-react";
=======
import type { IModelConnection } from "@itwin/core-frontend";
import { MockRender } from "@itwin/core-frontend";
import type { CardInfo, SheetData } from "../../appui-react";
import {
  CardContainer,
  SheetCard,
  SheetsModalFrontstage,
  UiFramework,
} from "../../appui-react";
>>>>>>> 0fb31c4b
import TestUtils, { selectorMatches, userEvent } from "../TestUtils";

describe("SheetsModalFrontstage", () => {
  let modal: SheetsModalFrontstage;
  let theUserTo: ReturnType<typeof userEvent.setup>;
  beforeEach(() => {
    theUserTo = userEvent.setup();
  });

  before(async () => {
    await TestUtils.initializeUiFramework();
    await NoRenderApp.startup();
  });

  after(async () => {
    await IModelApp.shutdown();
    TestUtils.terminateUiFramework();
  });

  const connection = moq.Mock.ofType<IModelConnection>();

  describe("SheetModalFrontstage", () => {
    it("constructs correctly", () => {
      modal = new SheetsModalFrontstage(
        new Array<SheetData>({
          name: "Name",
          viewId: "viewId",
        }),
        connection.object,
        0
      );
    });

    it("contains readable content", () => {
      const content = modal.content;
      expect(content).to.not.be.null;
    });

    it("contains app bar content", () => {
      const content = modal.appBarRight;
      expect(content).to.not.be.null;
    });

    it("SheetCard onClick selects the card", async () => {
      modal = new SheetsModalFrontstage(
        new Array<SheetData>({
          name: "Name",
          viewId: "viewId",
        }),
        connection.object,
        0
      );

      const content = modal.content;
      render(content as React.ReactElement<any>);
      const onCardSelected = sinon.spy();
      const removeListener =
        CardContainer.onCardSelectedEvent.addListener(onCardSelected);

      await theUserTo.click(screen.getByText("Name"));
      expect(onCardSelected.called).to.be.true;
      removeListener();
    });
  });

  describe("CardContainer React Testing", () => {
    it("search box calls onValueChanged after 250ms delay", async () => {
      const fakeTimers = sinon.useFakeTimers();
      modal = new SheetsModalFrontstage(
        new Array<SheetData>({
          name: "Name",
          viewId: "viewId",
        }),
        connection.object,
        0
      );

      const content = modal.appBarRight;
      const wrapper = render(content as React.ReactElement<any>);
      const onChange = sinon.spy();
      const removeListener =
        UiFramework.frontstages.onModalFrontstageChangedEvent.addListener(
          onChange
        );
      const input = wrapper.container.querySelector("input");
      expect(input).not.to.be.null;
      fireEvent.change(input!, { target: { value: "search value" } });
      await fakeTimers.tickAsync(500);
      expect(onChange.called).to.be.true;
      removeListener();
      fakeTimers.restore();
      wrapper.unmount();
    });
  });

  describe("CardContainer", () => {
    it("renders search results correctly", () => {
      const { rerender } = render(
        <CardContainer
          cards={
            new Array<CardInfo>({
              index: 0,
              label: "",
              iconSpec: "",
              viewId: "",
              isActive: false,
            })
          }
          searchValue={"Test"}
          connection={connection.object}
        />
      );

      expect(screen.queryByText("Test")).to.be.null;

      rerender(
        <CardContainer
          cards={
            new Array<CardInfo>({
              index: 0,
              label: "Test",
              iconSpec: "",
              viewId: "",
              isActive: false,
            })
          }
          searchValue={""}
          connection={connection.object}
        />
      );

      expect(screen.getByText("Test")).to.exist;

      rerender(
        <CardContainer
          cards={
            new Array<CardInfo>({
              index: 0,
              label: "Test",
              iconSpec: "",
              viewId: "",
              isActive: false,
            })
          }
          searchValue={"Testing"}
          connection={connection.object}
        />
      );

      expect(screen.queryByText("Test")).to.be.null;

      rerender(
        <CardContainer
          cards={
            new Array<CardInfo>({
              index: 0,
              label: "Testing",
              iconSpec: "",
              viewId: "",
              isActive: false,
            })
          }
          searchValue={"Test"}
          connection={connection.object}
        />
      );

      expect(screen.getByText("Testing")).to.exist;
    });
  });

  describe("SheetCard", () => {
    it("handles card selection", async () => {
      const onClick = sinon.spy();
      render(
        <SheetCard
          label="Findable Label"
          iconSpec=""
          onClick={onClick}
          isActive={false}
          index={0}
        />
      );

      await theUserTo.click(screen.getByText("Findable Label"));

      expect(onClick.called).to.be.true;
    });

    it("handles mouse down and leave", async () => {
      render(
        <SheetCard
          label="Findable Label"
          iconSpec=""
          onClick={() => {}}
          isActive={false}
          index={0}
        />
      );

      await theUserTo.pointer({
        target: screen.getByText("Findable Label"),
        keys: "[MouseLeft>]",
      });

      expect(screen.getByText("Findable Label")).to.satisfy(
        selectorMatches("div.is-pressed")
      );
      await theUserTo.unhover(screen.getByText("Findable Label"));

      expect(screen.getByText("Findable Label")).to.not.satisfy(
        selectorMatches("div.is-pressed")
      );
      await theUserTo.hover(screen.getByText("Findable Label"));

      expect(screen.getByText("Findable Label")).to.not.satisfy(
        selectorMatches("div.is-pressed")
      );
      await theUserTo.unhover(screen.getByText("Findable Label"));
    });
  });
});<|MERGE_RESOLUTION|>--- conflicted
+++ resolved
@@ -7,14 +7,8 @@
 import * as sinon from "sinon";
 import * as moq from "typemoq";
 import { fireEvent, render, screen } from "@testing-library/react";
-<<<<<<< HEAD
-import type { IModelConnection} from "@itwin/core-frontend";
+import type { IModelConnection } from "@itwin/core-frontend";
 import { IModelApp, NoRenderApp } from "@itwin/core-frontend";
-import type { CardInfo, SheetData} from "../../appui-react";
-import { CardContainer, SheetCard, SheetsModalFrontstage, UiFramework } from "../../appui-react";
-=======
-import type { IModelConnection } from "@itwin/core-frontend";
-import { MockRender } from "@itwin/core-frontend";
 import type { CardInfo, SheetData } from "../../appui-react";
 import {
   CardContainer,
@@ -22,7 +16,6 @@
   SheetsModalFrontstage,
   UiFramework,
 } from "../../appui-react";
->>>>>>> 0fb31c4b
 import TestUtils, { selectorMatches, userEvent } from "../TestUtils";
 
 describe("SheetsModalFrontstage", () => {
