/*---------------------------------------------------------------------------------------------
* Copyright (c) Bentley Systems, Incorporated. All rights reserved.
* See LICENSE.md in the project root for license terms and full copyright notice.
*--------------------------------------------------------------------------------------------*/
import { expect } from "chai";
import * as React from "react";
import * as sinon from "sinon";
import * as moq from "typemoq";
import { fireEvent, render, screen } from "@testing-library/react";
<<<<<<< HEAD
import { IModelApp, IModelConnection, NoRenderApp } from "@itwin/core-frontend";
import { CardContainer, CardInfo, SheetCard, SheetData, SheetsModalFrontstage, UiFramework } from "../../appui-react";
=======
import type { IModelConnection} from "@itwin/core-frontend";
import { MockRender } from "@itwin/core-frontend";
import type { CardInfo, SheetData} from "../../appui-react";
import { CardContainer, SheetCard, SheetsModalFrontstage, UiFramework } from "../../appui-react";
>>>>>>> a8f29ecf
import TestUtils, { selectorMatches, userEvent } from "../TestUtils";

describe("SheetsModalFrontstage", () => {
  let modal: SheetsModalFrontstage;
  let theUserTo: ReturnType<typeof userEvent.setup>;
  beforeEach(()=>{
    theUserTo = userEvent.setup();
  });

  before(async () => {
    await TestUtils.initializeUiFramework();
    await NoRenderApp.startup();
  });

  after(async () => {
    await IModelApp.shutdown();
    TestUtils.terminateUiFramework();
  });

  const connection = moq.Mock.ofType<IModelConnection>();

  describe("SheetModalFrontstage", () => {
    it("constructs correctly", () => {
      modal = new SheetsModalFrontstage(new Array<SheetData>({
        name: "Name",
        viewId: "viewId",
      }), connection.object, 0);
    });

    it("contains readable content", () => {
      const content = modal.content;
      expect(content).to.not.be.null;
    });

    it("contains app bar content", () => {
      const content = modal.appBarRight;
      expect(content).to.not.be.null;
    });

    it("SheetCard onClick selects the card", async () => {
      modal = new SheetsModalFrontstage(new Array<SheetData>({
        name: "Name",
        viewId: "viewId",
      }), connection.object, 0);

      const content = modal.content;
      render(content as React.ReactElement<any>);
      const onCardSelected = sinon.spy();
      const removeListener = CardContainer.onCardSelectedEvent.addListener(onCardSelected);

      await theUserTo.click(screen.getByText("Name"));
      expect(onCardSelected.called).to.be.true;
      removeListener();
    });
  });

  describe("CardContainer React Testing", () => {
    it("search box calls onValueChanged after 250ms delay", async () => {
      const fakeTimers = sinon.useFakeTimers();
      modal = new SheetsModalFrontstage(new Array<SheetData>({
        name: "Name",
        viewId: "viewId",
      }), connection.object, 0);

      const content = modal.appBarRight;
      const wrapper = render(content as React.ReactElement<any>);
      const onChange = sinon.spy();
      const removeListener = UiFramework.frontstages.onModalFrontstageChangedEvent.addListener(onChange);
      const input = wrapper.container.querySelector("input");
      expect(input).not.to.be.null;
      fireEvent.change(input!, { target: { value: "search value" } });
      await fakeTimers.tickAsync(500);
      expect(onChange.called).to.be.true;
      removeListener();
      fakeTimers.restore();
      wrapper.unmount();
    });
  });

  describe("CardContainer", () => {
    it("renders search results correctly", () => {
      const {rerender} = render(<CardContainer
        cards={new Array<CardInfo>({ index: 0, label: "", iconSpec: "", viewId: "", isActive: false })}
        searchValue={"Test"}
        connection={connection.object} />);

      expect(screen.queryByText("Test")).to.be.null;

      rerender(<CardContainer
        cards={new Array<CardInfo>({ index: 0, label: "Test", iconSpec: "", viewId: "", isActive: false })}
        searchValue={""}
        connection={connection.object} />);

      expect(screen.getByText("Test")).to.exist;

      rerender(<CardContainer
        cards={new Array<CardInfo>({ index: 0, label: "Test", iconSpec: "", viewId: "", isActive: false })}
        searchValue={"Testing"}
        connection={connection.object} />);

      expect(screen.queryByText("Test")).to.be.null;

      rerender(<CardContainer
        cards={new Array<CardInfo>({ index: 0, label: "Testing", iconSpec: "", viewId: "", isActive: false })}
        searchValue={"Test"}
        connection={connection.object} />);

      expect(screen.getByText("Testing")).to.exist;
    });
  });

  describe("SheetCard", () => {
    it("handles card selection", async () => {
      const onClick = sinon.spy();
      render(<SheetCard label="Findable Label" iconSpec="" onClick={onClick} isActive={false} index={0} />);

      await theUserTo.click(screen.getByText("Findable Label"));

      expect(onClick.called).to.be.true;
    });

    it("handles mouse down and leave", async () => {
      render (<SheetCard label="Findable Label" iconSpec="" onClick={() => { }} isActive={false} index={0} />);

      await theUserTo.pointer({target: screen.getByText("Findable Label"), keys: "[MouseLeft>]"});

      expect(screen.getByText("Findable Label")).to.satisfy(selectorMatches("div.is-pressed"));
      await theUserTo.unhover(screen.getByText("Findable Label"));

      expect(screen.getByText("Findable Label")).to.not.satisfy(selectorMatches("div.is-pressed"));
      await theUserTo.hover(screen.getByText("Findable Label"));

      expect(screen.getByText("Findable Label")).to.not.satisfy(selectorMatches("div.is-pressed"));
      await theUserTo.unhover(screen.getByText("Findable Label"));
    });
  });
});<|MERGE_RESOLUTION|>--- conflicted
+++ resolved
@@ -7,15 +7,10 @@
 import * as sinon from "sinon";
 import * as moq from "typemoq";
 import { fireEvent, render, screen } from "@testing-library/react";
-<<<<<<< HEAD
-import { IModelApp, IModelConnection, NoRenderApp } from "@itwin/core-frontend";
-import { CardContainer, CardInfo, SheetCard, SheetData, SheetsModalFrontstage, UiFramework } from "../../appui-react";
-=======
-import type { IModelConnection} from "@itwin/core-frontend";
-import { MockRender } from "@itwin/core-frontend";
+import type { IModelApp, IModelConnection} from "@itwin/core-frontend";
+import { NoRenderApp } from "@itwin/core-frontend";
 import type { CardInfo, SheetData} from "../../appui-react";
 import { CardContainer, SheetCard, SheetsModalFrontstage, UiFramework } from "../../appui-react";
->>>>>>> a8f29ecf
 import TestUtils, { selectorMatches, userEvent } from "../TestUtils";
 
 describe("SheetsModalFrontstage", () => {
