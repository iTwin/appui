--- conflicted
+++ resolved
@@ -36,13 +36,8 @@
   });
 
   after(async () => {
-<<<<<<< HEAD
-    ContentDialogManager.onContentDialogChangedEvent.removeListener(handleContentDialogChanged);
+    UiFramework.content.dialogs.onContentDialogChangedEvent.removeListener(handleContentDialogChanged);
     await IModelApp.shutdown();
-=======
-    UiFramework.content.dialogs.onContentDialogChangedEvent.removeListener(handleContentDialogChanged);
-    await MockRender.App.shutdown();
->>>>>>> a8f29ecf
     TestUtils.terminateUiFramework(); // clear out the framework key
   });
 
