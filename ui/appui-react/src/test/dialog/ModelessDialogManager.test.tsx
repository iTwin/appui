--- conflicted
+++ resolved
@@ -35,13 +35,8 @@
   });
 
   after(async () => {
-<<<<<<< HEAD
     ModelessDialogManager.onModelessDialogChangedEvent.removeListener(handleModelessDialogChanged);
     await IModelApp.shutdown();
-=======
-    UiFramework.dialogs.modeless.onModelessDialogChangedEvent.removeListener(handleModelessDialogChanged);
-    await MockRender.App.shutdown();
->>>>>>> a8f29ecf
     TestUtils.terminateUiFramework(); // clear out the framework key
   });
 
