/*---------------------------------------------------------------------------------------------
 * Copyright (c) Bentley Systems, Incorporated. All rights reserved.
 * See LICENSE.md in the project root for license terms and full copyright notice.
 *--------------------------------------------------------------------------------------------*/
import { expect } from "chai";
import * as React from "react";
import * as sinon from "sinon";

<<<<<<< HEAD
import type { IModelAppOptions} from "@itwin/core-frontend";
import { IModelApp, NoRenderApp, Tool } from "@itwin/core-frontend";
=======
import type { IModelAppOptions } from "@itwin/core-frontend";
import { IModelApp, MockRender, Tool } from "@itwin/core-frontend";
>>>>>>> 0fb31c4b
import { SpecialKey } from "@itwin/appui-abstract";
import { fireEvent, render, waitFor } from "@testing-library/react";
import type { KeyinEntry } from "../../appui-react";
import {
  clearKeyinPaletteHistory,
  FrameworkUiAdmin,
  KeyinPalettePanel,
  UiFramework,
} from "../../appui-react";
import TestUtils, { storageMock } from "../TestUtils";
import { UiStateStorageStatus } from "@itwin/core-react";

const myLocalStorage = storageMock();
const KEYIN_PALETTE_NAMESPACE = "KeyinPalettePanel";
const KEYIN_HISTORY_KEY = "historyArray";
const propertyDescriptorToRestore = Object.getOwnPropertyDescriptor(
  window,
  "localStorage"
)!;
const rnaDescriptorToRestore = Object.getOwnPropertyDescriptor(
  IModelApp,
  "requestNextAnimation"
)!;
function requestNextAnimation() {}

describe("<KeyinPalettePanel>", () => {
  before(async () => {
    // Avoid requestAnimationFrame exception during test by temporarily replacing function that calls it. Tried replacing window.requestAnimationFrame first
    // but that did not work.
    Object.defineProperty(IModelApp, "requestNextAnimation", {
      get: () => requestNextAnimation,
    });

    Object.defineProperty(window, "localStorage", {
      get: () => myLocalStorage,
    });

    await TestUtils.initializeUiFramework();
    // use mock renderer so standards tools are registered.
    const opts: IModelAppOptions = { uiAdmin: new FrameworkUiAdmin() };
    await NoRenderApp.startup(opts);
  });

  after(async () => {
    await IModelApp.shutdown();

    // restore the overriden property getter
    Object.defineProperty(window, "localStorage", propertyDescriptorToRestore);
    Object.defineProperty(
      IModelApp,
      "requestNextAnimation",
      rnaDescriptorToRestore
    );

    TestUtils.terminateUiFramework();
  });

  it("test clearKeyinPaletteHistory", async () => {
    const uiSettingsStorage = UiFramework.getUiStateStorage();
    if (uiSettingsStorage) {
      await uiSettingsStorage.saveSetting(
        KEYIN_PALETTE_NAMESPACE,
        KEYIN_HISTORY_KEY,
        ["keyin1", "keyin2"]
      );
      let settingsResult = await uiSettingsStorage.getSetting(
        KEYIN_PALETTE_NAMESPACE,
        KEYIN_HISTORY_KEY
      );
      expect(UiStateStorageStatus.Success === settingsResult.status);
      clearKeyinPaletteHistory();
      settingsResult = await uiSettingsStorage.getSetting(
        KEYIN_PALETTE_NAMESPACE,
        KEYIN_HISTORY_KEY
      );
      expect(UiStateStorageStatus.NotFound === settingsResult.status);
    }
  });

  it("Renders", async () => {
    const keyins: KeyinEntry[] = [
      { value: "test a" },
      { value: "test b" },
      { value: "keyin one" },
      { value: "keyin two" },
    ];
    const renderedComponent = render(<KeyinPalettePanel keyins={keyins} />);
    expect(renderedComponent).not.to.be.undefined;

    await TestUtils.flushAsyncOperations();
    const history2 = await waitFor(() =>
      renderedComponent.getByTitle("test b")
    );
    expect(history2).not.to.be.undefined;
    expect(renderedComponent.container.querySelectorAll("li").length).to.eq(4);
  });

  it("handles key presses in select input ", async () => {
    const keyins: KeyinEntry[] = [
      { value: "test a" },
      { value: "test b" },
      { value: "keyin one" },
      { value: "keyin two" },
    ];
    const renderedComponent = render(<KeyinPalettePanel keyins={keyins} />);
    expect(renderedComponent).not.to.be.undefined;
    const selectInput = renderedComponent.getByTestId(
      "command-palette-input"
    ) as HTMLInputElement;

    await TestUtils.flushAsyncOperations();
    const history2 = await waitFor(() =>
      renderedComponent.getByTitle("test b")
    );
    expect(history2).not.to.be.undefined;
    expect(renderedComponent.container.querySelectorAll("li").length).to.eq(4);

    fireEvent.change(selectInput, { target: { value: "two" } });
    await TestUtils.flushAsyncOperations();
    expect(renderedComponent.container.querySelectorAll("li").length).to.eq(1);
    fireEvent.keyDown(selectInput, { key: SpecialKey.Enter });
  });

  it("handles ctrl+key presses in select input ", async () => {
    const keyins: KeyinEntry[] = [
      { value: "test a" },
      { value: "test b" },
      { value: "keyin one" },
      { value: "keyin two" },
    ];
    const renderedComponent = render(<KeyinPalettePanel keyins={keyins} />);
    expect(renderedComponent).not.to.be.undefined;
    const selectInput = renderedComponent.getByTestId(
      "command-palette-input"
    ) as HTMLInputElement;

    await TestUtils.flushAsyncOperations();
    const history2 = await waitFor(() =>
      renderedComponent.getByTitle("test b")
    );
    expect(history2).not.to.be.undefined;
    expect(renderedComponent.container.querySelectorAll("li").length).to.eq(4);

    fireEvent.change(selectInput, { target: { value: "two" } });
    await TestUtils.flushAsyncOperations();
    expect(renderedComponent.container.querySelectorAll("li").length).to.eq(1);
    fireEvent.keyDown(selectInput, { key: SpecialKey.Enter, ctrlKey: true });
    await TestUtils.flushAsyncOperations();
    fireEvent.change(selectInput, { target: { value: "two" } });
    await TestUtils.flushAsyncOperations();
    fireEvent.keyDown(selectInput, { key: SpecialKey.Tab });
  });

  it("Handles keyboard running selection", async () => {
    const keyins: KeyinEntry[] = [
      { value: "keyin one" },
      { value: "keyin two" },
    ];
    const renderedComponent = render(<KeyinPalettePanel keyins={keyins} />);
    expect(renderedComponent).not.to.be.undefined;
    const selectInput = renderedComponent.getByTestId(
      "command-palette-input"
    ) as HTMLInputElement;
    fireEvent.keyDown(selectInput, { key: SpecialKey.ArrowDown });

    await TestUtils.flushAsyncOperations();
    const listComponent = renderedComponent.container.querySelector("ul");
    expect(listComponent).not.to.be.null;
    fireEvent.keyDown(listComponent!, { key: SpecialKey.ArrowDown });
    fireEvent.keyDown(listComponent!, { key: SpecialKey.Enter });
  });

  it("Handles keyboard updating input after CTRL + selection", async () => {
    const keyins: KeyinEntry[] = [
      { value: "keyin one" },
      { value: "keyin two" },
    ];
    const renderedComponent = render(<KeyinPalettePanel keyins={keyins} />);
    expect(renderedComponent).not.to.be.undefined;
    const selectInput = renderedComponent.getByTestId(
      "command-palette-input"
    ) as HTMLInputElement;
    expect(selectInput.value.length === 0);
    await TestUtils.flushAsyncOperations();
    fireEvent.keyDown(selectInput, { key: SpecialKey.ArrowDown });
    const listComponent = renderedComponent.container.querySelector("ul");
    expect(listComponent).not.to.be.null;
    fireEvent.keyDown(listComponent!, { key: SpecialKey.ArrowDown });
    fireEvent.keyDown(listComponent!, { key: SpecialKey.Enter, ctrlKey: true });
    expect(selectInput.value.length > 0);
  });

  it("Handles listbox click processing", async () => {
    const keyins: KeyinEntry[] = [
      { value: "test a" },
      { value: "test b" },
      { value: "keyin one" },
      { value: "keyin two" },
    ];
    const renderedComponent = render(<KeyinPalettePanel keyins={keyins} />);
    expect(renderedComponent).not.to.be.undefined;
    await TestUtils.flushAsyncOperations();
    const history2 = await waitFor(() =>
      renderedComponent.getByTitle("test b")
    );
    expect(history2).not.to.be.undefined;

    const selectInput = renderedComponent.getByTestId(
      "command-palette-input"
    ) as HTMLInputElement;
    expect(selectInput.value.length === 0);
    const liItems = renderedComponent.container.querySelectorAll("li");
    expect(liItems.length).to.eq(4);
    fireEvent.click(liItems[1]);
    expect(selectInput.value.length > 0);
  });

  it("Handles listbox CTRL+click processing", async () => {
    const keyins: KeyinEntry[] = [
      { value: "test a" },
      { value: "test b" },
      { value: "keyin one" },
      { value: "keyin two" },
    ];
    const renderedComponent = render(<KeyinPalettePanel keyins={keyins} />);
    expect(renderedComponent).not.to.be.undefined;
    await TestUtils.flushAsyncOperations();
    const history2 = await waitFor(() =>
      renderedComponent.getByTitle("test b")
    );
    expect(history2).not.to.be.undefined;

    const selectInput = renderedComponent.getByTestId(
      "command-palette-input"
    ) as HTMLInputElement;
    expect(selectInput.value.length === 0);
    // force a list item to get focus so focus value is set
    fireEvent.keyDown(selectInput, { key: SpecialKey.ArrowDown });

    const liItems = renderedComponent.container.querySelectorAll("li");
    expect(liItems.length).to.eq(4);
    fireEvent.click(liItems[1], { ctrlKey: true });
    expect(selectInput.value.length > 0);
  });

  describe("Filters out unavailable History keyins", () => {
    class TestImmediate extends Tool {
      public static override toolId = "Test.Immediate";
      public override async run(): Promise<boolean> {
        return true;
      }
    }

    beforeEach(() => {
      sinon.stub(IModelApp.tools, "parseKeyin").callsFake((keyin: string) => {
        if (keyin === "bogus") return { ok: false, error: 1 };
        return { ok: true, args: [], tool: TestImmediate };
      });
    });

    afterEach(() => {
      sinon.restore();
    });

    it("Renders and filters out bogus history entry", async () => {
      const uiSettingsStorage = UiFramework.getUiStateStorage();
      if (uiSettingsStorage) {
        await uiSettingsStorage.saveSetting(
          KEYIN_PALETTE_NAMESPACE,
          KEYIN_HISTORY_KEY,
          ["history1", "history2", "bogus"]
        );
      }
      const keyins: KeyinEntry[] = [
        { value: "keyin one" },
        { value: "keyin two" },
      ];
      const renderedComponent = render(<KeyinPalettePanel keyins={keyins} />);
      expect(renderedComponent).not.to.be.undefined;

      await TestUtils.flushAsyncOperations();
      const history2 = await waitFor(() =>
        renderedComponent.getByTitle("history2")
      );
      expect(history2).not.to.be.undefined;
      expect(renderedComponent.container.querySelectorAll("li").length).to.eq(
        4
      );
    });

    it("handles key presses in select input ", async () => {
      const uiSettingsStorage = UiFramework.getUiStateStorage();
      if (uiSettingsStorage) {
        await uiSettingsStorage.saveSetting(
          KEYIN_PALETTE_NAMESPACE,
          KEYIN_HISTORY_KEY,
          ["history1", "history2", "bogus"]
        );
      }
      const keyins: KeyinEntry[] = [
        { value: "keyin one" },
        { value: "keyin two" },
      ];
      const renderedComponent = render(<KeyinPalettePanel keyins={keyins} />);
      expect(renderedComponent).not.to.be.undefined;
      const selectInput = renderedComponent.getByTestId(
        "command-palette-input"
      ) as HTMLInputElement;

      await TestUtils.flushAsyncOperations();
      const history2 = await waitFor(() =>
        renderedComponent.getByTitle("history2")
      );
      expect(history2).not.to.be.undefined;
      expect(renderedComponent.container.querySelectorAll("li").length).to.eq(
        4
      );

      fireEvent.change(selectInput, { target: { value: "two" } });
      await TestUtils.flushAsyncOperations();
      expect(renderedComponent.container.querySelectorAll("li").length).to.eq(
        1
      );
      fireEvent.keyDown(selectInput, { key: SpecialKey.Enter });
    });

    it("handles ctrl+key presses in select input ", async () => {
      const uiSettingsStorage = UiFramework.getUiStateStorage();
      if (uiSettingsStorage) {
        await uiSettingsStorage.saveSetting(
          KEYIN_PALETTE_NAMESPACE,
          KEYIN_HISTORY_KEY,
          ["history1", "history2", "bogus"]
        );
      }
      const keyins: KeyinEntry[] = [
        { value: "keyin one" },
        { value: "keyin two" },
      ];
      const renderedComponent = render(<KeyinPalettePanel keyins={keyins} />);
      expect(renderedComponent).not.to.be.undefined;
      const selectInput = renderedComponent.getByTestId(
        "command-palette-input"
      ) as HTMLInputElement;

      await TestUtils.flushAsyncOperations();
      const history2 = await waitFor(() =>
        renderedComponent.getByTitle("history2")
      );
      expect(history2).not.to.be.undefined;
      expect(renderedComponent.container.querySelectorAll("li").length).to.eq(
        4
      );

      fireEvent.change(selectInput, { target: { value: "two" } });
      await TestUtils.flushAsyncOperations();
      expect(renderedComponent.container.querySelectorAll("li").length).to.eq(
        1
      );
      fireEvent.keyDown(selectInput, { key: SpecialKey.Enter, ctrlKey: true });
      await TestUtils.flushAsyncOperations();
      fireEvent.change(selectInput, { target: { value: "two" } });
      await TestUtils.flushAsyncOperations();
      fireEvent.keyDown(selectInput, { key: SpecialKey.Tab });
    });

    it("Handles keyboard running selection", async () => {
      const keyins: KeyinEntry[] = [
        { value: "keyin one" },
        { value: "keyin two" },
      ];
      const renderedComponent = render(<KeyinPalettePanel keyins={keyins} />);
      expect(renderedComponent).not.to.be.undefined;
      const selectInput = renderedComponent.getByTestId(
        "command-palette-input"
      ) as HTMLInputElement;
      fireEvent.keyDown(selectInput, { key: SpecialKey.ArrowDown });

      await TestUtils.flushAsyncOperations();
      const listComponent = renderedComponent.container.querySelector("ul");
      expect(listComponent).not.to.be.null;
      fireEvent.keyDown(listComponent!, { key: SpecialKey.ArrowDown });
      fireEvent.keyDown(listComponent!, { key: SpecialKey.Enter });
    });

    it("Handles listbox click processing", async () => {
      const uiSettingsStorage = UiFramework.getUiStateStorage();
      if (uiSettingsStorage) {
        await uiSettingsStorage.saveSetting(
          KEYIN_PALETTE_NAMESPACE,
          KEYIN_HISTORY_KEY,
          ["history1", "history2", "bogus"]
        );
      }
      const keyins: KeyinEntry[] = [
        { value: "keyin one" },
        { value: "keyin two" },
      ];
      const renderedComponent = render(<KeyinPalettePanel keyins={keyins} />);
      expect(renderedComponent).not.to.be.undefined;
      await TestUtils.flushAsyncOperations();
      const history2 = await waitFor(() =>
        renderedComponent.getByTitle("history2")
      );
      expect(history2).not.to.be.undefined;

      const selectInput = renderedComponent.getByTestId(
        "command-palette-input"
      ) as HTMLInputElement;
      expect(selectInput.value.length === 0);
      const liItems = renderedComponent.container.querySelectorAll("li");
      expect(liItems.length).to.eq(4);
      fireEvent.click(liItems[1]);
      expect(selectInput.value.length > 0);
    });

    it("Handles listbox CTRL+click processing", async () => {
      const uiSettingsStorage = UiFramework.getUiStateStorage();
      if (uiSettingsStorage) {
        await uiSettingsStorage.saveSetting(
          KEYIN_PALETTE_NAMESPACE,
          KEYIN_HISTORY_KEY,
          ["history1", "history2", "bogus"]
        );
      }
      const keyins: KeyinEntry[] = [
        { value: "keyin one" },
        { value: "keyin two" },
      ];
      const renderedComponent = render(<KeyinPalettePanel keyins={keyins} />);
      expect(renderedComponent).not.to.be.undefined;
      await TestUtils.flushAsyncOperations();
      const history2 = await waitFor(() =>
        renderedComponent.getByTitle("history2")
      );
      expect(history2).not.to.be.undefined;

      const selectInput = renderedComponent.getByTestId(
        "command-palette-input"
      ) as HTMLInputElement;
      expect(selectInput.value.length === 0);
      // force a list item to get focus so focus value is set
      fireEvent.keyDown(selectInput, { key: SpecialKey.ArrowDown });

      const liItems = renderedComponent.container.querySelectorAll("li");
      expect(liItems.length).to.eq(4);
      fireEvent.click(liItems[1], { ctrlKey: true });
      expect(selectInput.value.length > 0);
    });
  });
});<|MERGE_RESOLUTION|>--- conflicted
+++ resolved
@@ -6,13 +6,8 @@
 import * as React from "react";
 import * as sinon from "sinon";
 
-<<<<<<< HEAD
-import type { IModelAppOptions} from "@itwin/core-frontend";
+import type { IModelAppOptions } from "@itwin/core-frontend";
 import { IModelApp, NoRenderApp, Tool } from "@itwin/core-frontend";
-=======
-import type { IModelAppOptions } from "@itwin/core-frontend";
-import { IModelApp, MockRender, Tool } from "@itwin/core-frontend";
->>>>>>> 0fb31c4b
 import { SpecialKey } from "@itwin/appui-abstract";
 import { fireEvent, render, waitFor } from "@testing-library/react";
 import type { KeyinEntry } from "../../appui-react";
