--- conflicted
+++ resolved
@@ -6,13 +6,8 @@
 import * as React from "react";
 import * as sinon from "sinon";
 import { Logger } from "@itwin/core-bentley";
-<<<<<<< HEAD
-import type { IModelAppOptions} from "@itwin/core-frontend";
+import type { IModelAppOptions } from "@itwin/core-frontend";
 import { IModelApp, LengthDescription, NoRenderApp } from "@itwin/core-frontend";
-=======
-import type { IModelAppOptions } from "@itwin/core-frontend";
-import { IModelApp, LengthDescription, MockRender } from "@itwin/core-frontend";
->>>>>>> 0fb31c4b
 import type {
   AbstractToolbarProps,
   DialogItem,
