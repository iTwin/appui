/*---------------------------------------------------------------------------------------------
* Copyright (c) Bentley Systems, Incorporated. All rights reserved.
* See LICENSE.md in the project root for license terms and full copyright notice.
*--------------------------------------------------------------------------------------------*/
import { expect } from "chai";
import { Provider } from "react-redux";
import * as React from "react";
import * as sinon from "sinon";
import * as moq from "typemoq";
import produce from "immer";
import { render, screen } from "@testing-library/react";
import { act, renderHook } from "@testing-library/react-hooks";
import { BentleyError, Logger } from "@itwin/core-bentley";
import { Size, UiStateStorageResult, UiStateStorageStatus } from "@itwin/core-react";
import { addFloatingWidget, addPanelWidget, addTab, createLayoutStore, createNineZoneState, getUniqueId, NineZoneState, toolSettingsTabId } from "@itwin/appui-layout-react";
import { createDraggedTabState } from "@itwin/appui-layout-react/lib/cjs/appui-layout-react/state/internal/TabStateHelpers";
<<<<<<< HEAD
import { IModelApp, NoRenderApp } from "@itwin/core-frontend";
import { EmptyLocalization } from "@itwin/core-common";
=======
import { IModelApp, MockRender, NoRenderApp } from "@itwin/core-frontend";
>>>>>>> 913ff882
import {
  ActiveFrontstageDefProvider, addMissingWidgets, addPanelWidgets, addWidgets, appendWidgets, expandWidget, FrontstageConfig, FrontstageDef,
  FrontstageProvider, getWidgetId, initializeNineZoneState, initializePanel, isFrontstageStateSettingResult, ModalFrontstageComposer,
  packNineZoneState, restoreNineZoneState, setWidgetState, showWidget, StagePanelDef, StagePanelLocation, StagePanelSection, UiFramework,
  UiItemsManager, UiItemsProvider, UiStateStorageHandler, useActiveModalFrontstageInfo, useFrontstageManager,
  useLayoutStore, useNineZoneDispatch, useSavedFrontstageState, useSaveFrontstageSettings, useUpdateNineZoneSize,
  Widget, WidgetDef, WidgetPanelsFrontstage, WidgetPanelsFrontstageState, WidgetState,
} from "../../appui-react";
import TestUtils, { childStructure, storageMock, stubRaf, styleMatch, UiStateStorageStub } from "../TestUtils";
import { InternalFrontstageManager } from "../../appui-react/frontstage/InternalFrontstageManager";

function createSavedNineZoneState(args?: Partial<NineZoneState>) {
  return {
    ...createNineZoneState(args),
    tabs: {},
  };
}

type SavedNineZoneState = ReturnType<typeof packNineZoneState>;
type SavedTabState = SavedNineZoneState["tabs"][0];

function createSavedTabState(id: SavedTabState["id"], args?: Partial<SavedTabState>): SavedTabState {
  return {
    id,
    ...args,
  };
}

function createFrontstageState(nineZone = createSavedNineZoneState()): WidgetPanelsFrontstageState {
  return {
    id: "frontstage1",
    nineZone,
    widgets: [],
    stateVersion: 100,
    version: 100,
  };
}

/** @internal */
export class TestFrontstageUi2 extends FrontstageProvider {
  public static stageId = "TestFrontstageUi2";
  public get id(): string {
    return TestFrontstageUi2.stageId;
  }

  public override frontstageConfig(): FrontstageConfig {
    return {
      id: this.id,
      version: 1,
      contentGroup: TestUtils.TestContentGroup1,
      leftPanel: {
        sections: {
          start: [{
            id: "LeftStart1",
            label: "Left Start 1",
            content: "Left Start 1 widget",
          }],
        },
      },
    };
  }
}

/** @internal */
export class TestFrontstageWithHiddenWidget extends FrontstageProvider {
  public static stageId = "TestFrontstageWithHiddenWidget";

  public override get id() {
    return TestFrontstageWithHiddenWidget.stageId;
  }

  public override frontstageConfig(): FrontstageConfig {
    return {
      id: this.id,
      version: 1,
      contentGroup: TestUtils.TestContentGroup1,
    };
  }
}

class TestUi2Provider implements UiItemsProvider {
  public static stageId = "TestUi2Provider";
  public get id(): string {
    return TestUi2Provider.stageId;
  }

  public provideWidgets(_stageId: string, _stageUsage: string, location: StagePanelLocation, section?: StagePanelSection) {
    const widgets: Widget[] = [];
    widgets.push({ // should only be added once to Left Start pane
      id: "TestUi2ProviderW1",
      label: "TestUi2Provider W1",
      content: "TestUi2Provider W1 widget",
    });
    if (location === StagePanelLocation.Right && section === StagePanelSection.End)
      widgets.push({
        id: "TestUi2ProviderRM1",
        label: "TestUi2Provider RM1",
        content: "TestUi2Provider RM1 widget",
      });
    return widgets;
  }
}

class TestDuplicateWidgetProvider implements UiItemsProvider {
  public static stageId = "TestUi2Provider";
  public get id(): string {
    return TestDuplicateWidgetProvider.stageId;
  }

  public provideWidgets(_stageId: string, _stageUsage: string, location: StagePanelLocation, section?: StagePanelSection) {
    const widgets: Widget[] = [];
    widgets.push({ // should only be added once to Left Start pane
      id: "TestUi3ProviderW1",
      label: "TestUi3Provider W1",
      content: "TestUi3Provider W1 widget",
    });
    if (location === StagePanelLocation.Right && section === StagePanelSection.End)
      widgets.push({
        id: "TestUi2ProviderRM1",
        label: "TestUi2Provider RM1",
        content: "TestUi2Provider RM1 widget",
      });
    widgets.push({
      id: "LeftStart1",
      label: "Provider LeftStart1",
      content: "Provider LeftStart1",
    });

    return widgets;
  }
}

class TestHiddenWidgetProvider implements UiItemsProvider {
  public static stageId = "TestFrontstageWithHiddenWidget";
  public get id(): string {
    return TestHiddenWidgetProvider.stageId;
  }

  public provideWidgets(_stageId: string, _stageUsage: string, location: StagePanelLocation, section?: StagePanelSection) {
    const widgets: Widget[] = [];
    if (location === StagePanelLocation.Left && section === StagePanelSection.End)
      widgets.push({
        id: "TestHiddenWidgetProviderLM1",
        label: "TestHiddenWidgetProvider Hidden LM1",
        content: "TestHiddenWidgetProvider LM1 widget",
        defaultState: WidgetState.Hidden,
      });
    return widgets;
  }
}

describe("Frontstage local storage wrapper", () => {
  const localStorageToRestore = Object.getOwnPropertyDescriptor(window, "localStorage")!;
  const localStorageMock = storageMock();

  before(async () => {
    await TestUtils.initializeUiFramework();
<<<<<<< HEAD
    await NoRenderApp.startup({ localization: new EmptyLocalization() });
=======
    await MockRender.App.startup();
>>>>>>> 913ff882
    Object.defineProperty(window, "localStorage", {
      get: () => localStorageMock,
    });
  });

  after(async () => {
    Object.defineProperty(window, "localStorage", localStorageToRestore);
    await IModelApp.shutdown();
    TestUtils.terminateUiFramework();
  });

  describe("WidgetPanelsFrontstage", () => {
    it("should render modal stage content", () => {
      const modalStageInfo = {
        title: "TestModalStage",
        content: <div>Hello World!</div>,
      };
      sinon.stub(UiFramework.frontstages, "activeModalFrontstage").get(() => modalStageInfo);
      const frontstageDef = new FrontstageDef();
      const contentGroup = moq.Mock.ofType<FrontstageDef["contentGroup"]>();
      sinon.stub(UiFramework.frontstages, "activeFrontstageDef").get(() => frontstageDef);
      sinon.stub(frontstageDef, "contentGroup").get(() => contentGroup.object);
      render(<Provider store={TestUtils.store}><WidgetPanelsFrontstage /></Provider>);
      expect(screen.getByText("Hello World!", {
        selector: ".uifw-modal-frontstage.uifw-modal-open .uifw-modal-stage-content > div",
      })).to.exist;
    });

    it("should not render w/o frontstage", () => {
      sinon.stub(UiFramework.frontstages, "activeFrontstageDef").get(() => undefined);
      const { container } = render(<Provider store={TestUtils.store}><WidgetPanelsFrontstage /></Provider>);
      expect(container.childNodes).lengthOf(0);
    });
  });

  describe("ModalFrontstageComposer", () => {
    before(async () => {
      await TestUtils.initializeUiFramework();
    });

    after(() => {
      TestUtils.terminateUiFramework();
    });

    it("should render modal stage content when mounted", () => {
      const modalStageInfo = {
        title: "TestModalStage",
        content: <div>Hello World!</div>,
      };
      render(<ModalFrontstageComposer stageInfo={modalStageInfo} />);
      expect(screen.getByText("Hello World!", {
        selector: ".uifw-modal-frontstage.uifw-modal-open .uifw-modal-stage-content > div",
      })).to.exist;
    });

    it("should add tool activated event listener", () => {
      const addListenerSpy = sinon.spy(UiFramework.frontstages.onModalFrontstageChangedEvent, "addListener");
      const removeListenerSpy = sinon.spy(UiFramework.frontstages.onModalFrontstageChangedEvent, "removeListener");
      const sut = renderHook(() => useActiveModalFrontstageInfo());
      sut.unmount();
      addListenerSpy.calledOnce.should.true;
      removeListenerSpy.calledOnce.should.true;
    });

    it("should update active modal info", () => {
      const modalStageInfo = {
        title: "TestModalStage",
        content: <div>Hello World!</div>,
      };

      sinon.stub(UiFramework.frontstages, "activeModalFrontstage").get(() => undefined);
      renderHook(() => useActiveModalFrontstageInfo());
      act(() => {
        sinon.stub(UiFramework.frontstages, "activeModalFrontstage").get(() => undefined);
        UiFramework.frontstages.onModalFrontstageChangedEvent.emit({
          modalFrontstageCount: 0,
        });

        sinon.stub(UiFramework.frontstages, "activeModalFrontstage").get(() => modalStageInfo);
        UiFramework.frontstages.onModalFrontstageChangedEvent.emit({
          modalFrontstageCount: 1,
        });
      });
    });

    describe("ActiveFrontstageDefProvider", () => {
      before(async () => {
        await TestUtils.initializeUiFramework();
      });

      after(() => {
        TestUtils.terminateUiFramework();
      });

      beforeEach(() => {
        sinon.stub(InternalFrontstageManager, "nineZoneSize").set(() => { });
      });

      it("should render", () => {
        const frontstageDef = new FrontstageDef();
        const { container } = render(<Provider store={TestUtils.store}><ActiveFrontstageDefProvider frontstageDef={frontstageDef} layout={createLayoutStore()} /></Provider>);
        expect(container).to.satisfy(childStructure([
          ".nz-widgetPanels-appContent",
          ".nz-widgetPanels-centerContent .uifw-widgetPanels-toolbars",
          ".nz-left .nz-target-panelTarget",
          ".nz-outline-panelOutline.nz-left",
          ".nz-right .nz-target-panelTarget",
          ".nz-outline-panelOutline.nz-right",
          ".nz-top .nz-target-panelTarget",
          ".nz-outline-panelOutline.nz-top",
          ".nz-bottom .nz-target-panelTarget",
          ".nz-outline-panelOutline.nz-bottom",
          ".nz-widget-floatingTab",
        ]));
      });

      it("should fall back to cached NineZoneState", () => {
        const frontstageDef = new FrontstageDef();
        let state = createNineZoneState();
        state = produce(state, (draft) => {
          draft.panels.left.size = 482;
        });
        frontstageDef.nineZoneState = state;

        const newFrontstageDef = new FrontstageDef();

        const { container, rerender } = render(<Provider store={TestUtils.store}><ActiveFrontstageDefProvider frontstageDef={frontstageDef} layout={createLayoutStore(state)} /></Provider>);
        expect(container.querySelector(".nz-outline-panelOutline.nz-hidden.nz-left"))
          .satisfy(styleMatch({ width: "482px" }));
        rerender(<Provider store={TestUtils.store}><ActiveFrontstageDefProvider frontstageDef={newFrontstageDef} layout={createLayoutStore()} /></Provider>);
        expect(container.querySelector(".nz-outline-panelOutline.nz-hidden.nz-left"))
          .satisfy(styleMatch({ width: "200px" }));
      });
    });

    describe("useNineZoneDispatch", () => {
      beforeEach(() => {
        sinon.stub(InternalFrontstageManager, "nineZoneSize").set(() => { });
      });

      it("should modify nineZoneState with default NineZoneReducer", () => {
        const frontstageDef = new FrontstageDef();
        const nineZoneState = createNineZoneState();
        frontstageDef.nineZoneState = nineZoneState;
        const { result } = renderHook(() => useNineZoneDispatch(frontstageDef));
        result.current({
          type: "PANEL_INITIALIZE",
          side: "left",
          size: 200,
        });
        frontstageDef.nineZoneState?.should.not.eq(nineZoneState);
        (frontstageDef.nineZoneState?.panels.left.size === 200).should.true;
      });

      it("should not modify when nineZoneState is not defined", () => {
        const frontstageDef = new FrontstageDef();
        const { result } = renderHook(() => useNineZoneDispatch(frontstageDef));
        result.current({
          type: "PANEL_INITIALIZE",
          side: "left",
          size: 200,
        });
        (frontstageDef.nineZoneState === undefined).should.true;
      });

      it("should set nineZoneSize when RESIZE is received", () => {
        const spy = sinon.stub(InternalFrontstageManager, "nineZoneSize").set(() => { });
        const frontstageDef = new FrontstageDef();
        frontstageDef.nineZoneState = createNineZoneState();
        const { result } = renderHook(() => useNineZoneDispatch(frontstageDef));
        result.current({
          type: "RESIZE",
          size: {
            width: 5,
            height: 10,
          },
        });
        spy.calledOnceWithExactly(sinon.match({ width: 5, height: 10 }));
      });

      it("should set vertical (left/right) panel max size from percentage spec", () => {
        const frontstageDef = new FrontstageDef();
        const panel = new StagePanelDef();
        sinon.stub(panel, "maxSizeSpec").get(() => ({ percentage: 50 }));
        sinon.stub(frontstageDef, "leftPanel").get(() => panel);
        frontstageDef.nineZoneState = createNineZoneState();
        const { result } = renderHook(() => useNineZoneDispatch(frontstageDef));
        result.current({
          type: "RESIZE",
          size: {
            height: 200,
            width: 500,
          },
        });
        frontstageDef.nineZoneState?.panels.left.maxSize.should.eq(250);
      });

      it("should set horizontal (top/bottom) panel max size from percentage spec", () => {
        const frontstageDef = new FrontstageDef();
        const panel = new StagePanelDef();
        sinon.stub(panel, "maxSizeSpec").get(() => ({ percentage: 50 }));
        sinon.stub(frontstageDef, "topPanel").get(() => panel);
        frontstageDef.nineZoneState = createNineZoneState();
        const { result } = renderHook(() => useNineZoneDispatch(frontstageDef));
        result.current({
          type: "RESIZE",
          size: {
            height: 200,
            width: 500,
          },
        });
        frontstageDef.nineZoneState?.panels.top.maxSize.should.eq(100);
      });

      it("should update panel size", () => {
        const frontstageDef = new FrontstageDef();
        const panel = new StagePanelDef();
        sinon.stub(panel, "maxSizeSpec").get(() => 250);
        sinon.stub(frontstageDef, "leftPanel").get(() => panel);

        let state = createNineZoneState();
        state = produce(state, (draft) => {
          draft.panels.left.size = 300;
        });
        frontstageDef.nineZoneState = state;
        const { result } = renderHook(() => useNineZoneDispatch(frontstageDef));
        result.current({
          type: "RESIZE",
          size: {
            height: 200,
            width: 500,
          },
        });
        frontstageDef.nineZoneState?.panels.left.size!.should.eq(250);
      });
    });

    describe("useLayoutStore", () => {
      it("should return initial nineZoneState", () => {
        const frontstageDef = new FrontstageDef();
        sinon.stub(UiFramework.frontstages, "activeFrontstageDef").get(() => frontstageDef);
        const nineZoneState = createNineZoneState({ size: { width: 300, height: 400 } });
        frontstageDef.nineZoneState = nineZoneState;
        const { result } = renderHook(() => useLayoutStore());
        result.current[0].getState().should.eql(nineZoneState);
      });

      it("should return nineZoneState of provided frontstageDef", () => {
        const frontstageDef = new FrontstageDef();
        sinon.stub(UiFramework.frontstages, "activeFrontstageDef").get(() => frontstageDef);
        const nineZoneState = createNineZoneState();
        frontstageDef.nineZoneState = nineZoneState;
        const newFrontstageDef = new FrontstageDef();
        const newNineZoneState = createNineZoneState();
        newFrontstageDef.nineZoneState = newNineZoneState;
        const { result, rerender } = renderHook(() => useLayoutStore(), {
          initialProps: frontstageDef,
        });
        rerender(newFrontstageDef);
        result.current[0].getState().should.eql(newNineZoneState);
      });

      it("should return updated nineZoneState", () => {
        const frontstageDef = new FrontstageDef();
        sinon.stub(frontstageDef, "isReady").get(() => true);
        sinon.stub(UiFramework.frontstages, "activeFrontstageDef").get(() => frontstageDef);
        const nineZoneState = createNineZoneState();
        const newNineZoneState = createNineZoneState();
        frontstageDef.nineZoneState = nineZoneState;
        const { result } = renderHook(() => useLayoutStore());
        act(() => {
          frontstageDef.nineZoneState = newNineZoneState;
        });
        result.current[0].getState().should.eql(newNineZoneState);
      });

      it("should ignore nineZoneState changes of other frontstages", () => {
        const frontstageDef = new FrontstageDef();
        sinon.stub(UiFramework.frontstages, "activeFrontstageDef").get(() => frontstageDef);
        const nineZoneState = createNineZoneState({ size: { width: 200, height: 300 } });
        const newNineZoneState = createNineZoneState({ size: { width: 400, height: 500 } });
        frontstageDef.nineZoneState = nineZoneState;
        const { result } = renderHook(() => useLayoutStore());
        act(() => {
          (new FrontstageDef()).nineZoneState = newNineZoneState;
        });
        result.current[0].getState().should.eql(nineZoneState);
      });
    });

    describe("useSavedFrontstageState", () => {
      before(async () => {
        await TestUtils.initializeUiFramework();
      });

      after(() => {
        TestUtils.terminateUiFramework();
      });

      it("should load saved nineZoneState", async () => {
        const setting = createFrontstageState();
        const uiStateStorage = new UiStateStorageStub();
        await UiFramework.setUiStateStorage(uiStateStorage);
        sinon.stub(uiStateStorage, "getSetting").resolves({
          status: UiStateStorageStatus.Success,
          setting,
        });
        const frontstageDef = new FrontstageDef();
        renderHook(() => useSavedFrontstageState(frontstageDef), {
          wrapper: (props) => <UiStateStorageHandler {...props} />, // eslint-disable-line react/display-name
        });
        await TestUtils.flushAsyncOperations();
        frontstageDef.nineZoneState?.should.matchSnapshot();
      });

      it("should not load nineZoneState when nineZoneState is already initialized", async () => {
        const frontstageDef = new FrontstageDef();
        frontstageDef.nineZoneState = createNineZoneState();
        const uiStateStorage = new UiStateStorageStub();
        await UiFramework.setUiStateStorage(uiStateStorage);

        const spy = sinon.spy(uiStateStorage, "getSetting");
        renderHook(() => useSavedFrontstageState(frontstageDef), {
          wrapper: (props) => <UiStateStorageHandler {...props} />, // eslint-disable-line react/display-name
        });
        spy.notCalled.should.true;
      });

      it("should initialize nineZoneState", async () => {
        const setting = createFrontstageState();
        const uiStateStorage = new UiStateStorageStub();
        sinon.stub(uiStateStorage, "getSetting").returns(Promise.resolve<UiStateStorageResult>({
          status: UiStateStorageStatus.Success,
          setting,
        }));
        const frontstageDef = new FrontstageDef();
        await UiFramework.setUiStateStorage(uiStateStorage);

        sinon.stub(frontstageDef, "version").get(() => setting.version + 1);
        renderHook(() => useSavedFrontstageState(frontstageDef), {
          wrapper: (props) => <UiStateStorageHandler {...props} />, // eslint-disable-line react/display-name
        });
        await TestUtils.flushAsyncOperations();
        expect(frontstageDef.nineZoneState).to.exist;
        frontstageDef.nineZoneState!.should.not.eq(setting.nineZone);
      });

      it("should add missing widgets", async () => {
        const setting = createFrontstageState();
        const uiStateStorage = new UiStateStorageStub();

        sinon.stub(uiStateStorage, "getSetting").resolves({
          status: UiStateStorageStatus.Success,
          setting,
        });
        const frontstageDef = new FrontstageDef();
        await UiFramework.setUiStateStorage(uiStateStorage);

        const leftPanel = StagePanelDef.create({
          resizable: true,
          sections: {
            start: [{ id: "w1" }],
          },
        }, StagePanelLocation.Left);
        sinon.stub(frontstageDef, "leftPanel").get(() => leftPanel);

        renderHook(() => useSavedFrontstageState(frontstageDef), {
          wrapper: (props) => <UiStateStorageHandler {...props} />, // eslint-disable-line react/display-name
        });
        await TestUtils.flushAsyncOperations();

        expect(frontstageDef.nineZoneState?.tabs.w1).to.exist;
      });
    });

    describe("useSaveFrontstageSettings", () => {
      it("should save frontstage settings", async () => {
        const fakeTimers = sinon.useFakeTimers();
        const uiStateStorage = new UiStateStorageStub();
        const spy = sinon.stub(uiStateStorage, "saveSetting").resolves({
          status: UiStateStorageStatus.Success,
        });
        const frontstageDef = new FrontstageDef();
        frontstageDef.nineZoneState = createNineZoneState();
        await UiFramework.setUiStateStorage(uiStateStorage);

        const layout = createLayoutStore();
        renderHook(() => useSaveFrontstageSettings(frontstageDef, layout), {
          wrapper: (props) => <UiStateStorageHandler {...props} />, // eslint-disable-line react/display-name
        });
        fakeTimers.tick(1000);
        fakeTimers.restore();

        sinon.assert.calledOnce(spy);
      });

      it("should not save if tab is dragged", async () => {
        const fakeTimers = sinon.useFakeTimers();
        const uiStateStorage = new UiStateStorageStub();
        const spy = sinon.stub(uiStateStorage, "saveSetting").resolves({
          status: UiStateStorageStatus.Success,
        });
        const frontstageDef = new FrontstageDef();
        await UiFramework.setUiStateStorage(uiStateStorage);

        frontstageDef.nineZoneState = produce(createNineZoneState(), (draft) => {
          draft.draggedTab = createDraggedTabState("t1");
        });

        const layout = createLayoutStore(frontstageDef.nineZoneState);
        renderHook(() => useSaveFrontstageSettings(frontstageDef, layout), {
          wrapper: (props) => <UiStateStorageHandler {...props} />, // eslint-disable-line react/display-name
        });
        fakeTimers.tick(1000);
        fakeTimers.restore();

        sinon.assert.notCalled(spy);
      });
    });

    describe("useFrontstageManager", () => {
      it("should not handle onWidgetStateChangedEvent when nineZoneState is unset", () => {
        const frontstageDef = new FrontstageDef();
        renderHook(() => useFrontstageManager(frontstageDef));
        const widgetDef = new WidgetDef();
        UiFramework.frontstages.onWidgetStateChangedEvent.emit({
          widgetDef,
          widgetState: WidgetState.Open,
        });
        (frontstageDef.nineZoneState === undefined).should.true;
      });

      it("should handle onWidgetStateChangedEvent", () => {
        const frontstageDef = new FrontstageDef();
        let nineZoneState = createNineZoneState();
        nineZoneState = addTab(nineZoneState, "t1");
        nineZoneState = addTab(nineZoneState, "t2");
        nineZoneState = addPanelWidget(nineZoneState, "left", "w1", ["t1"]);
        nineZoneState = addPanelWidget(nineZoneState, "left", "w2", ["t2"]);
        frontstageDef.nineZoneState = nineZoneState;
        renderHook(() => useFrontstageManager(frontstageDef));
        const widgetDef = WidgetDef.create({
          id: "t1",
        });
        UiFramework.frontstages.onWidgetStateChangedEvent.emit({
          widgetDef,
          widgetState: WidgetState.Closed,
        });
        frontstageDef.nineZoneState?.widgets.w1.minimized.should.false; // Closed has no effect on widgets in panels
      });

      it("should handle onWidgetShowEvent", () => {
        const frontstageDef = new FrontstageDef();
        let nineZoneState = createNineZoneState();
        nineZoneState = addTab(nineZoneState, "t1");
        nineZoneState = addPanelWidget(nineZoneState, "left", "w1", ["t1"]);
        nineZoneState = produce(nineZoneState, (draft) => {
          draft.panels.left.collapsed = true;
        });
        frontstageDef.nineZoneState = nineZoneState;
        renderHook(() => useFrontstageManager(frontstageDef));
        const widgetDef = WidgetDef.create({
          id: "t1",
        });
        InternalFrontstageManager.onWidgetShowEvent.emit({
          widgetDef,
        });
        frontstageDef.nineZoneState?.panels.left.collapsed.should.false;
      });

      it("should handle onWidgetExpandEvent", () => {
        const frontstageDef = new FrontstageDef();
        let nineZoneState = createNineZoneState();
        nineZoneState = addTab(nineZoneState, "t1");
        nineZoneState = addTab(nineZoneState, "t2");
        nineZoneState = addPanelWidget(nineZoneState, "left", "w1", ["t1"], { minimized: true });
        nineZoneState = addPanelWidget(nineZoneState, "left", "w2", ["t2"]);
        frontstageDef.nineZoneState = nineZoneState;
        renderHook(() => useFrontstageManager(frontstageDef));
        const widgetDef = WidgetDef.create({
          id: "t1",
        });
        InternalFrontstageManager.onWidgetExpandEvent.emit({
          widgetDef,
        });
        frontstageDef.nineZoneState?.widgets.w1.minimized.should.false;
      });

      describe("onFrontstageRestoreLayoutEvent", () => {
        it("should delete saved setting", async () => {
          const frontstageDef = new FrontstageDef();
          frontstageDef.nineZoneState = createNineZoneState();
          const uiStateStorage = new UiStateStorageStub();
          await UiFramework.setUiStateStorage(uiStateStorage);

          const spy = sinon.spy(uiStateStorage, "deleteSetting");
          renderHook(() => useFrontstageManager(frontstageDef), {
            wrapper: (props) => <UiStateStorageHandler {...props} />, // eslint-disable-line react/display-name
          });
          InternalFrontstageManager.onFrontstageRestoreLayoutEvent.emit({
            frontstageDef,
          });
          spy.calledOnce.should.true;
        });

        it("should unset nineZoneState", async () => {
          const frontstageDef = new FrontstageDef();
          frontstageDef.nineZoneState = createNineZoneState();
          const uiStateStorage = new UiStateStorageStub();
          await UiFramework.setUiStateStorage(uiStateStorage);

          renderHook(() => useFrontstageManager(frontstageDef), {
            wrapper: (props) => <UiStateStorageHandler {...props} />, // eslint-disable-line react/display-name
          });
          const frontstageDef1 = new FrontstageDef();
          sinon.stub(frontstageDef1, "id").get(() => "f1");
          frontstageDef1.nineZoneState = createNineZoneState();
          InternalFrontstageManager.onFrontstageRestoreLayoutEvent.emit({
            frontstageDef: frontstageDef1,
          });
          expect(frontstageDef1.nineZoneState).to.be.undefined;
        });
      });

      describe("onWidgetLabelChangedEvent", () => {
        it("should update tab label", () => {
          const frontstageDef = new FrontstageDef();
          let state = createNineZoneState();
          state = addTab(state, "t1");
          state = addPanelWidget(state, "left", "w1", ["t1"]);
          frontstageDef.nineZoneState = state;
          const widgetDef = WidgetDef.create({
            id: "t1",
          });
          renderHook(() => useFrontstageManager(frontstageDef));

          sinon.stub(widgetDef, "label").get(() => "test");
          InternalFrontstageManager.onWidgetLabelChangedEvent.emit({
            widgetDef,
          });

          frontstageDef.nineZoneState?.tabs.t1.label.should.eq("test");
        });

        it("should not fail if tab doesn't exist", () => {
          const frontstageDef = new FrontstageDef();
          frontstageDef.nineZoneState = createNineZoneState();
          const widgetDef = WidgetDef.create({
            id: "t1",
          });
          renderHook(() => useFrontstageManager(frontstageDef));

          sinon.stub(widgetDef, "label").get(() => "test");

          (() => {
            InternalFrontstageManager.onWidgetLabelChangedEvent.emit({ widgetDef });
          }).should.not.throw();
        });
      });

      describe("useToolAsToolSettingsLabel", () => {

        it("should use localized default name when false", () => {
          const frontstageDef = new FrontstageDef();
          let state = createNineZoneState();
          state = addPanelWidget(state, "left", "w1", [toolSettingsTabId]);
          frontstageDef.nineZoneState = state;

          renderHook(() => useFrontstageManager(frontstageDef, false));

          frontstageDef.nineZoneState?.tabs[toolSettingsTabId].label.should.eq("widget.labels.toolSettings");
        });

        it("should use localized default name when tool or flyover is not defined", () => {
          const frontstageDef = new FrontstageDef();
          let state = createNineZoneState();
          state = addPanelWidget(state, "left", "w1", [toolSettingsTabId]);
          frontstageDef.nineZoneState = state;

          renderHook(() => useFrontstageManager(frontstageDef, true));

          frontstageDef.nineZoneState?.tabs[toolSettingsTabId].label.should.eq("widget.labels.toolSettings");
        });

        it("should use tool label when true", () => {
          const frontstageDef = new FrontstageDef();
          let state = createNineZoneState();
          state = addPanelWidget(state, "left", "w1", [toolSettingsTabId]);
          frontstageDef.nineZoneState = state;
          const fakeActiveToolId = "activeTool1";
          const fakeToolLabel = "activeToolLabel";

          sinon.stub(UiFramework.frontstages, "activeToolId").get(() => fakeActiveToolId);
          const findSpy = sinon.stub(IModelApp.tools, "find").returns({ flyover: fakeToolLabel } as any);

          renderHook(() => useFrontstageManager(frontstageDef, true));

          findSpy.calledWith(fakeActiveToolId).should.be.true;
          frontstageDef.nineZoneState?.tabs[toolSettingsTabId].label.should.eq(fakeToolLabel);

          sinon.restore();
        });

      });

    });

    describe("initializeNineZoneState", () => {
      it("should initialize widgets", () => {
        const frontstageDef = new FrontstageDef();
        sinon.stub(UiFramework.frontstages, "activeFrontstageDef").get(() => frontstageDef);
        sinon.stub(frontstageDef, "leftPanel").get(() => new StagePanelDef());
        sinon.stub(frontstageDef, "rightPanel").get(() => new StagePanelDef());
        sinon.stub(frontstageDef, "topPanel").get(() => new StagePanelDef());
        sinon.stub(frontstageDef, "bottomPanel").get(() => new StagePanelDef());
        const state = initializeNineZoneState(frontstageDef);
        state.should.matchSnapshot();
      });

      it("should keep one widget open", () => {
        const frontstageDef = new FrontstageDef();
        const panel = StagePanelDef.create({
          sections: {
            end: [{ id: "w1" }],
          },
        }, StagePanelLocation.Left);
        sinon.stub(frontstageDef, "leftPanel").get(() => panel);
        const state = initializeNineZoneState(frontstageDef);
        state.widgets.leftEnd.activeTabId.should.eq("w1");
      });

      it("should initialize size", () => {
        sinon.stub(InternalFrontstageManager, "nineZoneSize").get(() => new Size(10, 20));
        const frontstageDef = new FrontstageDef();
        const sut = initializeNineZoneState(frontstageDef);
        sut.size.should.eql({ width: 10, height: 20 });
      });

      it("should not initialize size", () => {
        const frontstageDef = new FrontstageDef();
        const sut = initializeNineZoneState(frontstageDef);
        sut.size.should.eql({ width: 0, height: 0 });
      });

      it("should initialize preferredPanelWidgetSize of tool settings widget", () => {
        const frontstageDef = new FrontstageDef();
        const widgetDef = WidgetDef.create({
          id: "w1",
          preferredPanelSize: "fit-content",
          canFloat: {
            defaultSize: { width: 33, height: 33 },
          },
        });
        sinon.stub(frontstageDef, "toolSettings").get(() => widgetDef);
        const sut = initializeNineZoneState(frontstageDef);
        sut.tabs[toolSettingsTabId].preferredPanelWidgetSize!.should.eq("fit-content");
      });

      it("should add panel zone widgets", () => {
        const frontstageDef = new FrontstageDef();
        const panelDef = StagePanelDef.create({
          sections: {
            start: [{ id: "w1" }],
            end: [{ id: "w3" }],
          },
        }, StagePanelLocation.Left);
        sinon.stub(frontstageDef, "leftPanel").get(() => panelDef);
        const state = initializeNineZoneState(frontstageDef);
        state.panels.left.widgets.should.eql(["leftStart", "leftEnd"]);
        state.widgets.leftStart.tabs.should.eql(["w1"]);
        state.widgets.leftEnd.tabs.should.eql(["w3"]);
      });

      it("should not duplicate widgets", () => {
        const frontstageDef = new FrontstageDef();
        const panelDef = StagePanelDef.create({
          sections: {
            start: [{ id: "w1" }],
            end: [
              { id: "w1" },
              { id: "w3" },
            ],
          },
        }, StagePanelLocation.Left);
        sinon.stub(frontstageDef, "leftPanel").get(() => panelDef);
        sinon.stub(frontstageDef, "rightPanel").get(() => panelDef);
        const state = initializeNineZoneState(frontstageDef);
        state.panels.left.widgets.should.eql(["leftStart", "leftEnd"]);
        state.panels.right.widgets.should.empty;
        state.widgets.leftStart.tabs.should.eql(["w1"]);
        state.widgets.leftEnd.tabs.should.eql(["w3"]);
      });
    });

    describe("addPanelWidgets", () => {
      it("should add widgets from panel zones", () => {
        let state = createNineZoneState();
        const frontstageDef = new FrontstageDef();
        const leftPanel = StagePanelDef.create({
          sections: {
            start: [{ id: "w1" }],
          },
        }, StagePanelLocation.Left);
        sinon.stub(frontstageDef, "leftPanel").get(() => leftPanel);
        state = addPanelWidgets(state, frontstageDef, StagePanelLocation.Left);
        state.panels.left.widgets[0].should.eq("leftStart");
      });

      it("should add leftPanel widgets", () => {
        let state = createNineZoneState();
        const frontstageDef = new FrontstageDef();
        const panelDef = StagePanelDef.create({
          sections: {
            end: [{ id: "w1" }],
          },
        }, StagePanelLocation.Left);
        sinon.stub(frontstageDef, "leftPanel").get(() => panelDef);
        state = addPanelWidgets(state, frontstageDef, StagePanelLocation.Left);
        state.panels.left.widgets[0].should.eq("leftEnd");
        state.widgets.leftEnd.tabs.should.eql(["w1"]);
      });

      it("should add rightPanel widgets", () => {
        let state = createNineZoneState();
        const frontstageDef = new FrontstageDef();
        const panelDef = StagePanelDef.create({
          sections: {
            end: [{ id: "w1" }],
          },
        }, StagePanelLocation.Right);
        sinon.stub(frontstageDef, "rightPanel").get(() => panelDef);
        state = addPanelWidgets(state, frontstageDef, StagePanelLocation.Right);
        state.panels.right.widgets[0].should.eq("rightEnd");
        state.widgets.rightEnd.tabs.should.eql(["w1"]);
      });

      it("should add topPanel widgets", () => {
        let state = createNineZoneState();
        const frontstageDef = new FrontstageDef();
        const panelDef = StagePanelDef.create({
          sections: {
            start: [{ id: "w1" }],
          },
        }, StagePanelLocation.Left);
        sinon.stub(frontstageDef, "topPanel").get(() => panelDef);
        state = addPanelWidgets(state, frontstageDef, StagePanelLocation.Top);
        state.panels.top.widgets[0].should.eq("topStart");
        state.widgets.topStart.tabs.should.eql(["w1"]);
      });

      it("should add bottomPanel widgets", () => {
        let state = createNineZoneState();
        const frontstageDef = new FrontstageDef();
        const panelDef = StagePanelDef.create({
          sections: {
            start: [{ id: "w1" }],
          },
        }, StagePanelLocation.Bottom);
        sinon.stub(frontstageDef, "bottomPanel").get(() => panelDef);
        state = addPanelWidgets(state, frontstageDef, StagePanelLocation.Bottom);
        state.panels.bottom.widgets[0].should.eq("bottomStart");
        state.widgets.bottomStart.tabs.should.eql(["w1"]);
      });
    });

    describe("initializePanel", () => {
      it("should initialize max size", () => {
        const state = createNineZoneState();
        const frontstageDef = new FrontstageDef();
        const leftPanel = new StagePanelDef();
        sinon.stub(frontstageDef, "leftPanel").get(() => leftPanel);
        sinon.stub(leftPanel, "maxSizeSpec").get(() => 100);
        const sut = initializePanel(state, frontstageDef, StagePanelLocation.Left);
        sut.panels.left.maxSize.should.eq(100);
      });

      it("should initialize min size", () => {
        const state = createNineZoneState();
        const frontstageDef = new FrontstageDef();
        const leftPanel = new StagePanelDef();
        sinon.stub(frontstageDef, "leftPanel").get(() => leftPanel);
        sinon.stub(leftPanel, "minSize").get(() => 50);
        const sut = initializePanel(state, frontstageDef, StagePanelLocation.Left);
        sut.panels.left.minSize.should.eq(50);
      });
    });

    describe("addWidgets", () => {
      it("should use widget label", () => {
        let state = createNineZoneState();
        const widgetDef = WidgetDef.create({
          id: "w1",
          label: "Widget 1",
          canFloat: {
            hideWithUi: true,
          },
        });
        state = addWidgets(state, [widgetDef], "left", "leftStart");
        state.tabs.w1.label.should.eq("Widget 1");
      });

      it("should activate tab based on widget state", () => {
        let state = createNineZoneState();
        const widgetDef = WidgetDef.create({
          id: "w1",
          defaultState: WidgetState.Open,
        });
        state = addWidgets(state, [widgetDef], "left", "leftStart");
        state.widgets.leftStart.activeTabId.should.eq("w1");
      });
    });

    describe("getWidgetId", () => {
      it("should return 'leftStart'", () => {
        getWidgetId(StagePanelLocation.Left, StagePanelSection.Start).should.eq("leftStart");
      });

      it("should return 'leftEnd'", () => {
        getWidgetId(StagePanelLocation.Left, StagePanelSection.End).should.eq("leftEnd");
      });

      it("should return 'rightStart'", () => {
        getWidgetId(StagePanelLocation.Right, StagePanelSection.Start).should.eq("rightStart");
      });

      it("should return 'rightEnd'", () => {
        getWidgetId(StagePanelLocation.Right, StagePanelSection.End).should.eq("rightEnd");
      });

      it("should return 'topStart'", () => {
        getWidgetId(StagePanelLocation.Top, StagePanelSection.Start).should.eq("topStart");
      });

      it("should return 'topEnd'", () => {
        getWidgetId(StagePanelLocation.Top, StagePanelSection.End).should.eq("topEnd");
      });

      it("should return 'bottomStart'", () => {
        getWidgetId(StagePanelLocation.Bottom, StagePanelSection.Start).should.eq("bottomStart");
      });

      it("should return 'bottomEnd'", () => {
        getWidgetId(StagePanelLocation.Bottom, StagePanelSection.End).should.eq("bottomEnd");
      });
    });

    describe("isFrontstageStateSettingResult", () => {
      it("isFrontstageStateSettingResult", () => {
        isFrontstageStateSettingResult({ status: UiStateStorageStatus.UnknownError }).should.false;
      });
    });

    describe("setWidgetState", () => {
      it("should not update for other states", () => {
        let nineZone = createNineZoneState();
        nineZone = addTab(nineZone, "t1");
        nineZone = addPanelWidget(nineZone, "left", "w1", ["t1"]);

        const widgetDef = WidgetDef.create({
          id: "t1",
        });
        const sut = setWidgetState(nineZone, widgetDef, WidgetState.Unloaded);
        sut.should.eq(nineZone);
      });

      describe("WidgetState.Open", () => {
        it("should open widget", () => {
          let nineZone = createNineZoneState();
          nineZone = addTab(nineZone, "t1");
          nineZone = addPanelWidget(nineZone, "left", "w1", ["t1"]);

          const widgetDef = WidgetDef.create({
            id: "t1",
          });
          const sut = setWidgetState(nineZone, widgetDef, WidgetState.Open);
          sut.widgets.w1.activeTabId.should.eq("t1");
        });

        it("should add removed tab", () => {
          let nineZone = createNineZoneState();
          nineZone = addTab(nineZone, "t1", { hideWithUiWhenFloating: true });
          nineZone = addTab(nineZone, "t2");
          nineZone = addPanelWidget(nineZone, "left", "w1", ["t1"]);

          const widgetDef = WidgetDef.create({
            id: "t2",
          });
          const sut = setWidgetState(nineZone, widgetDef, WidgetState.Open);
          sut.panels.left.widgets.length.should.eq(2);
        });

        it("should add removed tab by existing widget", () => {
          let nineZone = createNineZoneState();
          nineZone = addTab(nineZone, "t1");
          nineZone = addTab(nineZone, "t2");
          nineZone = addTab(nineZone, "t3");
          nineZone = addPanelWidget(nineZone, "left", "w1", ["t1"]);
          nineZone = addPanelWidget(nineZone, "left", "w2", ["t2"]);
          const widgetDef = WidgetDef.create({
            id: "t3",
          });
          widgetDef.tabLocation = {
            ...widgetDef.defaultTabLocation,
            widgetId: "w2",
          };
          const sut = setWidgetState(nineZone, widgetDef, WidgetState.Open);
          sut.widgets.w2.tabs.should.eql(["t3", "t2"]);
        });

        it("should add removed tab to existing panel widget", () => {
          let nineZone = createNineZoneState();
          nineZone = addTab(nineZone, "t1");
          nineZone = addTab(nineZone, "t2_1");
          nineZone = addTab(nineZone, "t2_2");
          nineZone = addTab(nineZone, "t2_3");
          nineZone = addTab(nineZone, "t4");
          nineZone = addPanelWidget(nineZone, "left", "leftStart", ["t1"]);
          // Note: widgets targeted to old middle panel section will go to end panel section
          nineZone = addPanelWidget(nineZone, "left", "leftEnd", ["t2_1", "t2_2", "t2_3"]);
          const widgetDef = WidgetDef.create({
            id: "t4",
          });
          widgetDef.tabLocation = {
            ...widgetDef.defaultTabLocation,
            widgetIndex: 1,
            tabIndex: 2,
          };
          const sut = setWidgetState(nineZone, widgetDef, WidgetState.Open);
          sut.widgets.leftEnd.tabs.should.eql(["t2_1", "t2_2", "t4", "t2_3"]);
        });
      });

      describe("WidgetState.Closed", () => {
        it("should not minimize if tab is not active", () => {
          let nineZone = createNineZoneState();
          nineZone = addTab(nineZone, "t1");
          nineZone = addTab(nineZone, "t2");
          nineZone = addFloatingWidget(nineZone, "w1", ["t1", "t2"], undefined, { activeTabId: "t2" });
          const widgetDef = WidgetDef.create({
            id: "t1",
          });
          const sut = setWidgetState(nineZone, widgetDef, WidgetState.Closed);
          sut.should.eq(nineZone);
        });

        it("should minimize floating widget", () => {
          let nineZone = createNineZoneState();
          nineZone = addTab(nineZone, "t1");
          nineZone = addFloatingWidget(nineZone, "w1", ["t1"]);
          const widgetDef = WidgetDef.create({
            id: "t1",
          });
          const sut = setWidgetState(nineZone, widgetDef, WidgetState.Closed);
          sut.widgets.w1.minimized.should.true;
        });

        it("should not minimize any panel section", () => {
          let nineZone = createNineZoneState();
          nineZone = addTab(nineZone, "t1");
          nineZone = addTab(nineZone, "t2");
          nineZone = addPanelWidget(nineZone, "left", "leftStart", ["t1"]);
          nineZone = addPanelWidget(nineZone, "left", "leftEnd", ["t2"]);
          const widgetDef = WidgetDef.create({
            id: "t1",
          });
          const sut = setWidgetState(nineZone, widgetDef, WidgetState.Closed);
          sut.widgets.leftStart.minimized.should.false;
        });

        it("should not minimize single panel widget", () => {
          let nineZone = createNineZoneState();
          nineZone = addTab(nineZone, "t1");
          nineZone = addPanelWidget(nineZone, "left", "leftStart", ["t1"]);
          const widgetDef = WidgetDef.create({
            id: "t1",
          });
          const sut = setWidgetState(nineZone, widgetDef, WidgetState.Closed);
          sut.widgets.leftStart.minimized.should.false;
        });

        it("should add removed tab", () => {
          let nineZone = createNineZoneState();
          nineZone = addTab(nineZone, "t1");
          nineZone = addTab(nineZone, "t2");
          nineZone = addPanelWidget(nineZone, "left", "w1", ["t1"]);
          const widgetDef = WidgetDef.create({
            id: "t2",
          });
          const sut = setWidgetState(nineZone, widgetDef, WidgetState.Closed);
          sut.panels.left.widgets.length.should.eq(2);
        });
      });

      describe("WidgetState.Hidden", () => {
        it("should not update if tab is not found", () => {
          const nineZone = createNineZoneState();
          const widgetDef = WidgetDef.create({
            id: "t1",
          });
          const sut = setWidgetState(nineZone, widgetDef, WidgetState.Hidden);
          sut.should.eq(nineZone);
        });

        it("should hide the widget", () => {
          let nineZone = createNineZoneState();
          nineZone = addTab(nineZone, "t1");
          nineZone = addTab(nineZone, "t2");
          nineZone = addPanelWidget(nineZone, "left", "w1", ["t1", "t2"]);
          const widgetDef = WidgetDef.create({
            id: "t1",
          });
          const sut = setWidgetState(nineZone, widgetDef, WidgetState.Hidden);
          sut.widgets.w1.tabs.should.eql(["t2"]);
        });

        it("should reopen hidden widget", () => {
          let nineZone = createNineZoneState();
          nineZone = addTab(nineZone, "w1");
          nineZone = addFloatingWidget(nineZone, "w1", ["w1"]);
          const widgetDef = WidgetDef.create({
            id: "w1",
            canFloat: {
              hideWithUi: true,
            },
          });
          let hideWidgetState = setWidgetState(nineZone, widgetDef, WidgetState.Hidden);
          expect(hideWidgetState.floatingWidgets.byId.w1).to.not.exist;
          let showWidgetState = setWidgetState(hideWidgetState, widgetDef, WidgetState.Open);
          expect(showWidgetState.floatingWidgets.byId.w1.hidden).to.be.false;

          hideWidgetState = setWidgetState(nineZone, widgetDef, WidgetState.Hidden);
          expect(hideWidgetState.floatingWidgets.byId.w1).to.not.exist;
          widgetDef.setFloatingContainerId(undefined);
          showWidgetState = setWidgetState(hideWidgetState, widgetDef, WidgetState.Open);
          expect(showWidgetState.floatingWidgets.byId.w1.hidden).to.be.false;

        });

        it("should add floating widget if it is not in state", () => {
          let nineZone = createNineZoneState();
          nineZone = addTab(nineZone, "w1");
          nineZone = addFloatingWidget(nineZone, "w1", ["w1"]);
          const widgetDef = WidgetDef.create({
            id: "w1",
          });
          widgetDef.defaultFloatingSize = { width: 450, height: 250 };
          let hideWidgetState = setWidgetState(nineZone, widgetDef, WidgetState.Hidden);
          expect(hideWidgetState.floatingWidgets.byId.w1).to.not.exist;
          let newState = produce(hideWidgetState, (stateDraft) => {
            delete stateDraft.floatingWidgets.byId.w1;
          });
          let showWidgetState = setWidgetState(newState, widgetDef, WidgetState.Open);
          expect(showWidgetState.floatingWidgets.byId.w1.hidden).to.be.false;
          hideWidgetState = setWidgetState(nineZone, widgetDef, WidgetState.Hidden);
          expect(hideWidgetState.floatingWidgets.byId.w1).to.not.exist;
          newState = produce(hideWidgetState, (stateDraft) => {
            delete stateDraft.floatingWidgets.byId.w1;
          });
          widgetDef.setFloatingContainerId(undefined);
          showWidgetState = setWidgetState(newState, widgetDef, WidgetState.Open);
          expect(showWidgetState.floatingWidgets.byId.w1.hidden).to.be.false;
        });

        it("should use default panel side for a floating widget", () => {
          let nineZone = createNineZoneState();
          nineZone = addTab(nineZone, "t1");
          nineZone = addFloatingWidget(nineZone, "w1", ["t1"]);
          const widgetDef = WidgetDef.create({
            id: "t1",
          });
          setWidgetState(nineZone, widgetDef, WidgetState.Hidden);
          widgetDef.tabLocation!.side.should.eq("left");
          widgetDef.tabLocation!.widgetIndex.should.eq(0);
        });
      });

      describe("WidgetState.Floating", () => {
        it("should float a panel widget", () => {
          let nineZone = createNineZoneState();
          nineZone = addTab(nineZone, "t1");
          nineZone = addPanelWidget(nineZone, "left", "w1", ["t1"]);
          const widgetDef = WidgetDef.create({
            id: "t1",
          });
          const sut = setWidgetState(nineZone, widgetDef, WidgetState.Floating);
          sut.floatingWidgets.allIds.should.length(1);
          sut.panels.left.widgets.should.length(0);
        });

        it("should float a hidden widget", () => {
          const widgetDef = WidgetDef.create({ id: "t1" });

          let nineZone = createNineZoneState();
          nineZone = addTab(nineZone, "t1");
          const sut = setWidgetState(nineZone, widgetDef, WidgetState.Floating);
          sut.floatingWidgets.allIds.should.length(1);
        });

        it("should not update if widget is floating", () => {
          const widgetDef = WidgetDef.create({ id: "t1" });

          let nineZone = createNineZoneState();
          nineZone = addTab(nineZone, "t1");
          nineZone = addFloatingWidget(nineZone, "w1", ["t1"]);
          const sut = setWidgetState(nineZone, widgetDef, WidgetState.Floating);
          sut.should.eq(nineZone);
        });
      });
    });

    describe("showWidget ", () => {
      it("should not update if tab is not found", () => {
        const nineZone = createNineZoneState();
        const sut = showWidget(nineZone, "t1");
        sut.should.eq(nineZone);
      });

      it("should bring floating widget to front", () => {
        let nineZone = createNineZoneState();
        nineZone = addTab(nineZone, "t1");
        nineZone = addTab(nineZone, "t2");
        nineZone = addFloatingWidget(nineZone, "w1", ["t1"]);
        nineZone = addFloatingWidget(nineZone, "w2", ["t2"]);
        const sut = showWidget(nineZone, "t1");
        sut.floatingWidgets.allIds[0].should.eq("w2");
        sut.floatingWidgets.allIds[1].should.eq("w1");
      });
    });

    describe("expandWidget ", () => {
      it("should not update if tab is not found", () => {
        const nineZone = createNineZoneState();
        const sut = expandWidget(nineZone, "t1");
        sut.should.eq(nineZone);
      });

      it("should expand floating widget", () => {
        let nineZone = createNineZoneState();
        nineZone = addTab(nineZone, "t1");
        nineZone = addFloatingWidget(nineZone, "w1", ["t1"], undefined, { minimized: true });
        const sut = expandWidget(nineZone, "t1");
        sut.widgets.w1.minimized.should.false;
      });
    });

    describe("restoreNineZoneState", () => {
      it("should log info if widgetDef is not found", () => {
        const spy = sinon.spy(Logger, "logInfo");
        const frontstageDef = new FrontstageDef();
        const savedState = {
          ...createSavedNineZoneState(),
          tabs: {
            t1: createSavedTabState("t1"),
          },
        };
        restoreNineZoneState(frontstageDef, savedState);
        spy.calledOnce.should.true;
        (BentleyError.getMetaData(spy.firstCall.args[2]) as any).should.matchSnapshot();
      });

      it("should remove tab from widgetState if widgetDef is not found", () => {
        const widgetDef = WidgetDef.create({
          id: "t2",
        });

        const frontstageDef = new FrontstageDef();
        sinon.stub(frontstageDef, "findWidgetDef").withArgs("t2").returns(widgetDef);
        let state = createNineZoneState();
        state = addTab(state, "t1", { label: "t1" });
        state = addTab(state, "t2", { label: "t2" });
        state = addTab(state, "t3", { label: "t3" });
        state = addPanelWidget(state, "left", "w1", ["t1", "t2"]);
        const savedState = {
          ...createSavedNineZoneState(state),
          tabs: {
            t1: createSavedTabState("t1"),
            t2: createSavedTabState("t2"),
            t3: createSavedTabState("t3", { preferredFloatingWidgetSize: { width: 444, height: 555 } }),
          },
        };
        const newState = restoreNineZoneState(frontstageDef, savedState);
        newState.widgets.w1.tabs.should.eql(["t2"]);
        expect(newState.tabs.t1).to.not.exist;
        expect(newState.tabs.t3).to.not.exist;
      });

      it("should restore tabs", () => {
        const frontstageDef = new FrontstageDef();
        const widgetDef = new WidgetDef();
        sinon.stub(frontstageDef, "findWidgetDef").returns(widgetDef);
        const savedState = {
          ...createSavedNineZoneState(),
          tabs: {
            t1: createSavedTabState("t1"),
          },
        };
        const sut = restoreNineZoneState(frontstageDef, savedState);
        sut.should.matchSnapshot();
      });

      it("should RESIZE", () => {
        sinon.stub(InternalFrontstageManager, "nineZoneSize").get(() => new Size(10, 20));
        const frontstageDef = new FrontstageDef();
        const savedState = {
          ...createSavedNineZoneState({
            size: {
              width: 1,
              height: 2,
            },
          }),
          tabs: {
            t1: createSavedTabState("t1"),
          },
        };

        const sut = restoreNineZoneState(frontstageDef, savedState);
        sut.size.should.eql({ width: 10, height: 20 });
      });

      it("should not RESIZE", () => {
        const frontstageDef = new FrontstageDef();
        const savedState = {
          ...createSavedNineZoneState({
            size: {
              width: 1,
              height: 2,
            },
          }),
          tabs: {
            t1: createSavedTabState("t1"),
          },
        };

        const sut = restoreNineZoneState(frontstageDef, savedState);
        sut.size.should.eql({ width: 1, height: 2 });
      });
    });

    describe("packNineZoneState", () => {
      it("should remove labels", () => {
        let nineZone = createNineZoneState();
        nineZone = addTab(nineZone, "t1");
        nineZone = addTab(nineZone, "t2");
        nineZone = addFloatingWidget(nineZone, "w1", ["t1"]);
        const sut = packNineZoneState(nineZone);
        sut.should.matchSnapshot();
      });

      it("should not remove floating widgets with unique id", () => {
        const tabId = getUniqueId();
        const widgetId = getUniqueId();
        let nineZone = createNineZoneState();
        nineZone = addTab(nineZone, tabId);
        nineZone = addFloatingWidget(nineZone, widgetId, [tabId]);
        const sut = packNineZoneState(nineZone);
        sut.floatingWidgets.allIds.should.eql([widgetId]);
        Object.keys(sut.tabs).should.eql([tabId]);
      });
    });

    describe("useUpdateNineZoneSize", () => {
      it("should update size of nine zone state when new frontstage is activated", () => {
        const { rerender } = renderHook((props) => useUpdateNineZoneSize(props), { initialProps: new FrontstageDef() });

        const newFrontstageDef = new FrontstageDef();
        newFrontstageDef.nineZoneState = createNineZoneState();

        sinon.stub(InternalFrontstageManager, "nineZoneSize").get(() => new Size(10, 20));
        rerender(newFrontstageDef);

        newFrontstageDef.nineZoneState?.size.should.eql({ width: 10, height: 20 });
      });

      it("should not update size if InternalFrontstageManager.nineZoneSize is not initialized", () => {
        const { rerender } = renderHook((props) => useUpdateNineZoneSize(props), { initialProps: new FrontstageDef() });
        InternalFrontstageManager.nineZoneSize = undefined;

        const newFrontstageDef = new FrontstageDef();
        newFrontstageDef.nineZoneState = createNineZoneState({ size: { height: 1, width: 2 } });

        rerender(newFrontstageDef);

        newFrontstageDef.nineZoneState?.size.should.eql({ height: 1, width: 2 });
      });
    });

    describe("addMissingWidgets", () => {
      it("should add leftPanel widgets", () => {
        let state = createNineZoneState();
        state = addTab(state, "start1");
        state = addTab(state, "end1");
        state = addPanelWidget(state, "left", "leftStart", ["start1"]);
        state = addPanelWidget(state, "left", "leftEnd", ["end1"]);
        const frontstageDef = new FrontstageDef();
        const panelDef = StagePanelDef.create({
          resizable: true,
          sections: {
            start: [{ id: "ws1" }],
            end: [
              { id: "w1" },
              { id: "wm1" },
              { id: "we1" },
            ],
          },
        }, StagePanelLocation.Left);
        sinon.stub(frontstageDef, "leftPanel").get(() => panelDef);
        const newState = addMissingWidgets(frontstageDef, state);
        newState.widgets.leftStart.tabs.should.eql(["start1", "ws1"]);
        newState.widgets.leftEnd.tabs.should.eql(["end1", "w1", "wm1", "we1"]);
      });

      it("should add rightPanel widgets", () => {
        let state = createNineZoneState();
        state = addTab(state, "start1");
        state = addTab(state, "middle1");
        state = addTab(state, "end1");
        state = addPanelWidget(state, "right", "rightStart", ["start1"]);
        state = addPanelWidget(state, "right", "rightEnd", ["end1"]);
        const frontstageDef = new FrontstageDef();
        const panelDef = StagePanelDef.create({
          resizable: true,
          sections: {
            start: [{ id: "ws1" }],
            end: [
              { id: "w1" },
              { id: "wm1" },
              { id: "we1" },
            ],
          },
        }, StagePanelLocation.Right);
        sinon.stub(frontstageDef, "rightPanel").get(() => panelDef);
        const newState = addMissingWidgets(frontstageDef, state);
        newState.widgets.rightStart.tabs.should.eql(["start1", "ws1"]);
        newState.widgets.rightEnd.tabs.should.eql(["end1", "w1", "wm1", "we1"]);
      });

      it("should add topPanel widgets", () => {
        let state = createNineZoneState();
        state = addTab(state, "start1");
        state = addTab(state, "end1");
        state = addPanelWidget(state, "top", "topStart", ["start1"]);
        state = addPanelWidget(state, "top", "topEnd", ["end1"]);
        const frontstageDef = new FrontstageDef();
        const panelDef = StagePanelDef.create({
          resizable: true,
          sections: {
            start: [
              { id: "w1" },
              { id: "ws1" },
            ],
            end: [{ id: "we1" }],
          },
        }, StagePanelLocation.Top);
        sinon.stub(frontstageDef, "topPanel").get(() => panelDef);
        const newState = addMissingWidgets(frontstageDef, state);
        newState.widgets.topStart.tabs.should.eql(["start1", "w1", "ws1"]);
        newState.widgets.topEnd.tabs.should.eql(["end1", "we1"]);
      });

      it("should add bottomPanel widgets", () => {
        let state = createNineZoneState();
        state = addTab(state, "start1");
        state = addTab(state, "end1");
        state = addPanelWidget(state, "bottom", "bottomStart", ["start1"]);
        state = addPanelWidget(state, "bottom", "bottomEnd", ["end1"]);
        const frontstageDef = new FrontstageDef();
        const panelDef = StagePanelDef.create({
          resizable: true,
          sections: {
            start: [
              { id: "w1" },
              { id: "ws1" },
            ],
            end: [{ id: "we1" }],
          },
        }, StagePanelLocation.Bottom);
        sinon.stub(frontstageDef, "bottomPanel").get(() => panelDef);
        const newState = addMissingWidgets(frontstageDef, state);
        newState.widgets.bottomStart.tabs.should.eql(["start1", "w1", "ws1"]);
        newState.widgets.bottomEnd.tabs.should.eql(["end1", "we1"]);
      });

      it("should add no duplicate widgets", () => {
        const state = createNineZoneState();
        const frontstageDef = new FrontstageDef();
        const leftPanelDef = StagePanelDef.create({
          resizable: true,
          sections: {
            start: [
              { id: "w1" },
              { id: "w1" },
            ],
            end: [{ id: "w1" }],
          },
        }, StagePanelLocation.Bottom);
        const rightPanelDef = StagePanelDef.create({
          resizable: true,
          sections: {
            start: [{ id: "w1" }],
          },
        }, StagePanelLocation.Right);
        sinon.stub(frontstageDef, "leftPanel").get(() => leftPanelDef);
        sinon.stub(frontstageDef, "rightPanel").get(() => rightPanelDef);

        const newState = addMissingWidgets(frontstageDef, state);
        const widgets = Object.values(newState.widgets);
        const widgetIds = widgets.reduce<Array<string>>((acc, w) => {
          acc.push(w.id);
          return acc;
        }, []);
        const tabs = widgets.reduce<Array<string>>((acc, w) => {
          acc.push(...w.tabs);
          return acc;
        }, []);

        widgetIds.should.eql(["leftStart"]);
        tabs.should.eql(["w1"]);
        newState.widgets.leftStart.tabs.should.eql(["w1"]);
      });
    });

    describe("appendWidgets", () => {
      it("should append widgets to a new panel section", () => {
        let state = createNineZoneState();
        state = addTab(state, "t1");
        state = addPanelWidget(state, "left", "w1", ["t1"]);
        const widgetDef = WidgetDef.create({ id: "t2" });
        const newState = appendWidgets(state, [widgetDef], StagePanelLocation.Left, StagePanelSection.End);
        expect(newState.panels.left.widgets).to.eql(["w1", "leftEnd"]);
        expect(newState.widgets.leftEnd.tabs).to.eql(["t2"]);
      });

      it("should append widgets to an existing panel section (by preferredWidgetIndex)", () => {
        let state = createNineZoneState();
        state = addTab(state, "t1");
        state = addTab(state, "t2");
        state = addPanelWidget(state, "left", "w1", ["t1"]);
        state = addPanelWidget(state, "left", "w2", ["t2"]);
        const widgetDef = WidgetDef.create({ id: "t3" });
        const newState = appendWidgets(state, [widgetDef], StagePanelLocation.Left, StagePanelSection.End);
        expect(newState.widgets.w2.tabs).to.eql(["t2", "t3"]);
      });
    });

    describe("dynamic widgets", () => {
      stubRaf();
      beforeEach(async () => {
        await TestUtils.initializeUiFramework();
        await NoRenderApp.startup();
      });

      afterEach(async () => {
        UiItemsManager.clearAllProviders();
        UiFramework.frontstages.clearFrontstageProviders();
        await UiFramework.frontstages.setActiveFrontstageDef(undefined);
        InternalFrontstageManager.nineZoneSize = undefined;
        TestUtils.terminateUiFramework();
        await IModelApp.shutdown();
      });

      it("should render pre-loaded provider widgets when state is initialized", async () => {
        UiItemsManager.register(new TestUi2Provider());

        const frontstageProvider = new TestFrontstageUi2();
        UiFramework.frontstages.addFrontstageProvider(frontstageProvider);
        const frontstageDef = await UiFramework.frontstages.getFrontstageDef(frontstageProvider.id);
        await UiFramework.frontstages.setActiveFrontstageDef(frontstageDef);
        const { findByText } = render(<Provider store={TestUtils.store}><WidgetPanelsFrontstage /></Provider>);
        await findByText("Left Start 1");
        await findByText("TestUi2Provider RM1");
        await findByText("TestUi2Provider W1");
      });

      it("should render pre-loaded provider widgets when state is initialized with no Duplicates", async () => {
        UiItemsManager.register(new TestUi2Provider());
        UiItemsManager.register(new TestDuplicateWidgetProvider());

        const frontstageProvider = new TestFrontstageUi2();
        UiFramework.frontstages.addFrontstageProvider(frontstageProvider);
        const frontstageDef = await UiFramework.frontstages.getFrontstageDef(frontstageProvider.id);
        await UiFramework.frontstages.setActiveFrontstageDef(frontstageDef);
        const wrapper = render(<Provider store={TestUtils.store}><WidgetPanelsFrontstage /></Provider>);
        await wrapper.findByText("Left Start 1");
        await wrapper.findByText("TestUi2Provider RM1");
        await wrapper.findByText("TestUi2Provider W1");
        expect(wrapper.queryAllByText("Left Start 1").length).to.equal(1);
        expect(wrapper.queryAllByText("TestUi2Provider RM1").length).to.equal(1);

      });

      it("should support widgets with default state of hidden", async () => {
        UiItemsManager.register(new TestHiddenWidgetProvider());

        const frontstageProvider = new TestFrontstageWithHiddenWidget();
        UiFramework.frontstages.addFrontstageProvider(frontstageProvider);
        const frontstageDef = await UiFramework.frontstages.getFrontstageDef(frontstageProvider.id);
        if (frontstageDef)
          frontstageDef.nineZoneState = createNineZoneState();

        await UiFramework.frontstages.setActiveFrontstageDef(frontstageDef);
        const widgetDef = frontstageDef?.findWidgetDef("TestHiddenWidgetProviderLM1");
        expect(widgetDef).to.not.be.undefined;

        const wrapper = render(<Provider store={TestUtils.store}><WidgetPanelsFrontstage /></Provider>);
        // should be hidden initially
        expect(wrapper.queryAllByText("TestHiddenWidgetProvider LM1 widget").length).to.equal(0);

        act(() => {
          widgetDef?.setWidgetState(WidgetState.Open);
        });

        // should be present after setting state to Open
        expect(wrapper.queryAllByText("TestHiddenWidgetProvider LM1 widget").length).to.equal(1);
      });

      it("should open collapsed panel when widget is opened", async () => {
        UiItemsManager.register(new TestHiddenWidgetProvider());

        const frontstageProvider = new TestFrontstageWithHiddenWidget();
        UiFramework.frontstages.addFrontstageProvider(frontstageProvider);
        const frontstageDef = await UiFramework.frontstages.getFrontstageDef(frontstageProvider.id);
        if (frontstageDef) {
          let state = createNineZoneState();
          state = produce(state, (draft) => {
            draft.panels.left.collapsed = true;
          });
          frontstageDef.nineZoneState = state;
        }

        await UiFramework.frontstages.setActiveFrontstageDef(frontstageDef);
        const widgetDef = frontstageDef?.findWidgetDef("TestHiddenWidgetProviderLM1");
        expect(widgetDef).to.not.be.undefined;

        const wrapper = render(<Provider store={TestUtils.store}><WidgetPanelsFrontstage /></Provider>);
        // should be hidden initially
        expect(wrapper.queryAllByText("TestHiddenWidgetProvider LM1 widget").length).to.equal(0);

        act(() => {
          widgetDef?.setWidgetState(WidgetState.Open);
        });

        // should be present after setting state to Open
        expect(wrapper.queryAllByText("TestHiddenWidgetProvider LM1 widget").length).to.equal(1);
      });

      it("should listen for window close event", async () => {
        UiItemsManager.register(new TestUi2Provider());
        const frontstageProvider = new TestFrontstageUi2();
        UiFramework.frontstages.addFrontstageProvider(frontstageProvider);
        const frontstageDef = await UiFramework.frontstages.getFrontstageDef(frontstageProvider.id);
        await UiFramework.frontstages.setActiveFrontstageDef(frontstageDef);
        const spy = sinon.stub(frontstageDef!, "setIsApplicationClosing");
        const wrapper = render(<Provider store={TestUtils.store}><WidgetPanelsFrontstage /></Provider>);
        spy.calledOnce.should.true;
        window.dispatchEvent(new Event("unload"));
        spy.calledTwice.should.true;
        wrapper.unmount();
      });

      it("should render pre-loaded extension widgets when state is restored", async () => {
        UiItemsManager.register(new TestUi2Provider());

        const spy = sinon.spy(localStorageMock, "getItem");
        let state = createNineZoneState();
        state = addTab(state, "LeftStart1");
        state = addPanelWidget(state, "left", "leftStart", ["LeftStart1"]);
        const setting = createFrontstageState(state);

        const uiStateStorage = new UiStateStorageStub();
        sinon.stub(uiStateStorage, "getSetting").resolves({
          status: UiStateStorageStatus.Success,
          setting,
        });

        const frontstageProvider = new TestFrontstageUi2();
        UiFramework.frontstages.addFrontstageProvider(frontstageProvider);
        const frontstageDef = await UiFramework.frontstages.getFrontstageDef(frontstageProvider.id);
        await UiFramework.frontstages.setActiveFrontstageDef(frontstageDef);
        const { findByText } = render(<Provider store={TestUtils.store}><WidgetPanelsFrontstage /></Provider>, {
          wrapper: (props) => <UiStateStorageHandler {...props} />, // eslint-disable-line react/display-name
        });
        await findByText("Left Start 1");
        await findByText("TestUi2Provider RM1");
        await findByText("TestUi2Provider W1");

        sinon.assert.notCalled(spy);
      });

      it("should render loaded extension widgets", async () => {
        const frontstageProvider = new TestFrontstageUi2();
        UiFramework.frontstages.addFrontstageProvider(frontstageProvider);
        const frontstageDef = await UiFramework.frontstages.getFrontstageDef(frontstageProvider.id);
        await UiFramework.frontstages.setActiveFrontstageDef(frontstageDef);
        const { findByText } = render(<Provider store={TestUtils.store}><WidgetPanelsFrontstage /></Provider>);
        await findByText("Left Start 1");

        act(() => {
          UiItemsManager.register(new TestUi2Provider());
        });
        await findByText("TestUi2Provider RM1");
        await findByText("TestUi2Provider W1");
      });

      it("should stop rendering unloaded extension widgets", async () => {
        const frontstageProvider = new TestFrontstageUi2();
        UiFramework.frontstages.addFrontstageProvider(frontstageProvider);
        const frontstageDef = await UiFramework.frontstages.getFrontstageDef(frontstageProvider.id);

        await UiFramework.frontstages.setActiveFrontstageDef(frontstageDef);
        render(<Provider store={TestUtils.store}><WidgetPanelsFrontstage /></Provider>);

        act(() => {
          UiItemsManager.register(new TestUi2Provider());
        });

        await TestUtils.flushAsyncOperations();
        expect(frontstageDef?.nineZoneState?.tabs.LeftStart1, "LeftStart1").to.exist;
        expect(frontstageDef?.nineZoneState?.tabs.TestUi2ProviderRM1, "TestUi2ProviderRM1").to.exist;
        expect(frontstageDef?.nineZoneState?.tabs.TestUi2ProviderW1, "TestUi2ProviderW1").to.exist;
        frontstageDef?.nineZoneState?.widgets.rightEnd.tabs.should.eql(["TestUi2ProviderRM1"], "rightEnd widget tabs");
        frontstageDef?.nineZoneState?.widgets.leftStart.tabs.should.eql(["LeftStart1", "TestUi2ProviderW1"], "leftStart widget tabs");

        act(() => {
          UiItemsManager.unregister("TestUi2Provider");
        });

        await TestUtils.flushAsyncOperations();
        expect(frontstageDef?.nineZoneState?.tabs.LeftStart1, "LeftStart1 after unregister").to.exist;
        // tabs should remain but no widget container should reference them
        expect(frontstageDef?.nineZoneState?.tabs.TestUi2ProviderRM1, "TestUi2ProviderRM1 after unregister").to.not.exist;
        expect(frontstageDef?.nineZoneState?.tabs.TestUi2ProviderW1, "TestUi2ProviderW1 after unregister").to.not.exist;
        expect(frontstageDef?.nineZoneState?.widgets.rightEnd, "rightEnd widget").to.not.exist;
        frontstageDef?.nineZoneState?.widgets.leftStart.tabs.should.eql(["LeftStart1"], "leftStart widget tabs");
      });
    });
  });

  it("should set nineZoneSize when WIDGET_TAB_POPOUT is received", () => {
    const frontstageDef = new FrontstageDef();
    const spy = sinon.stub(frontstageDef, "popoutWidget");

    addFloatingWidget;
    frontstageDef.nineZoneState = createNineZoneState();
    const { result } = renderHook(() => useNineZoneDispatch(frontstageDef));
    result.current({
      type: "WIDGET_TAB_POPOUT",
      id: "t1",
    });
    spy.calledOnceWithExactly("t1");
  });

  it("should set nineZoneSize when FLOATING_WIDGET_SET_BOUNDS is received", () => {
    const frontstageDef = new FrontstageDef();
    let nineZone = createNineZoneState({ size: { height: 1000, width: 1600 } });
    nineZone = addTab(nineZone, "t1");
    nineZone = addFloatingWidget(nineZone, "fw1", ["t1"], { bounds: { top: 10, left: 10, bottom: 40, right: 40 } });
    frontstageDef.nineZoneState = nineZone;
    const { result } = renderHook(() => useNineZoneDispatch(frontstageDef));
    result.current({
      type: "FLOATING_WIDGET_SET_BOUNDS",
      id: "fw1",
      bounds: { top: 100, left: 100, bottom: 400, right: 400 },
    });
    expect(frontstageDef.nineZoneState?.floatingWidgets.byId.fw1.bounds).to.eql({ top: 100, left: 100, bottom: 400, right: 400 });
  });

});<|MERGE_RESOLUTION|>--- conflicted
+++ resolved
@@ -14,12 +14,7 @@
 import { Size, UiStateStorageResult, UiStateStorageStatus } from "@itwin/core-react";
 import { addFloatingWidget, addPanelWidget, addTab, createLayoutStore, createNineZoneState, getUniqueId, NineZoneState, toolSettingsTabId } from "@itwin/appui-layout-react";
 import { createDraggedTabState } from "@itwin/appui-layout-react/lib/cjs/appui-layout-react/state/internal/TabStateHelpers";
-<<<<<<< HEAD
 import { IModelApp, NoRenderApp } from "@itwin/core-frontend";
-import { EmptyLocalization } from "@itwin/core-common";
-=======
-import { IModelApp, MockRender, NoRenderApp } from "@itwin/core-frontend";
->>>>>>> 913ff882
 import {
   ActiveFrontstageDefProvider, addMissingWidgets, addPanelWidgets, addWidgets, appendWidgets, expandWidget, FrontstageConfig, FrontstageDef,
   FrontstageProvider, getWidgetId, initializeNineZoneState, initializePanel, isFrontstageStateSettingResult, ModalFrontstageComposer,
@@ -177,11 +172,7 @@
 
   before(async () => {
     await TestUtils.initializeUiFramework();
-<<<<<<< HEAD
-    await NoRenderApp.startup({ localization: new EmptyLocalization() });
-=======
-    await MockRender.App.startup();
->>>>>>> 913ff882
+    await NoRenderApp.startup();
     Object.defineProperty(window, "localStorage", {
       get: () => localStorageMock,
     });
