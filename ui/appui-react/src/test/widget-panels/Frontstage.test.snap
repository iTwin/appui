--- conflicted
+++ resolved
@@ -1,57 +1,5 @@
 // Jest Snapshot v1, https://goo.gl/fbAQLP
 
-<<<<<<< HEAD
-exports[`Frontstage local storage wrapper ModalFrontstageComposer ActiveFrontstageDefProvider should render 1`] = `
-<ContextProvider
-  value={
-    Object {
-      "store": Object {
-        "@@observable": [Function],
-        "dispatch": [Function],
-        "getState": [Function],
-        "replaceReducer": [Function],
-        "subscribe": [Function],
-      },
-      "subscription": Object {
-        "addNestedSub": [Function],
-        "getListeners": [Function],
-        "handleChangeWrapper": [Function],
-        "isSubscribed": [Function],
-        "notifyNestedSubs": [Function],
-        "trySubscribe": [Function],
-        "tryUnsubscribe": [Function],
-      },
-    }
-  }
->
-  <ActiveFrontstageDefProvider
-    frontstageDef={
-      FrontstageDef {
-        "_id": "",
-        "_isApplicationClosing": false,
-        "_isReady": false,
-        "_isStageClosing": false,
-        "_timeTracker": TimeTracker {
-          "_firstActiveTimestamp": 0,
-          "_idleCount": 0,
-          "_idleStartTimestamp": 0,
-          "_idleTime": 0,
-          "_idleTimeCounter": [Function],
-          "_idleTimeout": 5000,
-          "_lastActiveTimestamp": 0,
-          "_totalIdleTime": 0,
-          "_totalTime": 0,
-          "_trackActivity": [Function],
-        },
-        "_version": 0,
-      }
-    }
-  />
-</ContextProvider>
-`;
-
-=======
->>>>>>> 05f26c30
 exports[`Frontstage local storage wrapper ModalFrontstageComposer initializeNineZoneState should initialize widgets 1`] = `
 Object {
   "draggedTab": undefined,
@@ -452,61 +400,4 @@
   },
   "widgets": Object {},
 }
-<<<<<<< HEAD
-`;
-
-exports[`Frontstage local storage wrapper WidgetPanelsFrontstage should not render w/o frontstage 1`] = `""`;
-
-exports[`Frontstage local storage wrapper WidgetPanelsFrontstage should render 1`] = `
-<ActiveFrontstageDefProvider
-  frontstageDef={
-    FrontstageDef {
-      "_id": "",
-      "_isApplicationClosing": false,
-      "_isReady": false,
-      "_isStageClosing": false,
-      "_timeTracker": TimeTracker {
-        "_firstActiveTimestamp": 0,
-        "_idleCount": 0,
-        "_idleStartTimestamp": 0,
-        "_idleTime": 0,
-        "_idleTimeCounter": [Function],
-        "_idleTimeout": 5000,
-        "_lastActiveTimestamp": 0,
-        "_totalIdleTime": 0,
-        "_totalTime": 0,
-        "_trackActivity": [Function],
-      },
-      "_version": 0,
-    }
-  }
-/>
-`;
-
-exports[`Frontstage local storage wrapper WidgetPanelsFrontstage should render modal stage content 1`] = `
-<ActiveFrontstageDefProvider
-  frontstageDef={
-    FrontstageDef {
-      "_id": "",
-      "_isApplicationClosing": false,
-      "_isReady": false,
-      "_isStageClosing": false,
-      "_timeTracker": TimeTracker {
-        "_firstActiveTimestamp": 0,
-        "_idleCount": 0,
-        "_idleStartTimestamp": 0,
-        "_idleTime": 0,
-        "_idleTimeCounter": [Function],
-        "_idleTimeout": 5000,
-        "_lastActiveTimestamp": 0,
-        "_totalIdleTime": 0,
-        "_totalTime": 0,
-        "_trackActivity": [Function],
-      },
-      "_version": 0,
-    }
-  }
-/>
-=======
->>>>>>> 05f26c30
 `;