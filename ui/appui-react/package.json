{
  "name": "@itwin/appui-react",
  "version": "4.0.0-dev.10",
  "description": "UI framework",
  "main": "lib/cjs/appui-react.js",
  "module": "lib/esm/appui-react.js",
  "typings": "lib/cjs/appui-react",
  "license": "MIT",
  "repository": {
    "type": "git",
    "url": "https://github.com/iTwin/appui/tree/master/ui/appui-react"
  },
  "scripts": {
    "build": "npm run -s copy:locale && npm run -s build:cjs && npm run -s build:esm",
    "build:cjs": "npm run -s copy:cjs && tsc -p tsconfig.cjs.json",
    "build:esm": "npm run -s copy:esm && tsc -p tsconfig.esm.json",
    "build:watch": "run-p watch:cjs watch:esm",
    "watch:cjs": "npm run -s build:cjs -- -w",
    "watch:esm": "npm run -s build:esm -- -w",
    "copy:locale": "cpx \"./public/**/*\" ./lib/public",
    "copy:cjs": "cpx \"./src/**/*.{*css,json,svg}\" \"./lib/cjs\"",
    "copy:esm": "cpx \"./src/**/*.{*css,json,svg}\" \"./lib/esm\"",
    "pseudolocalize": "betools pseudolocalize --englishDir ./public/locales/en --out ./public/locales/en-PSEUDO",
    "clean": "rimraf lib .rush/temp/package-deps*.json",
    "cover": "nyc npm -s test",
    "lint": "eslint -f visualstudio \"./src/**/*.{ts,tsx}\" 1>&2",
    "extract-api": "betools extract-api --entry=appui-react",
    "test": "mocha --config ../.mocharc.json \"./lib/cjs/test/**/*.test.js\"",
    "test:watch": "npm -s test -- --reporter min --watch-extensions ts,tsx --watch",
    "docs": "npm run -s docs:extract && npm run -s docs:reference && npm run -s docs:changelog",
    "docs:changelog": "cpx ./CHANGELOG.md ../../generated-docs/ui/appui-react",
    "docs:reference": "betools docs --includes=../../generated-docs/extract --json=../../generated-docs/ui/appui-react/file.json --excludeGlob=**/declarations.d.ts --tsIndexFile=./appui-react.ts --onlyJson",
    "docs:extract": "betools extract --fileExt=ts,tsx --extractFrom=./src/test --recursive --out=../../generated-docs/extract"
  },
  "keywords": [
    "Bentley",
    "BIM",
    "iModel"
  ],
  "author": {
    "name": "Bentley Systems, Inc.",
    "url": "http://www.bentley.com"
  },
  "peerDependencies": {
    "@itwin/appui-abstract": "workspace:^4.0.0-dev.10",
    "@itwin/appui-layout-react": "workspace:^4.0.0-dev.10",
    "@itwin/components-react": "workspace:^4.0.0-dev.10",
    "@itwin/core-bentley": "^3.6.0",
    "@itwin/core-common": "^3.6.0",
    "@itwin/core-frontend": "^3.6.0",
    "@itwin/core-geometry": "^3.6.0",
    "@itwin/core-markup": "^3.6.0",
    "@itwin/core-quantity": "^3.6.0",
    "@itwin/core-react": "workspace:^4.0.0-dev.10",
    "@itwin/imodel-components-react": "workspace:^4.0.0-dev.10",
    "react": "^17.0.0",
    "react-dom": "^17.0.0",
    "react-redux": "^7.2.2",
    "redux": "^4.1.0"
  },
  "//devDependencies": [
    "NOTE: All peerDependencies should also be listed as devDependencies since peerDependencies are not considered by npm install",
    "NOTE: All tools used by scripts in this package must be listed as devDependencies"
  ],
  "devDependencies": {
    "@itwin/appui-abstract": "workspace:*",
    "@itwin/appui-layout-react": "workspace:*",
    "@itwin/build-tools": "^3.6.0",
    "@itwin/components-react": "workspace:*",
    "@itwin/core-bentley": "^3.6.0",
    "@itwin/core-common": "^3.6.0",
    "@itwin/core-frontend": "^3.6.0",
    "@itwin/core-geometry": "^3.6.0",
    "@itwin/core-markup": "^3.6.0",
    "@itwin/core-orbitgt": "^3.6.0",
    "@itwin/core-quantity": "^3.6.0",
    "@itwin/core-react": "workspace:*",
    "@itwin/ecschema-metadata": "^3.6.0",
    "@itwin/eslint-plugin": "^3.6.0",
    "@itwin/imodel-components-react": "workspace:*",
    "@itwin/webgl-compatibility": "^3.6.0",
    "@testing-library/react": "^12.0.0",
    "@testing-library/react-hooks": "^7.0.2",
    "@testing-library/user-event": "^14.4.2",
    "@types/chai": "4.3.1",
    "@types/chai-as-promised": "^7",
    "@types/chai-jest-snapshot": "^1.3.0",
    "@types/chai-spies": "^1.0.0",
    "@types/deep-equal": "^1",
    "@types/faker": "^4.1.0",
    "@types/lodash": "^4.14.0",
    "@types/mocha": "^8.2.2",
    "@types/node": "18.11.5",
    "@types/react": "^17.0.37",
    "@types/react-dom": "^17.0.0",
    "@types/react-redux": "^7.1.18",
    "@types/rimraf": "^2.0.2",
    "@types/sinon": "^9.0.0",
    "@types/sinon-chai": "^3.2.0",
    "chai": "^4.1.2",
    "chai-as-promised": "^7",
    "chai-jest-snapshot": "^2.0.0",
    "chai-spies": "1.0.0",
    "cpx2": "^3.0.0",
    "deep-equal": "^1",
    "eslint": "^7.11.0",
    "faker": "^4.1.0",
    "ignore-styles": "^5.0.1",
    "jsdom": "^19.0.0",
    "jsdom-global": "3.0.2",
    "mocha": "^10.0.0",
    "npm-run-all": "^4.1.5",
    "nyc": "^15.1.0",
    "raf": "^3.4.0",
    "react": "^17.0.0",
    "react-dom": "^17.0.0",
    "react-redux": "^7.2.2",
    "react-test-renderer": "^17.0.0",
    "redux": "^4.1.0",
    "rimraf": "^3.0.2",
    "sinon": "^9.0.2",
    "sinon-chai": "^3.2.0",
    "ts-node": "^10.8.2",
    "typemoq": "^2.1.0",
    "typescript": "~4.4.0",
    "xmlhttprequest": "^1.8.0"
  },
  "//dependencies": [
    "NOTE: these dependencies should be only for things that DO NOT APPEAR IN THE API",
    "NOTE: core-frontend should remain UI technology agnostic, so no react/angular dependencies are allowed"
  ],
  "dependencies": {
<<<<<<< HEAD
    "@bentley/icons-generic": "^1.0.34",
    "@itwin/core-telemetry": "^3.5.1",
    "@itwin/presentation-components": "^3.5.1",
=======
    "@bentley/icons-generic": "^1.0.15",
    "@bentley/icons-generic-webfont": "^1.0.15",
    "@itwin/core-telemetry": "^3.6.0",
>>>>>>> c4b0744d
    "@itwin/itwinui-css": "0.x",
    "@itwin/itwinui-variables": "^1.0.0",
    "@itwin/itwinui-react": "~1.42.0",
    "@itwin/itwinui-icons-react": "^1.8.0",
    "@itwin/itwinui-icons": "^1.14.0",
    "classnames": "2.3.1",
    "immer": "9.0.6",
    "lodash": "^4.17.10",
    "rxjs": "^6.6.2"
  },
  "nyc": {
    "extends": "./node_modules/@itwin/build-tools/.nycrc",
    "require": [
      "ignore-styles",
      "jsdom-global/register",
      "source-map-support/register",
      "ts-node/register"
    ],
    "check-coverage": true,
    "statements": 96,
    "branches": 95,
    "functions": 96,
    "lines": 96
  },
  "eslintConfig": {
    "plugins": [
      "@itwin"
    ],
    "extends": [
      "plugin:@itwin/ui",
      "plugin:@itwin/jsdoc"
    ],
    "overrides": [
      {
        "files": [
          "src/test/**/*"
        ],
        "rules": {
          "deprecation/deprecation": "off"
        }
      }
    ]
  }
}<|MERGE_RESOLUTION|>--- conflicted
+++ resolved
@@ -130,15 +130,8 @@
     "NOTE: core-frontend should remain UI technology agnostic, so no react/angular dependencies are allowed"
   ],
   "dependencies": {
-<<<<<<< HEAD
     "@bentley/icons-generic": "^1.0.34",
-    "@itwin/core-telemetry": "^3.5.1",
-    "@itwin/presentation-components": "^3.5.1",
-=======
-    "@bentley/icons-generic": "^1.0.15",
-    "@bentley/icons-generic-webfont": "^1.0.15",
     "@itwin/core-telemetry": "^3.6.0",
->>>>>>> c4b0744d
     "@itwin/itwinui-css": "0.x",
     "@itwin/itwinui-variables": "^1.0.0",
     "@itwin/itwinui-react": "~1.42.0",
