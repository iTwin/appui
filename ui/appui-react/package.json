{
  "name": "@itwin/appui-react",
<<<<<<< HEAD
  "version": "4.17.0-dev.0",
  "description": "A react component library for AppUI framework",
=======
  "version": "5.0.0-dev.0",
  "description": "UI framework",
  "type": "module",
>>>>>>> 252752fb
  "main": "lib/cjs/appui-react.js",
  "module": "lib/esm/appui-react.js",
  "types": "lib/cjs/appui-react",
  "exports": {
    ".": {
      "import": "./lib/esm/appui-react.js",
      "require": "./lib/cjs/appui-react.js"
    },
    "./*": {
      "sass": "./*.scss"
    },
    "./cjs": "./lib/cjs/appui-react.js",
    "./esm": "./lib/esm/appui-react.js",
    "./package.json": "./package.json"
  },
  "license": "MIT",
  "repository": {
    "type": "git",
    "url": "https://github.com/iTwin/appui.git",
    "directory": "ui/appui-react"
  },
  "scripts": {
    "start": "run-p -l \"build:** -- -w\" \"copy:** -- -w\"",
    "build": "npm run -s copy:locale && npm run -s build:cjs && npm run -s build:esm",
    "build:cjs": "npm run -s copy:cjs && npm run -s package:cjs && tsc -p tsconfig.cjs.json",
    "build:esm": "npm run -s copy:esm && tsc -p tsconfig.esm.json",
    "package:cjs": "node ../../common/scripts/package-cjs.mjs ./lib/cjs",
    "copy:cjs": "cpx \"./src/**/*.{*css,json,svg}\" \"./lib/cjs\"",
    "copy:esm": "cpx \"./src/**/*.{*css,json,svg}\" \"./lib/esm\"",
    "copy:locale": "cpx ./src/appui-react/UiFramework.json ./lib/public/locales/en",
    "clean": "rimraf lib .rush/temp/package-deps*.json",
    "cover": "vitest run --coverage",
    "lint": "eslint -f visualstudio \"./src/**/*.{ts,tsx}\" 1>&2",
    "lint:fix": "npm run -s lint -- --fix",
    "extract-api": "betools extract-api --entry=appui-react",
    "test": "vitest",
    "docs": "npm run -s docs:extract && npm run -s docs:reference && npm run -s docs:changelog",
    "docs:changelog": "cpx ./CHANGELOG.md ../../generated-docs/reference/appui-react",
    "docs:reference": "betools docs --includes=../../generated-docs/extract --json=../../generated-docs/reference/appui-react/file.json --excludeGlob=**/declarations.d.ts --tsIndexFile=./appui-react.ts --onlyJson",
    "docs:extract": "betools extract --fileExt=ts,tsx --extractFrom=./src/test --recursive --out=../../generated-docs/extract"
  },
  "keywords": [
    "AppUI",
    "Bentley",
    "BIM",
    "iModel"
  ],
  "author": {
    "name": "Bentley Systems, Inc.",
    "url": "http://www.bentley.com"
  },
  "peerDependencies": {
    "@itwin/appui-abstract": "^4.0.0",
    "@itwin/components-react": "workspace:^5.0.0-dev.0",
    "@itwin/core-bentley": "^4.0.0",
    "@itwin/core-common": "^4.0.0",
    "@itwin/core-frontend": "^4.0.0",
    "@itwin/core-geometry": "^4.0.0",
    "@itwin/core-quantity": "^4.0.0",
    "@itwin/core-react": "workspace:^5.0.0-dev.0",
    "@itwin/core-telemetry": "^4.0.0",
    "@itwin/imodel-components-react": "workspace:^5.0.0-dev.0",
    "react": "^18.0.0",
    "react-dom": "^18.0.0",
    "react-redux": "^7.2.2",
    "redux": "^4.1.0"
  },
  "//devDependencies": [
    "NOTE: All peerDependencies should also be listed as devDependencies since peerDependencies are not considered by npm install",
    "NOTE: All tools used by scripts in this package must be listed as devDependencies"
  ],
  "devDependencies": {
    "@itwin/appui-abstract": "^4.0.0",
    "@itwin/build-tools": "^4.9.0",
    "@itwin/components-react": "workspace:*",
    "@itwin/core-bentley": "^4.0.0",
    "@itwin/core-common": "^4.0.0",
    "@itwin/core-frontend": "^4.0.0",
    "@itwin/core-geometry": "^4.0.0",
    "@itwin/core-orbitgt": "^4.0.0",
    "@itwin/core-quantity": "^4.0.0",
    "@itwin/core-react": "workspace:*",
    "@itwin/core-telemetry": "^4.0.0",
    "@itwin/ecschema-metadata": "^4.0.0",
    "@itwin/eslint-plugin": "^4.1.1",
    "@itwin/imodel-components-react": "workspace:*",
    "@itwin/webgl-compatibility": "^4.0.0",
    "@testing-library/dom": "^10.1.0",
    "@testing-library/react": "^15.0.7",
    "@testing-library/user-event": "^14.5.2",
    "@types/faker": "^4.1.0",
    "@types/lodash": "^4.14.0",
    "@types/node": "18.11.5",
    "@types/react": "^18.3.2",
    "@types/react-dom": "^18.3.0",
    "@types/react-redux": "^7.1.18",
    "@types/react-transition-group": "^4.4.4",
    "@types/rimraf": "^2.0.2",
    "@vitest/coverage-v8": "^1.4.0",
    "cpx2": "^3.0.0",
    "eslint": "^8.57.1",
    "eslint-config-prettier": "~8.8.0",
    "faker": "^4.1.0",
    "ignore-styles": "^5.0.1",
    "jsdom": "^24.0.0",
    "npm-run-all": "^4.1.5",
    "raf": "^3.4.0",
    "react": "^18.3.1",
    "react-dom": "^18.3.1",
    "react-redux": "^7.2.2",
    "redux": "^4.1.0",
    "rimraf": "^3.0.2",
    "ts-node": "^10.8.2",
    "typemoq": "^2.1.0",
    "typescript": "~5.3.3",
    "upath": "^2.0.1",
    "vitest": "^1.6.0"
  },
  "//dependencies": [
    "NOTE: these dependencies should be only for things that DO NOT APPEAR IN THE API",
    "NOTE: core-frontend should remain UI technology agnostic, so no react/angular dependencies are allowed"
  ],
  "dependencies": {
    "@bentley/icons-generic": "^1.0.34",
    "@itwin/itwinui-react": "^3.11.2",
    "@itwin/itwinui-react-v2": "npm:@itwin/itwinui-react@^2.11.11",
    "@itwin/itwinui-variables": "^3.0.0",
    "@itwin/itwinui-icons-react": "^2.8.0",
    "@itwin/itwinui-illustrations-react": "^2.0.1",
    "classnames": "2.3.1",
    "immer": "9.0.6",
    "lodash": "^4.17.10",
    "react-error-boundary": "4.0.3",
    "react-transition-group": "^4.4.2",
    "rxjs": "^7.8.1",
    "ts-key-enum": "~2.0.12",
    "zustand": "^4.4.1"
  }
}<|MERGE_RESOLUTION|>--- conflicted
+++ resolved
@@ -1,13 +1,8 @@
 {
   "name": "@itwin/appui-react",
-<<<<<<< HEAD
-  "version": "4.17.0-dev.0",
+  "version": "5.0.0-dev.0",
   "description": "A react component library for AppUI framework",
-=======
-  "version": "5.0.0-dev.0",
-  "description": "UI framework",
   "type": "module",
->>>>>>> 252752fb
   "main": "lib/cjs/appui-react.js",
   "module": "lib/esm/appui-react.js",
   "types": "lib/cjs/appui-react",
