// cSpell Settings
{
    // Version of the setting file.  Always 0.1
    "version": "0.1",
    // language - current active spelling language
    "language": "en",
    // words - list of words to be always considered correct
    "words": [
        "Accu",
        "accudraw",
        "aux",
        "backend",
        "backplane",
        "bbox",
        "bentleyjs",
        "codespec",
        "coord",
        "crosshair",
        "datapoint",
        "ecclass",
        "ecinstanceid",
        "ecsql",
        "endverbatim",
<<<<<<< HEAD
        "frontplane",
=======
        "findstr",
>>>>>>> a00c366d
        "frontends",
        "frust",
        "fstop",
        "Guid",
        "hline",
        "imodel",
        "imodeljs",
        "keyin",
        "mixins",
        "redoable",
        "remotable",
        "remoting",
        "skybox",
        "struct",
        "subtractive",
        "superclass",
        "superclasses",
        "system",
        "testbed",
        "underbar",
        "undoable",
        "Unexpanded",
        "viewflags",
        "Viewport's",
        "Wireframe",
        "zbuffer"
    ],
    // flagWords - list of words to be always considered incorrect
    // This is useful for offensive words and common spelling errors.
    // For example "hte" should be "the"
    "flagWords": [
        "hte"
    ]
}<|MERGE_RESOLUTION|>--- conflicted
+++ resolved
@@ -21,12 +21,9 @@
         "ecinstanceid",
         "ecsql",
         "endverbatim",
-<<<<<<< HEAD
+        "findstr",
+        "frontends",
         "frontplane",
-=======
-        "findstr",
->>>>>>> a00c366d
-        "frontends",
         "frust",
         "fstop",
         "Guid",
