--- conflicted
+++ resolved
@@ -23,34 +23,12 @@
     {
       "type": "node",
       "request": "launch",
-<<<<<<< HEAD
-      "name": "Run Backend Performance Test",
-=======
       "name": "Run Backend Tests (Offline)",
->>>>>>> ee666e34
       "program": "${workspaceFolder}/node_modules/@bentley/bentleyjs-tools/scripts/test",
       "cwd": "${workspaceFolder}/core/backend",
       "args": [
         "--packageRoot=${workspaceFolder}",
-<<<<<<< HEAD
         "--testDir=${workspaceFolder}/core/backend/lib/perftest",
-=======
-        "--testDir=${workspaceFolder}/core/backend/lib/test",
-        "--debug",
-        "--offline"
-      ],
-      "port": 9229,
-      "protocol": "inspector",
-      "outputCapture": "std"
-    },
-    {
-      "name": "Run Geometry Tests",
-      "program": "${workspaceFolder}/node_modules/@bentley/bentleyjs-tools/scripts/test.js",
-      "cwd": "${workspaceFolder}/core/geometry",
-      "args": [
-        "--packageRoot=${workspaceFolder}",
-        "--testDir=${workspaceFolder}/core/geometry/lib/test",
->>>>>>> ee666e34
         "--debug"
       ],
       "port": 9229,
