--- conflicted
+++ resolved
@@ -9,43 +9,41 @@
       "request": "launch",
       "name": "Run Backend Tests",
       "program": "${workspaceFolder}/node_modules/@bentley/bentleyjs-tools/scripts/test",
-      "cwd": "${workspaceFolder}/core/backend",
+      "cwd": "${workspaceFolder}/core/backend/src/test",
       "args": [
         "--packageRoot=${workspaceFolder}",
-<<<<<<< HEAD
-        "--testDir=${workspaceFolder}/source/backend/lib/test/integrated",
-        "--debug"
-      ],
-      "port": 9229,
-      "protocol": "inspector"
-=======
         "--testDir=${workspaceFolder}/core/backend/lib/test",
         "--debug"
       ],
       "port": 9229,
       "protocol": "inspector",
       "outputCapture": "std"
->>>>>>> a1857a94
     },
     {
       "type": "node",
       "request": "launch",
-<<<<<<< HEAD
       "name": "Run Backend Tests (Offline)",
       "program": "${workspaceFolder}/node_modules/@bentley/bentleyjs-tools/scripts/test",
-      "cwd": "${workspaceFolder}/source/backend",
+      "cwd": "${workspaceFolder}/core/backend/src/test",
       "args": [
         "--packageRoot=${workspaceFolder}",
-        "--testDir=${workspaceFolder}/source/backend/lib/test/offline",
-        "--offline",
-=======
+        "--testDir=${workspaceFolder}/core/backend/lib/test",
+        "--debug",
+        "--offline"
+      ],
+      "port": 9229,
+      "protocol": "inspector",
+      "outputCapture": "std"
+    },
+    {
+      "type": "node",
+      "request": "launch",
       "name": "Run sample-code Tests",
       "program": "${workspaceFolder}/node_modules/@bentley/bentleyjs-tools/scripts/test",
       "cwd": "${workspaceFolder}/sample-code",
       "args": [
         "--packageRoot=${workspaceFolder}",
         "--testDir=${workspaceFolder}/sample-code/out/backend",
->>>>>>> a1857a94
         "--debug"
       ],
       "port": 9229,
