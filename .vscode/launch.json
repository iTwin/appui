{
  // Use IntelliSense to learn about possible Node.js debug attributes.
  // Hover to view descriptions of existing attributes.
  // For more information, visit: https://go.microsoft.com/fwlink/?linkid=830387
  "version": "0.2.0",
  "configurations": [
    {
      "name": "Attach to node process",
      "presentation": {
        "group": "__TOP__"
      },
      "type": "pwa-node",
      "request": "attach",
      "processId": "${command:PickProcess}"
    },
<<<<<<< HEAD
    // CORE TESTS
    {
      "name": "Backend Tests (Integration)",
      "presentation": {
        "group": "0_CoreTests",
        "order": 1
      },
      "cwd": "${workspaceFolder}/full-stack-tests/backend/",
      "type": "pwa-node",
      "request": "launch",
      "runtimeExecutable": "npm",
      "runtimeArgs": [
        "run",
        "test:integration"
      ],
      "outFiles": [
        "${workspaceFolder}/{core,clients,full-stack-tests}/*/lib/**/*.js"
      ]
    },
    {
      "name": "Backend Tests",
      "presentation": {
        "group": "0_CoreTests",
        "order": 1
      },
      "cwd": "${workspaceFolder}/core/backend/",
      "type": "pwa-node",
      "request": "launch",
      "runtimeExecutable": "npm",
      "runtimeArgs": [
        "test"
      ],
      "outFiles": [
        "${workspaceFolder}/core/{backend,common,geometry}/lib/**/*.js"
      ]
    },
    {
      "name": "Transformer Tests (Integration)",
      "presentation": {
        "group": "0_CoreTests",
        "order": 1
      },
      "cwd": "${workspaceFolder}/core/transformer/",
      "type": "pwa-node",
      "request": "launch",
      "runtimeExecutable": "npm",
      "runtimeArgs": [
        "run",
        "test:integration"
      ],
      "outFiles": [
        "${workspaceFolder}/core/transformer/lib/**/*.js"
      ],
      "console": "integratedTerminal"
    },
    {
      "name": "Transformer Tests (Standalone)",
      "presentation": {
        "group": "0_CoreTests",
        "order": 1
      },
      "cwd": "${workspaceFolder}/core/transformer/",
      "type": "pwa-node",
      "request": "launch",
      "runtimeExecutable": "npm",
      "runtimeArgs": [
        "test"
      ],
      "outFiles": [
        "${workspaceFolder}/core/{backend,transformer}/lib/**/*.js"
      ]
    },
    {
      "name": "Bentley Tests",
      "presentation": {
        "group": "0_CoreTests",
        "order": 1
      },
      "cwd": "${workspaceFolder}/core/bentley/",
      "type": "pwa-node",
      "request": "launch",
      "runtimeExecutable": "npm",
      "runtimeArgs": [
        "test"
      ],
      "outFiles": [
        "${workspaceFolder}/core/bentley/lib/**/*.js"
      ]
    },
    {
      "name": "OrbitGT Tests",
      "presentation": {
        "group": "0_CoreTests",
        "order": 1
      },
      "cwd": "${workspaceFolder}/core/orbitgt/",
      "type": "pwa-node",
      "request": "launch",
      "runtimeExecutable": "npm",
      "runtimeArgs": [
        "test"
      ],
      "outFiles": [
        "${workspaceFolder}/core/orbitgt/lib/**/*.js"
      ]
    },
    {
      "name": "Common Tests",
      "presentation": {
        "group": "0_CoreTests",
        "order": 1
      },
      "cwd": "${workspaceFolder}/core/common/",
      "type": "pwa-node",
      "request": "launch",
      "runtimeExecutable": "npm",
      "runtimeArgs": [
        "test"
      ],
      "outFiles": [
        "${workspaceFolder}/{core,clients}/*/lib/**/*.js"
      ]
    },
    {
      "name": "EC Tests",
      "presentation": {
        "group": "0_CoreTests",
        "order": 1
      },
      "cwd": "${workspaceFolder}/core/ecschema-metadata",
      "type": "pwa-node",
      "request": "launch",
      "runtimeExecutable": "npm",
      "runtimeArgs": [
        "test"
      ],
      "outFiles": [
        "${workspaceFolder}/{core,clients}/*/lib/**/*.js"
      ]
    },
    {
      "name": "EC Schema Locater Tests",
      "presentation": {
        "group": "0_CoreTests",
        "order": 1
      },
      "cwd": "${workspaceFolder}/core/ecschema-locaters",
      "type": "pwa-node",
      "request": "launch",
      "runtimeExecutable": "npm",
      "runtimeArgs": [
        "test"
      ],
      "outFiles": [
        "${workspaceFolder}/{core,clients}/*/lib/**/*.js"
      ]
    },
    {
      "name": "EC Schema Editing Tests",
      "presentation": {
        "group": "0_CoreTests",
        "order": 1
      },
      "cwd": "${workspaceFolder}/core/ecschema-editing",
      "type": "pwa-node",
      "request": "launch",
      "runtimeExecutable": "npm",
      "runtimeArgs": [
        "test"
      ],
      "outFiles": [
        "${workspaceFolder}/{core,clients}/*/lib/**/*.js"
      ]
    },
    {
      "name": "MapLayers Tests",
      "presentation": {
        "group": "0_CoreTests",
        "order": 1
      },
      "cwd": "${workspaceFolder}/extensions/map-layers/",
      "type": "pwa-node",
      "request": "launch",
      "runtimeExecutable": "npm",
      "runtimeArgs": [
        "test"
      ],
      "outFiles": [
        "${workspaceFolder}/extensions/map-layers/lib/**/*.js"
      ]
    },
    {
      "name": "MapLayers Auth Tests",
      "presentation": {
        "group": "0_CoreTests",
        "order": 1
      },
      "cwd": "${workspaceFolder}/extensions/map-layers-auth/",
      "type": "pwa-node",
      "request": "launch",
      "runtimeExecutable": "npm",
      "runtimeArgs": [
        "test"
      ],
      "outFiles": [
        "${workspaceFolder}/extensions/map-layers-auth/lib/**/*.js"
      ]
    },
    { /* PARTIAL */
      "name": "[NODE] Certa Test Runner for Frontend Tests",
      "presentation": {
        "hidden": true
      },
      "cwd": "${workspaceFolder}/core/frontend/",
      "type": "pwa-node",
      "request": "launch",
      "runtimeExecutable": "npm",
      "runtimeArgs": [
        "run",
        "test:debug"
      ],
      "outFiles": [
        "${workspaceFolder}/{core,clients}/*/lib/**/*.js",
        "${workspaceFolder}/ui/abstract/lib/**/*.js"
      ],
      "outputCapture": "std",
      "attachSimplePort": 5858, // NB: This must match ports.debugging in core/frontend/certa.json
      "cascadeTerminateToConfigurations": [
        "[BROWSER] Frontend Tests"
      ]
    },
    { /* PARTIAL */
      "name": "[BROWSER] Frontend Tests",
      "presentation": {
        "hidden": true
      },
      "type": "pwa-chrome",
      "request": "attach",
      "port": 9223, // NB: This must match ports.frontendDebugging in core/frontend/certa.json
      "timeout": 20000,
      "outFiles": [
        "${workspaceFolder}/{core,clients}/*/lib/**/*.js",
        "${workspaceFolder}/ui/abstract/lib/**/*.js"
      ],
      "cascadeTerminateToConfigurations": [
        "[NODE] Certa Test Runner for Frontend Tests"
      ]
    },
    { /* PARTIAL */
      "name": "[NODE] Certa Test Runner for i18n Tests",
      "presentation": {
        "hidden": true
      },
      "cwd": "${workspaceFolder}/core/i18n/",
      "type": "pwa-node",
      "request": "launch",
      "runtimeExecutable": "npm",
      "runtimeArgs": [
        "run",
        "test:debug"
      ],
      "outFiles": [
        "${workspaceFolder}/{core,clients}/*/lib/**/*.js",
        "${workspaceFolder}/ui/abstract/lib/**/*.js"
      ],
      "outputCapture": "std",
      "attachSimplePort": 5858, // NB: This must match ports.debugging in core/i18n/certa.json
      "cascadeTerminateToConfigurations": [
        "[BROWSER] i18n Tests"
      ]
    },
    { /* PARTIAL */
      "name": "[BROWSER] i18n Tests",
      "presentation": {
        "hidden": true
      },
      "type": "pwa-chrome",
      "request": "attach",
      "port": 9223, // NB: This must match ports.frontendDebugging in core/i18n/certa.json
      "timeout": 20000,
      "outFiles": [
        "${workspaceFolder}/{core,clients}/*/lib/**/*.js",
        "${workspaceFolder}/ui/abstract/lib/**/*.js"
      ],
      "cascadeTerminateToConfigurations": [
        "[NODE] Certa Test Runner for i18n Tests"
      ]
    },
    {
      "name": "Geometry Tests",
      "presentation": {
        "group": "0_CoreTests",
        "order": 3
      },
      "cwd": "${workspaceFolder}/core/geometry",
      "type": "pwa-node",
      "request": "launch",
      "runtimeExecutable": "npm",
      "runtimeArgs": [
        "test"
      ],
      "outFiles": [
        "${workspaceFolder}/{core,clients}/*/lib/**/*.js"
      ]
    },
    { /* PARTIAL */
      "name": "[NODE] Certa Test Runner for HyperModeling Tests",
      "presentation": {
        "hidden": true
      },
      "cwd": "${workspaceFolder}/core/hypermodeling/",
      "type": "pwa-node",
      "request": "launch",
      "runtimeExecutable": "npm",
      "runtimeArgs": [
        "run",
        "test:debug"
      ],
      "outFiles": [
        "${workspaceFolder}/{core,clients}/*/lib/**/*.js",
        "${workspaceFolder}/ui/abstract/lib/**/*.js"
      ],
      "outputCapture": "std",
      "attachSimplePort": 5858, // NB: This must match ports.debugging in core/hypermodeling/certa.json
      "cascadeTerminateToConfigurations": [
        "[BROWSER] HyperModeling Tests"
      ]
    },
    { /* PARTIAL */
      "name": "[BROWSER] HyperModeling Tests",
      "presentation": {
        "hidden": true
      },
      "type": "pwa-chrome",
      "request": "attach",
      "port": 9223,
      "timeout": 20000,
      "outFiles": [
        "${workspaceFolder}/{core,clients}/*/lib/**/*.js",
        "${workspaceFolder}/ui/abstract/lib/**/*.js"
      ],
      "cascadeTerminateToConfigurations": [
        "[NODE] Certa Test Runner for HyperModeling Tests"
      ]
    },
    { /* PARTIAL */
      "name": "[NODE] Certa Test Runner for Markup Tests",
      "presentation": {
        "hidden": true
      },
      "cwd": "${workspaceFolder}/core/markup/",
      "type": "pwa-node",
      "request": "launch",
      "runtimeExecutable": "npm",
      "runtimeArgs": [
        "run",
        "test:debug"
      ],
      "outFiles": [
        "${workspaceFolder}/{core,clients}/*/lib/**/*.js",
        "${workspaceFolder}/ui/abstract/lib/**/*.js",
        "${workspaceFolder}/tools/certa/lib/**/*.js",
      ],
      "outputCapture": "std",
      "attachSimplePort": 5858, // NB: This must match ports.debugging in core/markup/certa.json
      "cascadeTerminateToConfigurations": [
        "[BROWSER] Markup Tests"
      ]
    },
    { /* PARTIAL */
      "name": "[BROWSER] Markup Tests",
      "presentation": {
        "hidden": true
      },
      "type": "pwa-chrome",
      "request": "attach",
      "port": 9223, // NB: This must match ports.frontendDebugging in core/markup/certa.json
      "timeout": 20000,
      "outFiles": [
        "${workspaceFolder}/{core,clients}/*/lib/**/*.js",
        "${workspaceFolder}/ui/abstract/lib/**/*.js"
      ],
      "cascadeTerminateToConfigurations": [
        "[NODE] Certa Test Runner for Markup Tests"
      ]
    },
    {
      "name": "Quantity Tests",
      "presentation": {
        "group": "0_CoreTests",
        "order": 7
      },
      "cwd": "${workspaceFolder}/core/quantity",
      "type": "pwa-node",
      "request": "launch",
      "runtimeExecutable": "npm",
      "runtimeArgs": [
        "test"
      ],
      "outFiles": [
        "${workspaceFolder}/{core,clients}/*/lib/**/*.js"
      ]
    },
=======
>>>>>>> 09777f2a
    // UI TESTS
    {
      "name": "[UI] Tests: AppUi Abstract",
      "presentation": {
        "group": "4_UI"
      },
      "cwd": "${workspaceFolder}/ui/appui-abstract",
      "type": "pwa-node",
      "request": "launch",
      "program": "${workspaceFolder}/ui/appui-abstract/node_modules/mocha/bin/_mocha",
      "args": [
        "--config",
        "../.mocharc-noreact.json",
        "--no-timeouts",
        "lib/cjs/test/**/*.test.js"
      ],
      "skipFiles": [
        "<node_internals>/**/*.js",
        "node_modules/rxjs/**/*"
      ],
      "outFiles": [
        "${workspaceFolder}/{core,ui}/*/lib/**/*.js"
      ]
    },
    {
      "name": "[UI] Tests: Components React",
      "presentation": {
        "group": "4_UI"
      },
      "cwd": "${workspaceFolder}/ui/components-react",
      "type": "pwa-node",
      "request": "launch",
      "program": "${workspaceFolder}/ui/components-react/node_modules/mocha/bin/_mocha",
      "args": [
        "--config",
        "../.mocharc.json",
        "--no-timeouts",
        "lib/cjs/test/**/*.test.js"
      ],
      "skipFiles": [
        "<node_internals>/**/*.js",
        "node_modules/rxjs/**/*"
      ],
      "outFiles": [
        "${workspaceFolder}/{core,ui}/*/lib/**/*.js"
      ]
    },
    {
      "name": "[UI] Tests: Core React",
      "presentation": {
        "group": "4_UI"
      },
      "cwd": "${workspaceFolder}/ui/core-react",
      "type": "pwa-node",
      "request": "launch",
      "program": "${workspaceFolder}/ui/core-react/node_modules/mocha/bin/_mocha",
      "args": [
        "--config",
        "../.mocharc.json",
        "--no-timeouts",
        "lib/cjs/test/**/*.test.js"
      ],
      "outFiles": [
        "${workspaceFolder}/{core,ui}/*/lib/**/*.js"
      ]
    },
    {
      "name": "[UI] Tests: IModel Components React",
      "presentation": {
        "group": "4_UI"
      },
      "cwd": "${workspaceFolder}/ui/imodel-components-react",
      "type": "pwa-node",
      "request": "launch",
      "program": "${workspaceFolder}/ui/imodel-components-react/node_modules/mocha/bin/_mocha",
      "args": [
        "--config",
        "../.mocharc.json",
        "--no-timeouts",
        "lib/cjs/test/**/*.test.js"
      ],
      "outFiles": [
        "${workspaceFolder}/{core,ui}/*/lib/cjs/**/*.js"
      ]
    },
    {
      "name": "[UI] Tests: AppUi React",
      "presentation": {
        "group": "4_UI"
      },
      "cwd": "${workspaceFolder}/ui/appui-react",
      "type": "pwa-node",
      "request": "launch",
      "program": "${workspaceFolder}/ui/appui-react/node_modules/mocha/bin/_mocha",
      "args": [
        "--config",
        "../.mocharc.json",
        "--no-timeouts",
        "lib/cjs/test/**/*.test.js"
      ],
      "outFiles": [
        "${workspaceFolder}/{core,clients,ui,presentation}/*/lib/**/*.js"
      ],
      "outputCapture": "std"
    },
    {
      "name": "[UI] Tests: ApppUi Layout React",
      "presentation": {
        "group": "4_UI"
      },
      "cwd": "${workspaceFolder}/ui/appui-layout-react",
      "type": "pwa-node",
      "request": "launch",
      "program": "${workspaceFolder}/ui/appui-layout-react/node_modules/mocha/bin/_mocha",
      "args": [
        "--config",
        "../.mocharc.json",
        "--no-timeouts",
        "lib/cjs/test/**/*.test.js"
      ],
      "outFiles": [
        "${workspaceFolder}/ui/*/lib/**/*.js"
      ],
      "outputCapture": "std"
    },
    // TEST APPS
    { /* PARTIAL */
      "name": "[BACKEND] ui-test-app (electron)",
      "presentation": {
        "hidden": true
      },
      "cwd": "${workspaceFolder}/test-apps/ui-test-app/",
      "type": "pwa-node",
      "request": "launch",
      "runtimeExecutable": "${workspaceFolder}/test-apps/ui-test-app/node_modules/.bin/electron",
      "runtimeArgs": [
        "${workspaceFolder}/test-apps/ui-test-app/lib/backend/main.js",
        "--remote-debugging-port=9223"
      ],
      "env": {
        "IMJS_LOG_LEVEL": "TRACE",
        "NODE_ENV": "development"
      },
      "outFiles": [
        "${workspaceFolder}/test-apps/ui-test-app/lib/**/*.js",
        "${workspaceFolder}/{core,clients,editor,presentation}/*/lib/**/*.js"
      ],
      "autoAttachChildProcesses": false,
      "attachSimplePort": 0,
      "outputCapture": "std",
      "cascadeTerminateToConfigurations": [
        "[FRONTEND] ui-test-app (electron)"
      ]
    },
    { /* PARTIAL */
      "name": "[FRONTEND] ui-test-app (electron)",
      "presentation": {
        "hidden": true
      },
      "type": "pwa-chrome",
      "request": "attach",
      "port": 9223,
      "outFiles": [
        "${workspaceFolder}/test-apps/ui-test-app/lib/**/*.js",
        "${workspaceFolder}/{core,clients,editor,ui,presentation}/*/lib/**/*.js"
      ],
      "cascadeTerminateToConfigurations": [
        "[BACKEND] ui-test-app (electron)"
      ]
    },
    { /* PARTIAL */
      "name": "[BACKEND] ui-test-app (chrome)",
      "presentation": {
        "hidden": true
      },
      "cwd": "${workspaceFolder}/test-apps/ui-test-app",
      "type": "pwa-node",
      "request": "launch",
      "program": "${workspaceFolder}/test-apps/ui-test-app/lib/backend/main.js",
      "outFiles": [
        "${workspaceFolder}/test-apps/ui-test-app/lib/**/*.js",
        "${workspaceFolder}/{core,clients,editor,presentation}/*/lib/**/*.js"
      ],
      "cascadeTerminateToConfigurations": [
        "[FRONTEND] ui-test-app (chrome)"
      ]
    },
    { /* PARTIAL */
      "name": "[FRONTEND] ui-test-app (chrome)",
      "presentation": {
        "hidden": true
      },
      "type": "pwa-chrome",
      "request": "launch",
      "url": "http://localhost:3000/",
      "outFiles": [
        "${workspaceFolder}/test-apps/ui-test-app/lib/**/*.js",
        "${workspaceFolder}/{core,clients,editor,ui,presentation}/*/lib/**/*.js"
      ],
      "cascadeTerminateToConfigurations": [
        "[BACKEND] ui-test-app (chrome)"
      ]
    },
    { /* PARTIAL */
      "name": "[BACKEND] appui-test-app/standalone (chrome)",
      "presentation": {
        "hidden": true
      },
      "cwd": "${workspaceFolder}/test-apps/appui-test-app/standalone",
      "type": "pwa-node",
      "request": "launch",
      "program": "${workspaceFolder}/test-apps/appui-test-app/standalone/lib/backend/main.js",
      "outFiles": [
        "${workspaceFolder}/test-apps/appui-test-app/standalone/lib/**/*.js",
        "${workspaceFolder}/{core,clients,editor,presentation}/*/lib/**/*.js"
      ],
      "cascadeTerminateToConfigurations": [
        "[FRONTEND] appui-test-app/standalone (chrome)"
      ]
    },
    { /* PARTIAL */
      "name": "[FRONTEND] appui-test-app/standalone (chrome)",
      "presentation": {
        "hidden": true
      },
      "type": "pwa-chrome",
      "request": "launch",
      "url": "http://localhost:3000/",
      "outFiles": [
        "${workspaceFolder}/test-apps/appui-test-app/standalone/lib/**/*.js",
        "${workspaceFolder}/{core,clients,editor,ui,presentation}/*/lib/**/*.js"
      ],
      "cascadeTerminateToConfigurations": [
        "[BACKEND] appui-test-app/standalone (chrome)"
      ]
    },
    { /* PARTIAL */
      "name": "[BACKEND] appui-test-app/standalone (electron)",
      "presentation": {
        "hidden": true
      },
      "cwd": "${workspaceFolder}/test-apps/appui-test-app/standalone",
      "type": "pwa-node",
      "request": "launch",
      "runtimeExecutable": "${workspaceFolder}/test-apps/appui-test-app/standalone/node_modules/.bin/electron",
      "runtimeArgs": [
        "${workspaceFolder}/test-apps/appui-test-app/standalone/lib/backend/main.js",
        "--remote-debugging-port=9223"
      ],
      "env": {
        "IMJS_LOG_LEVEL": "TRACE",
        "IMJS_NO_DEV_TOOLS": "1",
        "NODE_ENV": "development"
      },
      "outFiles": [
        "${workspaceFolder}/test-apps/appui-test-app/standalone/lib/**/*.js",
        "${workspaceFolder}/{core,clients,editor,presentation}/*/lib/**/*.js"
      ],
      "cascadeTerminateToConfigurations": [
        "[FRONTEND] appui-test-app/standalone (electron)"
      ]
    },
    { /* PARTIAL */
      "name": "[FRONTEND] appui-test-app/standalone (electron)",
      "presentation": {
        "hidden": true
      },
      "type": "pwa-chrome",
      "request": "attach",
      "port": 9223,
      "outFiles": [
        "${workspaceFolder}/test-apps/appui-test-app/standalone/lib/**/*.js",
        "${workspaceFolder}/{core,clients,editor,ui,presentation}/*/lib/**/*.js"
      ],
      "cascadeTerminateToConfigurations": [
        "[BACKEND] appui-test-app/standalone (electron)"
      ]
    },
    { /* PARTIAL */
      "name": "[BACKEND] appui-test-app/connected (chrome)",
      "presentation": {
        "hidden": true
      },
      "cwd": "${workspaceFolder}/test-apps/appui-test-app/connected",
      "type": "pwa-node",
      "request": "launch",
      "program": "${workspaceFolder}/test-apps/appui-test-app/connected/lib/backend/main.js",
      "outFiles": [
        "${workspaceFolder}/test-apps/appui-test-app/connected/lib/**/*.js",
        "${workspaceFolder}/{core,clients,editor,presentation}/*/lib/**/*.js"
      ],
      "cascadeTerminateToConfigurations": [
        "[FRONTEND] appui-test-app/connected (chrome)"
      ]
    },
    { /* PARTIAL */
      "name": "[FRONTEND] appui-test-app/connected (chrome)",
      "presentation": {
        "hidden": true
      },
      "type": "pwa-chrome",
      "request": "launch",
      "url": "http://localhost:3000/",
      "outFiles": [
        "${workspaceFolder}/test-apps/appui-test-app/connected/lib/**/*.js",
        "${workspaceFolder}/{core,clients,editor,ui,presentation}/*/lib/**/*.js"
      ],
      "cascadeTerminateToConfigurations": [
        "[BACKEND] appui-test-app/connected (chrome)"
      ]
    },
  ],
  "compounds": [
    {
      "name": "appui-test-app/connected (chrome)",
      "presentation": {
        "group": "1_TestApps",
        "order": 1
      },
      "configurations": [
        "[BACKEND] appui-test-app/connected (chrome)",
        "[FRONTEND] appui-test-app/connected (chrome)"
      ]
    },
    {
      "name": "appui-test-app/standalone (chrome)",
      "presentation": {
        "group": "1_TestApps",
        "order": 1
      },
      "configurations": [
        "[BACKEND] appui-test-app/standalone (chrome)",
        "[FRONTEND] appui-test-app/standalone (chrome)"
      ]
    },
    {
      "name": "appui-test-app/standalone (electron)",
      "presentation": {
        "group": "1_TestApps",
        "order": 1
      },
      "configurations": [
        "[BACKEND] appui-test-app/standalone (electron)",
        "[FRONTEND] appui-test-app/standalone (electron)"
      ]
    },
    {
      "name": "ui-test-app (chrome)",
      "presentation": {
        "group": "1_TestApps",
        "order": 1
      },
      "configurations": [
        "[BACKEND] ui-test-app (chrome)",
        "[FRONTEND] ui-test-app (chrome)"
      ]
    },
    {
      "name": "ui-test-app (electron)",
      "presentation": {
        "group": "1_TestApps",
        "order": 1
      },
      "configurations": [
        "[BACKEND] ui-test-app (electron)",
        "[FRONTEND] ui-test-app (electron)"
      ]
    },
  ],
  "inputs": [
    {
      "id": "integrationTestEnvironment",
      "description": "Select test frontend environment",
      "type": "pickString",
      "default": "chrome",
      "options": [
        "chrome",
        "electron"
      ]
    },
    {
      "id": "rpcTestEnvironment",
      "description": "Select RPC integration test environment",
      "type": "pickString",
      "default": "chrome",
      "options": [
        "chrome",
        "electron",
        "direct",
        "chrome-websocket"
      ]
    }
  ]
}<|MERGE_RESOLUTION|>--- conflicted
+++ resolved
@@ -13,412 +13,6 @@
       "request": "attach",
       "processId": "${command:PickProcess}"
     },
-<<<<<<< HEAD
-    // CORE TESTS
-    {
-      "name": "Backend Tests (Integration)",
-      "presentation": {
-        "group": "0_CoreTests",
-        "order": 1
-      },
-      "cwd": "${workspaceFolder}/full-stack-tests/backend/",
-      "type": "pwa-node",
-      "request": "launch",
-      "runtimeExecutable": "npm",
-      "runtimeArgs": [
-        "run",
-        "test:integration"
-      ],
-      "outFiles": [
-        "${workspaceFolder}/{core,clients,full-stack-tests}/*/lib/**/*.js"
-      ]
-    },
-    {
-      "name": "Backend Tests",
-      "presentation": {
-        "group": "0_CoreTests",
-        "order": 1
-      },
-      "cwd": "${workspaceFolder}/core/backend/",
-      "type": "pwa-node",
-      "request": "launch",
-      "runtimeExecutable": "npm",
-      "runtimeArgs": [
-        "test"
-      ],
-      "outFiles": [
-        "${workspaceFolder}/core/{backend,common,geometry}/lib/**/*.js"
-      ]
-    },
-    {
-      "name": "Transformer Tests (Integration)",
-      "presentation": {
-        "group": "0_CoreTests",
-        "order": 1
-      },
-      "cwd": "${workspaceFolder}/core/transformer/",
-      "type": "pwa-node",
-      "request": "launch",
-      "runtimeExecutable": "npm",
-      "runtimeArgs": [
-        "run",
-        "test:integration"
-      ],
-      "outFiles": [
-        "${workspaceFolder}/core/transformer/lib/**/*.js"
-      ],
-      "console": "integratedTerminal"
-    },
-    {
-      "name": "Transformer Tests (Standalone)",
-      "presentation": {
-        "group": "0_CoreTests",
-        "order": 1
-      },
-      "cwd": "${workspaceFolder}/core/transformer/",
-      "type": "pwa-node",
-      "request": "launch",
-      "runtimeExecutable": "npm",
-      "runtimeArgs": [
-        "test"
-      ],
-      "outFiles": [
-        "${workspaceFolder}/core/{backend,transformer}/lib/**/*.js"
-      ]
-    },
-    {
-      "name": "Bentley Tests",
-      "presentation": {
-        "group": "0_CoreTests",
-        "order": 1
-      },
-      "cwd": "${workspaceFolder}/core/bentley/",
-      "type": "pwa-node",
-      "request": "launch",
-      "runtimeExecutable": "npm",
-      "runtimeArgs": [
-        "test"
-      ],
-      "outFiles": [
-        "${workspaceFolder}/core/bentley/lib/**/*.js"
-      ]
-    },
-    {
-      "name": "OrbitGT Tests",
-      "presentation": {
-        "group": "0_CoreTests",
-        "order": 1
-      },
-      "cwd": "${workspaceFolder}/core/orbitgt/",
-      "type": "pwa-node",
-      "request": "launch",
-      "runtimeExecutable": "npm",
-      "runtimeArgs": [
-        "test"
-      ],
-      "outFiles": [
-        "${workspaceFolder}/core/orbitgt/lib/**/*.js"
-      ]
-    },
-    {
-      "name": "Common Tests",
-      "presentation": {
-        "group": "0_CoreTests",
-        "order": 1
-      },
-      "cwd": "${workspaceFolder}/core/common/",
-      "type": "pwa-node",
-      "request": "launch",
-      "runtimeExecutable": "npm",
-      "runtimeArgs": [
-        "test"
-      ],
-      "outFiles": [
-        "${workspaceFolder}/{core,clients}/*/lib/**/*.js"
-      ]
-    },
-    {
-      "name": "EC Tests",
-      "presentation": {
-        "group": "0_CoreTests",
-        "order": 1
-      },
-      "cwd": "${workspaceFolder}/core/ecschema-metadata",
-      "type": "pwa-node",
-      "request": "launch",
-      "runtimeExecutable": "npm",
-      "runtimeArgs": [
-        "test"
-      ],
-      "outFiles": [
-        "${workspaceFolder}/{core,clients}/*/lib/**/*.js"
-      ]
-    },
-    {
-      "name": "EC Schema Locater Tests",
-      "presentation": {
-        "group": "0_CoreTests",
-        "order": 1
-      },
-      "cwd": "${workspaceFolder}/core/ecschema-locaters",
-      "type": "pwa-node",
-      "request": "launch",
-      "runtimeExecutable": "npm",
-      "runtimeArgs": [
-        "test"
-      ],
-      "outFiles": [
-        "${workspaceFolder}/{core,clients}/*/lib/**/*.js"
-      ]
-    },
-    {
-      "name": "EC Schema Editing Tests",
-      "presentation": {
-        "group": "0_CoreTests",
-        "order": 1
-      },
-      "cwd": "${workspaceFolder}/core/ecschema-editing",
-      "type": "pwa-node",
-      "request": "launch",
-      "runtimeExecutable": "npm",
-      "runtimeArgs": [
-        "test"
-      ],
-      "outFiles": [
-        "${workspaceFolder}/{core,clients}/*/lib/**/*.js"
-      ]
-    },
-    {
-      "name": "MapLayers Tests",
-      "presentation": {
-        "group": "0_CoreTests",
-        "order": 1
-      },
-      "cwd": "${workspaceFolder}/extensions/map-layers/",
-      "type": "pwa-node",
-      "request": "launch",
-      "runtimeExecutable": "npm",
-      "runtimeArgs": [
-        "test"
-      ],
-      "outFiles": [
-        "${workspaceFolder}/extensions/map-layers/lib/**/*.js"
-      ]
-    },
-    {
-      "name": "MapLayers Auth Tests",
-      "presentation": {
-        "group": "0_CoreTests",
-        "order": 1
-      },
-      "cwd": "${workspaceFolder}/extensions/map-layers-auth/",
-      "type": "pwa-node",
-      "request": "launch",
-      "runtimeExecutable": "npm",
-      "runtimeArgs": [
-        "test"
-      ],
-      "outFiles": [
-        "${workspaceFolder}/extensions/map-layers-auth/lib/**/*.js"
-      ]
-    },
-    { /* PARTIAL */
-      "name": "[NODE] Certa Test Runner for Frontend Tests",
-      "presentation": {
-        "hidden": true
-      },
-      "cwd": "${workspaceFolder}/core/frontend/",
-      "type": "pwa-node",
-      "request": "launch",
-      "runtimeExecutable": "npm",
-      "runtimeArgs": [
-        "run",
-        "test:debug"
-      ],
-      "outFiles": [
-        "${workspaceFolder}/{core,clients}/*/lib/**/*.js",
-        "${workspaceFolder}/ui/abstract/lib/**/*.js"
-      ],
-      "outputCapture": "std",
-      "attachSimplePort": 5858, // NB: This must match ports.debugging in core/frontend/certa.json
-      "cascadeTerminateToConfigurations": [
-        "[BROWSER] Frontend Tests"
-      ]
-    },
-    { /* PARTIAL */
-      "name": "[BROWSER] Frontend Tests",
-      "presentation": {
-        "hidden": true
-      },
-      "type": "pwa-chrome",
-      "request": "attach",
-      "port": 9223, // NB: This must match ports.frontendDebugging in core/frontend/certa.json
-      "timeout": 20000,
-      "outFiles": [
-        "${workspaceFolder}/{core,clients}/*/lib/**/*.js",
-        "${workspaceFolder}/ui/abstract/lib/**/*.js"
-      ],
-      "cascadeTerminateToConfigurations": [
-        "[NODE] Certa Test Runner for Frontend Tests"
-      ]
-    },
-    { /* PARTIAL */
-      "name": "[NODE] Certa Test Runner for i18n Tests",
-      "presentation": {
-        "hidden": true
-      },
-      "cwd": "${workspaceFolder}/core/i18n/",
-      "type": "pwa-node",
-      "request": "launch",
-      "runtimeExecutable": "npm",
-      "runtimeArgs": [
-        "run",
-        "test:debug"
-      ],
-      "outFiles": [
-        "${workspaceFolder}/{core,clients}/*/lib/**/*.js",
-        "${workspaceFolder}/ui/abstract/lib/**/*.js"
-      ],
-      "outputCapture": "std",
-      "attachSimplePort": 5858, // NB: This must match ports.debugging in core/i18n/certa.json
-      "cascadeTerminateToConfigurations": [
-        "[BROWSER] i18n Tests"
-      ]
-    },
-    { /* PARTIAL */
-      "name": "[BROWSER] i18n Tests",
-      "presentation": {
-        "hidden": true
-      },
-      "type": "pwa-chrome",
-      "request": "attach",
-      "port": 9223, // NB: This must match ports.frontendDebugging in core/i18n/certa.json
-      "timeout": 20000,
-      "outFiles": [
-        "${workspaceFolder}/{core,clients}/*/lib/**/*.js",
-        "${workspaceFolder}/ui/abstract/lib/**/*.js"
-      ],
-      "cascadeTerminateToConfigurations": [
-        "[NODE] Certa Test Runner for i18n Tests"
-      ]
-    },
-    {
-      "name": "Geometry Tests",
-      "presentation": {
-        "group": "0_CoreTests",
-        "order": 3
-      },
-      "cwd": "${workspaceFolder}/core/geometry",
-      "type": "pwa-node",
-      "request": "launch",
-      "runtimeExecutable": "npm",
-      "runtimeArgs": [
-        "test"
-      ],
-      "outFiles": [
-        "${workspaceFolder}/{core,clients}/*/lib/**/*.js"
-      ]
-    },
-    { /* PARTIAL */
-      "name": "[NODE] Certa Test Runner for HyperModeling Tests",
-      "presentation": {
-        "hidden": true
-      },
-      "cwd": "${workspaceFolder}/core/hypermodeling/",
-      "type": "pwa-node",
-      "request": "launch",
-      "runtimeExecutable": "npm",
-      "runtimeArgs": [
-        "run",
-        "test:debug"
-      ],
-      "outFiles": [
-        "${workspaceFolder}/{core,clients}/*/lib/**/*.js",
-        "${workspaceFolder}/ui/abstract/lib/**/*.js"
-      ],
-      "outputCapture": "std",
-      "attachSimplePort": 5858, // NB: This must match ports.debugging in core/hypermodeling/certa.json
-      "cascadeTerminateToConfigurations": [
-        "[BROWSER] HyperModeling Tests"
-      ]
-    },
-    { /* PARTIAL */
-      "name": "[BROWSER] HyperModeling Tests",
-      "presentation": {
-        "hidden": true
-      },
-      "type": "pwa-chrome",
-      "request": "attach",
-      "port": 9223,
-      "timeout": 20000,
-      "outFiles": [
-        "${workspaceFolder}/{core,clients}/*/lib/**/*.js",
-        "${workspaceFolder}/ui/abstract/lib/**/*.js"
-      ],
-      "cascadeTerminateToConfigurations": [
-        "[NODE] Certa Test Runner for HyperModeling Tests"
-      ]
-    },
-    { /* PARTIAL */
-      "name": "[NODE] Certa Test Runner for Markup Tests",
-      "presentation": {
-        "hidden": true
-      },
-      "cwd": "${workspaceFolder}/core/markup/",
-      "type": "pwa-node",
-      "request": "launch",
-      "runtimeExecutable": "npm",
-      "runtimeArgs": [
-        "run",
-        "test:debug"
-      ],
-      "outFiles": [
-        "${workspaceFolder}/{core,clients}/*/lib/**/*.js",
-        "${workspaceFolder}/ui/abstract/lib/**/*.js",
-        "${workspaceFolder}/tools/certa/lib/**/*.js",
-      ],
-      "outputCapture": "std",
-      "attachSimplePort": 5858, // NB: This must match ports.debugging in core/markup/certa.json
-      "cascadeTerminateToConfigurations": [
-        "[BROWSER] Markup Tests"
-      ]
-    },
-    { /* PARTIAL */
-      "name": "[BROWSER] Markup Tests",
-      "presentation": {
-        "hidden": true
-      },
-      "type": "pwa-chrome",
-      "request": "attach",
-      "port": 9223, // NB: This must match ports.frontendDebugging in core/markup/certa.json
-      "timeout": 20000,
-      "outFiles": [
-        "${workspaceFolder}/{core,clients}/*/lib/**/*.js",
-        "${workspaceFolder}/ui/abstract/lib/**/*.js"
-      ],
-      "cascadeTerminateToConfigurations": [
-        "[NODE] Certa Test Runner for Markup Tests"
-      ]
-    },
-    {
-      "name": "Quantity Tests",
-      "presentation": {
-        "group": "0_CoreTests",
-        "order": 7
-      },
-      "cwd": "${workspaceFolder}/core/quantity",
-      "type": "pwa-node",
-      "request": "launch",
-      "runtimeExecutable": "npm",
-      "runtimeArgs": [
-        "test"
-      ],
-      "outFiles": [
-        "${workspaceFolder}/{core,clients}/*/lib/**/*.js"
-      ]
-    },
-=======
->>>>>>> 09777f2a
     // UI TESTS
     {
       "name": "[UI] Tests: AppUi Abstract",
