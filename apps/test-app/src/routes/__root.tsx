--- conflicted
+++ resolved
@@ -75,11 +75,7 @@
   const menu = search.menu !== 0;
 
   return (
-<<<<<<< HEAD
-    <ThemeProvider theme="os">
-=======
     <ThemeBridge>
->>>>>>> 8d422b13
       <PageLayout>
         {menu && (
           <PageLayout.Header>
